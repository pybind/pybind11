--- conflicted
+++ resolved
@@ -77,11 +77,6 @@
         if (m_ptr) {
             ((Object *) m_ptr)->incRef();
         }
-<<<<<<< HEAD
-
-        print_created(this, "from pointer", m_ptr); track_created((ref_tag*) this, "from pointer");
-=======
->>>>>>> ac37829e
 
         print_created(this, "from pointer", m_ptr);
         track_created((ref_tag *) this, "from pointer");
