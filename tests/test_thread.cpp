--- conflicted
+++ resolved
@@ -29,8 +29,6 @@
 
 TEST_SUBMODULE(thread, m) {
 
-<<<<<<< HEAD
-
     py::class_<IntStruct>(m, "IntStruct")
         .def(py::init([](const int i) { return IntStruct{i}; }));
 
@@ -58,19 +56,9 @@
         if (in.value != copy.value) {
             throw std::runtime_error("Reference changed!!");
         }
-=======
-    // std::string_view uses loader_life_support to ensure that the string contents
-    // remains alive for the life of the call. These methods are invoked concurrently
-    m.def("method", [](std::string_view str) -> std::string {
-        return std::string(str);
-    });
-
-    m.def("method_no_gil", [](std::string_view str) -> std::string {
-        return std::string(str);
->>>>>>> 0c2bf551
     },
     py::call_guard<py::gil_scoped_release>());
 
     // NOTE: std::string_view also uses loader_life_support to ensure that
     // the string contents remain alive, but that's a C++ 17 feature.
-}
+}