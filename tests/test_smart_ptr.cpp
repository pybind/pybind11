--- conflicted
+++ resolved
@@ -122,11 +122,7 @@
     static void cleanupAllInstances() {
         auto tmp = std::move(myobject4_instances);
         myobject4_instances.clear();
-<<<<<<< HEAD
-        for (auto o : tmp) {
-=======
         for (auto *o : tmp) {
->>>>>>> ac37829e
             delete o;
         }
     }
@@ -154,11 +150,7 @@
     static void cleanupAllInstances() {
         auto tmp = std::move(myobject4a_instances);
         myobject4a_instances.clear();
-<<<<<<< HEAD
-        for (auto o : tmp) {
-=======
         for (auto *o : tmp) {
->>>>>>> ac37829e
             delete o;
         }
     }
