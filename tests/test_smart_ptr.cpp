/*
    tests/test_smart_ptr.cpp -- binding classes with custom reference counting,
    implicit conversions between types

    Copyright (c) 2016 Wenzel Jakob <wenzel.jakob@epfl.ch>

    All rights reserved. Use of this source code is governed by a
    BSD-style license that can be found in the LICENSE file.
*/

#if defined(_MSC_VER) && _MSC_VER < 1910  // VS 2015's MSVC
#  pragma warning(disable: 4702) // unreachable code in system header (xatomic.h(382))
#endif

#include "pybind11_tests.h"
#include "object.h"

<<<<<<< HEAD
// Make pybind aware of the ref-counted wrapper type (s):

// ref<T> is a wrapper for 'Object' which uses intrusive reference counting
// It is always possible to construct a ref<T> from an Object* pointer without
// possible inconsistencies, hence the 'true' argument at the end.
PYBIND11_DECLARE_HOLDER_TYPE(T, ref<T>, true);
// Make pybind11 aware of the non-standard getter member function
namespace pybind11 { namespace detail {
    template <typename T>
    struct holder_helper<ref<T>> {
        static const T* get(const ref<T> &p) { return p.get_ptr(); }
    };
}}

// The following is not required anymore for std::shared_ptr, but it should compile without error:
PYBIND11_DECLARE_HOLDER_TYPE(T, std::shared_ptr<T>);
=======
namespace {
>>>>>>> 9c0aa699

// This is just a wrapper around unique_ptr, but with extra fields to deliberately bloat up the
// holder size to trigger the non-simple-layout internal instance layout for single inheritance with
// large holder type:
template <typename T> class huge_unique_ptr {
    std::unique_ptr<T> ptr;
    uint64_t padding[10];
public:
    huge_unique_ptr(T *p) : ptr(p) {};
    T* get() const { return ptr.get(); }
    T* release() { return ptr.release(); }
};

// Simple custom holder that works like unique_ptr
template <typename T>
class custom_unique_ptr {
    std::unique_ptr<T> impl;
public:
    custom_unique_ptr(T* p) : impl(p) { }
    T* get() const { return impl.get(); }
    T* release() { return impl.release(); }
};

// Simple custom holder that works like shared_ptr and has operator& overload
// To obtain address of an instance of this holder pybind should use std::addressof
// Attempt to get address via operator& may leads to segmentation fault
template <typename T>
class shared_ptr_with_addressof_operator {
    std::shared_ptr<T> impl;
public:
    shared_ptr_with_addressof_operator( ) = default;
    shared_ptr_with_addressof_operator(T* p) : impl(p) { }
    T* get() const { return impl.get(); }
    T** operator&() { throw std::logic_error("Call of overloaded operator& is not expected"); }
};

// Simple custom holder that works like unique_ptr and has operator& overload
// To obtain address of an instance of this holder pybind should use std::addressof
// Attempt to get address via operator& may leads to segmentation fault
template <typename T>
class unique_ptr_with_addressof_operator {
    std::unique_ptr<T> impl;
public:
    unique_ptr_with_addressof_operator() = default;
    unique_ptr_with_addressof_operator(T* p) : impl(p) { }
    T* get() const { return impl.get(); }
    T* release_ptr() { return impl.release(); }
    T** operator&() { throw std::logic_error("Call of overloaded operator& is not expected"); }
};

// Custom object with builtin reference counting (see 'object.h' for the implementation)
class MyObject1 : public Object {
public:
    MyObject1(int value) : value(value) { print_created(this, toString()); }
    std::string toString() const override { return "MyObject1[" + std::to_string(value) + "]"; }
protected:
    ~MyObject1() override { print_destroyed(this); }
private:
    int value;
};

// Object managed by a std::shared_ptr<>
class MyObject2 {
public:
    MyObject2(const MyObject2 &) = default;
    MyObject2(int value) : value(value) { print_created(this, toString()); }
    std::string toString() const { return "MyObject2[" + std::to_string(value) + "]"; }
    virtual ~MyObject2() { print_destroyed(this); }
private:
    int value;
};

// Object managed by a std::shared_ptr<>, additionally derives from std::enable_shared_from_this<>
class MyObject3 : public std::enable_shared_from_this<MyObject3> {
public:
    MyObject3(const MyObject3 &) = default;
    MyObject3(int value) : value(value) { print_created(this, toString()); }
    std::string toString() const { return "MyObject3[" + std::to_string(value) + "]"; }
    virtual ~MyObject3() { print_destroyed(this); }
private:
    int value;
};

// test_unique_nodelete
// Object with a private destructor
class MyObject4;
static std::unordered_set<MyObject4 *> myobject4_instances;
class MyObject4 {
public:
    MyObject4(int value) : value{value} {
        print_created(this);
        myobject4_instances.insert(this);
    }
    int value;

    static void cleanupAllInstances() {
        auto tmp = std::move(myobject4_instances);
        myobject4_instances.clear();
        for (auto o : tmp)
            delete o;
    }
private:
    ~MyObject4() {
        myobject4_instances.erase(this);
        print_destroyed(this);
    }
};

// test_unique_deleter
// Object with std::unique_ptr<T, D> where D is not matching the base class
// Object with a protected destructor
class MyObject4a;
static std::unordered_set<MyObject4a *> myobject4a_instances;
class MyObject4a {
public:
    MyObject4a(int i) {
        value = i;
        print_created(this);
        myobject4a_instances.insert(this);
    };
    int value;

    static void cleanupAllInstances() {
        auto tmp = std::move(myobject4a_instances);
        myobject4a_instances.clear();
        for (auto o : tmp)
            delete o;
    }
protected:
    virtual ~MyObject4a() {
        myobject4a_instances.erase(this);
        print_destroyed(this);
    }
};

// Object derived but with public destructor and no Deleter in default holder
class MyObject4b : public MyObject4a {
public:
    MyObject4b(int i) : MyObject4a(i) { print_created(this); }
    ~MyObject4b() override { print_destroyed(this); }
};

// test_large_holder
class MyObject5 { // managed by huge_unique_ptr
public:
    MyObject5(int value) : value{value} { print_created(this); }
    ~MyObject5() { print_destroyed(this); }
    int value;
};

// test_shared_ptr_and_references
struct SharedPtrRef {
    struct A {
        A() { print_created(this); }
        A(const A &) { print_copy_created(this); }
        A(A &&) { print_move_created(this); }
        ~A() { print_destroyed(this); }
    };

    A value = {};
    std::shared_ptr<A> shared = std::make_shared<A>();
};

// test_shared_ptr_from_this_and_references
struct SharedFromThisRef {
    struct B : std::enable_shared_from_this<B> {
        B() { print_created(this); }
        B(const B &) : std::enable_shared_from_this<B>() { print_copy_created(this); }
        B(B &&) : std::enable_shared_from_this<B>() { print_move_created(this); }
        ~B() { print_destroyed(this); }
    };

    B value = {};
    std::shared_ptr<B> shared = std::make_shared<B>();
};

// Issue #865: shared_from_this doesn't work with virtual inheritance
struct SharedFromThisVBase : std::enable_shared_from_this<SharedFromThisVBase> {
    SharedFromThisVBase() = default;
    SharedFromThisVBase(const SharedFromThisVBase &) = default;
    virtual ~SharedFromThisVBase() = default;
};
struct SharedFromThisVirt : virtual SharedFromThisVBase {};

// test_move_only_holder
struct C {
    C() { print_created(this); }
    ~C() { print_destroyed(this); }
};

// test_holder_with_addressof_operator
struct TypeForHolderWithAddressOf {
    TypeForHolderWithAddressOf() { print_created(this); }
    TypeForHolderWithAddressOf(const TypeForHolderWithAddressOf &) { print_copy_created(this); }
    TypeForHolderWithAddressOf(TypeForHolderWithAddressOf &&) { print_move_created(this); }
    ~TypeForHolderWithAddressOf() { print_destroyed(this); }
    std::string toString() const {
        return "TypeForHolderWithAddressOf[" + std::to_string(value) + "]";
    }
    int value = 42;
};

// test_move_only_holder_with_addressof_operator
struct TypeForMoveOnlyHolderWithAddressOf {
    TypeForMoveOnlyHolderWithAddressOf(int value) : value{value} { print_created(this); }
    ~TypeForMoveOnlyHolderWithAddressOf() { print_destroyed(this); }
    std::string toString() const {
        return "MoveOnlyHolderWithAddressOf[" + std::to_string(value) + "]";
    }
    int value;
};

// test_smart_ptr_from_default
struct HeldByDefaultHolder { };

// test_shared_ptr_gc
// #187: issue involving std::shared_ptr<> return value policy & garbage collection
struct ElementBase {
    virtual ~ElementBase() = default; /* Force creation of virtual table */
    ElementBase() = default;
    ElementBase(const ElementBase&) = delete;
};

struct ElementA : ElementBase {
    ElementA(int v) : v(v) { }
    int value() { return v; }
    int v;
};

struct ElementList {
    void add(std::shared_ptr<ElementBase> e) { l.push_back(e); }
    std::vector<std::shared_ptr<ElementBase>> l;
};

} // namespace

// ref<T> is a wrapper for 'Object' which uses intrusive reference counting
// It is always possible to construct a ref<T> from an Object* pointer without
// possible inconsistencies, hence the 'true' argument at the end.
// Make pybind11 aware of the non-standard getter member function
namespace pybind11 { namespace detail {
    template <typename T>
    struct holder_helper<ref<T>> {
        static const T *get(const ref<T> &p) { return p.get_ptr(); }
    };
} // namespace detail
} // namespace pybind11

// Make pybind aware of the ref-counted wrapper type (s):
PYBIND11_DECLARE_HOLDER_TYPE(T, ref<T>, true);
// The following is not required anymore for std::shared_ptr, but it should compile without error:
PYBIND11_DECLARE_HOLDER_TYPE(T, std::shared_ptr<T>);
PYBIND11_DECLARE_HOLDER_TYPE(T, huge_unique_ptr<T>);
PYBIND11_DECLARE_HOLDER_TYPE(T, custom_unique_ptr<T>);
PYBIND11_DECLARE_HOLDER_TYPE(T, shared_ptr_with_addressof_operator<T>);
PYBIND11_DECLARE_HOLDER_TYPE(T, unique_ptr_with_addressof_operator<T>);

TEST_SUBMODULE(smart_ptr, m) {
    // Please do not interleave `struct` and `class` definitions with bindings code,
    // but implement `struct`s and `class`es in the anonymous namespace above.
    // This helps keeping the smart_holder branch in sync with master.

    // test_smart_ptr

    // Object implementation in `object.h`
    py::class_<Object, ref<Object>> obj(m, "Object");
    obj.def("getRefCount", &Object::getRefCount);

    py::class_<MyObject1, ref<MyObject1>>(m, "MyObject1", obj)
        .def(py::init<int>());
    py::implicitly_convertible<py::int_, MyObject1>();

    m.def("make_object_1", []() -> Object * { return new MyObject1(1); });
    m.def("make_object_2", []() -> ref<Object> { return new MyObject1(2); });
    m.def("make_myobject1_1", []() -> MyObject1 * { return new MyObject1(4); });
    m.def("make_myobject1_2", []() -> ref<MyObject1> { return new MyObject1(5); });
    m.def("print_object_1", [](const Object *obj) { py::print(obj->toString()); });
    m.def("print_object_2", [](ref<Object> obj) { py::print(obj->toString()); });
    m.def("print_object_3", [](const ref<Object> &obj) { py::print(obj->toString()); });
    m.def("print_object_4", [](const ref<Object> *obj) { py::print((*obj)->toString()); });
    m.def("print_myobject1_1", [](const MyObject1 *obj) { py::print(obj->toString()); });
    m.def("print_myobject1_2", [](ref<MyObject1> obj) { py::print(obj->toString()); });
    m.def("print_myobject1_3", [](const ref<MyObject1> &obj) { py::print(obj->toString()); });
    m.def("print_myobject1_4", [](const ref<MyObject1> *obj) { py::print((*obj)->toString()); });

    // Expose constructor stats for the ref type
    m.def("cstats_ref", &ConstructorStats::get<ref_tag>);

    py::class_<MyObject2, std::shared_ptr<MyObject2>>(m, "MyObject2")
        .def(py::init<int>());
    m.def("make_myobject2_1", []() { return new MyObject2(6); });
    m.def("make_myobject2_2", []() { return std::make_shared<MyObject2>(7); });
    m.def("print_myobject2_1", [](const MyObject2 *obj) { py::print(obj->toString()); });
    m.def("print_myobject2_2", [](std::shared_ptr<MyObject2> obj) { py::print(obj->toString()); });
    m.def("print_myobject2_3", [](const std::shared_ptr<MyObject2> &obj) { py::print(obj->toString()); });
    m.def("print_myobject2_4", [](const std::shared_ptr<MyObject2> *obj) { py::print((*obj)->toString()); });

    py::class_<MyObject3, std::shared_ptr<MyObject3>>(m, "MyObject3")
        .def(py::init<int>());
    m.def("make_myobject3_1", []() { return new MyObject3(8); });
    m.def("make_myobject3_2", []() { return std::make_shared<MyObject3>(9); });
    m.def("print_myobject3_1", [](const MyObject3 *obj) { py::print(obj->toString()); });
    m.def("print_myobject3_2", [](std::shared_ptr<MyObject3> obj) { py::print(obj->toString()); });
    m.def("print_myobject3_3", [](const std::shared_ptr<MyObject3> &obj) { py::print(obj->toString()); });
    m.def("print_myobject3_4", [](const std::shared_ptr<MyObject3> *obj) { py::print((*obj)->toString()); });

    // test_smart_ptr_refcounting
    m.def("test_object1_refcounting", []() {
        ref<MyObject1> o = new MyObject1(0);
        bool good = o->getRefCount() == 1;
        py::object o2 = py::cast(o, py::return_value_policy::reference);
        // always request (partial) ownership for objects with intrusive
        // reference counting even when using the 'reference' RVP
        good &= o->getRefCount() == 2;
        return good;
    });

    // test_unique_nodelete
    py::class_<MyObject4, std::unique_ptr<MyObject4, py::nodelete>>(m, "MyObject4")
        .def(py::init<int>())
        .def_readwrite("value", &MyObject4::value)
        .def_static("cleanup_all_instances", &MyObject4::cleanupAllInstances);

    // test_unique_deleter
    py::class_<MyObject4a, std::unique_ptr<MyObject4a, py::nodelete>>(m, "MyObject4a")
        .def(py::init<int>())
        .def_readwrite("value", &MyObject4a::value)
        .def_static("cleanup_all_instances", &MyObject4a::cleanupAllInstances);

    py::class_<MyObject4b, MyObject4a, std::unique_ptr<MyObject4b>>(m, "MyObject4b")
        .def(py::init<int>());

    // test_large_holder
    py::class_<MyObject5, huge_unique_ptr<MyObject5>>(m, "MyObject5")
        .def(py::init<int>())
        .def_readwrite("value", &MyObject5::value);

    // test_shared_ptr_and_references
    using A = SharedPtrRef::A;
    py::class_<A, std::shared_ptr<A>>(m, "A");
    py::class_<SharedPtrRef, std::unique_ptr<SharedPtrRef>>(m, "SharedPtrRef")
        .def(py::init<>())
        .def_readonly("ref", &SharedPtrRef::value)
        .def_property_readonly("copy", [](const SharedPtrRef &s) { return s.value; },
                               py::return_value_policy::copy)
        .def_readonly("holder_ref", &SharedPtrRef::shared)
        .def_property_readonly("holder_copy", [](const SharedPtrRef &s) { return s.shared; },
                               py::return_value_policy::copy)
        .def("set_ref", [](SharedPtrRef &, const A &) { return true; })
        .def("set_holder", [](SharedPtrRef &, std::shared_ptr<A>) { return true; });

    // test_shared_ptr_from_this_and_references
    using B = SharedFromThisRef::B;
    py::class_<B, std::shared_ptr<B>>(m, "B");
    py::class_<SharedFromThisRef, std::unique_ptr<SharedFromThisRef>>(m, "SharedFromThisRef")
        .def(py::init<>())
        .def_readonly("bad_wp", &SharedFromThisRef::value)
        .def_property_readonly("ref", [](const SharedFromThisRef &s) -> const B & { return *s.shared; })
        .def_property_readonly("copy", [](const SharedFromThisRef &s) { return s.value; },
                               py::return_value_policy::copy)
        .def_readonly("holder_ref", &SharedFromThisRef::shared)
        .def_property_readonly("holder_copy", [](const SharedFromThisRef &s) { return s.shared; },
                               py::return_value_policy::copy)
        .def("set_ref", [](SharedFromThisRef &, const B &) { return true; })
        .def("set_holder", [](SharedFromThisRef &, std::shared_ptr<B>) { return true; });

    // Issue #865: shared_from_this doesn't work with virtual inheritance
    static std::shared_ptr<SharedFromThisVirt> sft(new SharedFromThisVirt());
    py::class_<SharedFromThisVirt, std::shared_ptr<SharedFromThisVirt>>(m, "SharedFromThisVirt")
        .def_static("get", []() { return sft.get(); });

    // test_move_only_holder
    py::class_<C, custom_unique_ptr<C>>(m, "TypeWithMoveOnlyHolder")
        .def_static("make", []() { return custom_unique_ptr<C>(new C); })
        .def_static("make_as_object", []() { return py::cast(custom_unique_ptr<C>(new C)); });

    // test_holder_with_addressof_operator
    using HolderWithAddressOf = shared_ptr_with_addressof_operator<TypeForHolderWithAddressOf>;
    py::class_<TypeForHolderWithAddressOf, HolderWithAddressOf>(m, "TypeForHolderWithAddressOf")
        .def_static("make", []() { return HolderWithAddressOf(new TypeForHolderWithAddressOf); })
        .def("get", [](const HolderWithAddressOf &self) { return self.get(); })
        .def("print_object_1", [](const TypeForHolderWithAddressOf *obj) { py::print(obj->toString()); })
        .def("print_object_2", [](HolderWithAddressOf obj) { py::print(obj.get()->toString()); })
        .def("print_object_3", [](const HolderWithAddressOf &obj) { py::print(obj.get()->toString()); })
        .def("print_object_4", [](const HolderWithAddressOf *obj) { py::print((*obj).get()->toString()); });

    // test_move_only_holder_with_addressof_operator
    using MoveOnlyHolderWithAddressOf = unique_ptr_with_addressof_operator<TypeForMoveOnlyHolderWithAddressOf>;
    py::class_<TypeForMoveOnlyHolderWithAddressOf, MoveOnlyHolderWithAddressOf>(m, "TypeForMoveOnlyHolderWithAddressOf")
        .def_static("make", []() { return MoveOnlyHolderWithAddressOf(new TypeForMoveOnlyHolderWithAddressOf(0)); })
        .def_readwrite("value", &TypeForMoveOnlyHolderWithAddressOf::value)
        .def("print_object", [](const TypeForMoveOnlyHolderWithAddressOf *obj) { py::print(obj->toString()); });

    // test_smart_ptr_from_default
    py::class_<HeldByDefaultHolder, std::unique_ptr<HeldByDefaultHolder>>(m, "HeldByDefaultHolder")
        .def(py::init<>())
        .def_static("load_shared_ptr", [](std::shared_ptr<HeldByDefaultHolder>) {});

    // test_shared_ptr_gc
    // #187: issue involving std::shared_ptr<> return value policy & garbage collection
    py::class_<ElementBase, std::shared_ptr<ElementBase>>(m, "ElementBase");

    py::class_<ElementA, ElementBase, std::shared_ptr<ElementA>>(m, "ElementA")
        .def(py::init<int>())
        .def("value", &ElementA::value);

    py::class_<ElementList, std::shared_ptr<ElementList>>(m, "ElementList")
        .def(py::init<>())
        .def("add", &ElementList::add)
        .def("get", [](ElementList &el) {
            py::list list;
            for (auto &e : el.l)
                list.append(py::cast(e));
            return list;
        });

    class UniquePtrHeld {
    public:
        UniquePtrHeld() = delete;
        UniquePtrHeld(const UniquePtrHeld&) = delete;
        UniquePtrHeld(UniquePtrHeld&&) = delete;

        UniquePtrHeld(int value)
            : value_(value) {
            print_created(this, value);
        }
        ~UniquePtrHeld() {
            print_destroyed(this);
        }
        int value() const { return value_; }
    private:
        int value_{};
    };
    py::class_<UniquePtrHeld>(m, "UniquePtrHeld")
        .def(py::init<int>())
        .def("value", &UniquePtrHeld::value);

    class UniquePtrOther {};
    py::class_<UniquePtrOther>(m, "UniquePtrOther")
        .def(py::init<>());

    m.def("unique_ptr_pass_through",
        [](std::unique_ptr<UniquePtrHeld> obj) {
            return obj;
        });
    m.def("unique_ptr_terminal",
        [](std::unique_ptr<UniquePtrHeld> obj) {
            obj.reset();
            return nullptr;
        });

    // Check traits in a concise manner.
    static_assert(
        py::detail::move_common<std::unique_ptr<UniquePtrHeld>>::value,
        "This must be true.");

    // Guarantee API works as expected.
    m.def("unique_ptr_pass_through_cast_from_py",
        [](py::object obj_py) {
            auto obj =
                py::cast<std::unique_ptr<UniquePtrHeld>>(std::move(obj_py));
            return obj;
        });
    m.def("unique_ptr_pass_through_move_from_py",
        [](py::object obj_py) {
            return py::move<std::unique_ptr<UniquePtrHeld>>(std::move(obj_py));
        });

    m.def("unique_ptr_pass_through_move_to_py",
        [](std::unique_ptr<UniquePtrHeld> obj) {
            return py::move(std::move(obj));
        });

    m.def("unique_ptr_pass_through_cast_to_py",
        [](std::unique_ptr<UniquePtrHeld> obj) {
            return py::cast(std::move(obj));
        });

    class FirstT {};
    py::class_<FirstT>(m, "FirstT")
        .def(py::init());
    class SecondT {};
    py::class_<SecondT>(m, "SecondT")
        .def(py::init());

    m.def("unique_ptr_overload",
        [](std::unique_ptr<UniquePtrHeld> obj, FirstT) {
            py::dict out;
            out["obj"] = py::cast(std::move(obj));
            out["overload"] = 1;
            return out;
        });
    m.def("unique_ptr_overload",
        [](std::unique_ptr<UniquePtrHeld> obj, SecondT) {
            py::dict out;
            out["obj"] = py::cast(std::move(obj));
            out["overload"] = 2;
            return out;
        });

    // Ensure class is non-empty, so it's easier to detect double-free
    // corruption. (If empty, this may be harder to see easily.)
    struct SharedPtrHeld { int value = 10; };
    py::class_<SharedPtrHeld, std::shared_ptr<SharedPtrHeld>>(m, "SharedPtrHeld")
        .def(py::init<>());
    m.def("shared_ptr_held_in_unique_ptr",
        []() {
            return std::unique_ptr<SharedPtrHeld>(new SharedPtrHeld());
        });
    m.def("shared_ptr_held_func",
        [](std::shared_ptr<SharedPtrHeld> obj) {
            return obj != nullptr && obj->value == 10;
        });

    // Test passing ownership of registered, but unowned, C++ instances back to
    // Python. This happens when a raw pointer is passed first, and then
    // ownership is transfered.
    struct UniquePtrHeldContainer {
        UniquePtrHeldContainer() {
            value_.reset(new UniquePtrHeld(10));
        }
        UniquePtrHeld* get() const {
            return value_.get();
        }
        using Ptr = std::unique_ptr<UniquePtrHeld>;
        Ptr reset(Ptr to) {
            Ptr from = std::move(value_);
            value_ = std::move(to);
            return from;
        }
        std::unique_ptr<UniquePtrHeld> value_;
    };
    py::class_<UniquePtrHeldContainer>(m, "UniquePtrHeldContainer")
        .def(py::init())
        .def("get", &UniquePtrHeldContainer::get, py::return_value_policy::reference_internal)
        .def("reset", &UniquePtrHeldContainer::reset);
}<|MERGE_RESOLUTION|>--- conflicted
+++ resolved
@@ -15,26 +15,7 @@
 #include "pybind11_tests.h"
 #include "object.h"
 
-<<<<<<< HEAD
-// Make pybind aware of the ref-counted wrapper type (s):
-
-// ref<T> is a wrapper for 'Object' which uses intrusive reference counting
-// It is always possible to construct a ref<T> from an Object* pointer without
-// possible inconsistencies, hence the 'true' argument at the end.
-PYBIND11_DECLARE_HOLDER_TYPE(T, ref<T>, true);
-// Make pybind11 aware of the non-standard getter member function
-namespace pybind11 { namespace detail {
-    template <typename T>
-    struct holder_helper<ref<T>> {
-        static const T* get(const ref<T> &p) { return p.get_ptr(); }
-    };
-}}
-
-// The following is not required anymore for std::shared_ptr, but it should compile without error:
-PYBIND11_DECLARE_HOLDER_TYPE(T, std::shared_ptr<T>);
-=======
 namespace {
->>>>>>> 9c0aa699
 
 // This is just a wrapper around unique_ptr, but with extra fields to deliberately bloat up the
 // holder size to trigger the non-simple-layout internal instance layout for single inheritance with
@@ -44,8 +25,7 @@
     uint64_t padding[10];
 public:
     huge_unique_ptr(T *p) : ptr(p) {};
-    T* get() const { return ptr.get(); }
-    T* release() { return ptr.release(); }
+    T *get() { return ptr.get(); }
 };
 
 // Simple custom holder that works like unique_ptr
@@ -55,7 +35,7 @@
 public:
     custom_unique_ptr(T* p) : impl(p) { }
     T* get() const { return impl.get(); }
-    T* release() { return impl.release(); }
+    T* release_ptr() { return impl.release(); }
 };
 
 // Simple custom holder that works like shared_ptr and has operator& overload
