--- conflicted
+++ resolved
@@ -4,14 +4,9 @@
 import pytest
 
 import env  # noqa: F401
-<<<<<<< HEAD
-
+
+from pybind11_tests import ConstructorStats, UserType
 from pybind11_tests import call_policies as m
-from pybind11_tests import ConstructorStats, UserType
-=======
-from pybind11_tests import ConstructorStats
-from pybind11_tests import call_policies as m
->>>>>>> 49173e47
 
 
 @pytest.mark.xfail("env.PYPY", reason="sometimes comes out 1 off on PyPy", strict=False)
