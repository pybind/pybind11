--- conflicted
+++ resolved
@@ -27,16 +27,6 @@
 
     /* A fancier default argument */
     std::vector<int> list{{13, 17}};
-<<<<<<< HEAD
-    m.def("kw_func4", [](const std::vector<int> &entries) {
-        std::string ret = "{";
-        for (int i : entries) {
-            ret += std::to_string(i) + " ";
-        }
-        ret.back() = '}';
-        return ret;
-    }, py::arg("myList") = list);
-=======
     m.def(
         "kw_func4",
         [](const std::vector<int> &entries) {
@@ -48,7 +38,6 @@
             return ret;
         },
         py::arg("myList") = list);
->>>>>>> ac37829e
 
     m.def("kw_func_udl", kw_func, "x"_a, "y"_a = 300);
     m.def("kw_func_udl_z", kw_func, "x"_a, "y"_a = 0);
