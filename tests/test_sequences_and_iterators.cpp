--- conflicted
+++ resolved
@@ -15,13 +15,12 @@
 
 #include <algorithm>
 #include <utility>
-<<<<<<< HEAD
+#include <vector>
+
 #ifdef PYBIND11_HAS_OPTIONAL
 #include <optional>
 #endif  // PYBIND11_HAS_OPTIONAL
-=======
-#include <vector>
->>>>>>> ee0c5ee4
+
 
 template<typename T>
 class NonZeroIterator {
