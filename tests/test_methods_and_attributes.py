# -*- coding: utf-8 -*-
import pytest
from pybind11_tests import methods_and_attributes as m
from pybind11_tests import ConstructorStats


def test_methods_and_attributes():
    instance1 = m.ExampleMandA()  # 1 def.ctor
    instance2 = m.ExampleMandA(32)  # 1 ctor

    instance1.add1(instance2)  # 1 copy ctor + 1 move
    instance1.add2(instance2)
    instance1.add3(instance2)
    instance1.add4(instance2)
    instance1.add5(instance2)
    instance1.add6(32)
    instance1.add7(32)
    instance1.add8(32)
    instance1.add9(32)
    instance1.add10(32)

    assert str(instance1) == "ExampleMandA[value=320]"
    assert str(instance2) == "ExampleMandA[value=32]"
    assert str(instance1.self1()) == "ExampleMandA[value=320]"  # 1 copy ctor + 1 move
    assert str(instance1.self2()) == "ExampleMandA[value=320]"
    assert str(instance1.self3()) == "ExampleMandA[value=320]"
    assert str(instance1.self4()) == "ExampleMandA[value=320]"
    assert str(instance1.self5()) == "ExampleMandA[value=320]"

    assert instance1.internal1() == 320
    assert instance1.internal2() == 320
    assert instance1.internal3() == 320
    assert instance1.internal4() == 320
    assert instance1.internal5() == 320

    assert instance1.overloaded() == "()"
    assert instance1.overloaded(0) == "(int)"
    assert instance1.overloaded(1, 1.0) == "(int, float)"
    assert instance1.overloaded(2.0, 2) == "(float, int)"
    assert instance1.overloaded(3,   3) == "(int, int)"
    assert instance1.overloaded(4., 4.) == "(float, float)"
    assert instance1.overloaded_const(-3) == "(int) const"
    assert instance1.overloaded_const(5, 5.0) == "(int, float) const"
    assert instance1.overloaded_const(6.0, 6) == "(float, int) const"
    assert instance1.overloaded_const(7,   7) == "(int, int) const"
    assert instance1.overloaded_const(8., 8.) == "(float, float) const"
    assert instance1.overloaded_float(1, 1) == "(float, float)"
    assert instance1.overloaded_float(1, 1.) == "(float, float)"
    assert instance1.overloaded_float(1., 1) == "(float, float)"
    assert instance1.overloaded_float(1., 1.) == "(float, float)"

    assert instance1.value == 320
    instance1.value = 100
    assert str(instance1) == "ExampleMandA[value=100]"

    cstats = ConstructorStats.get(m.ExampleMandA)
    assert cstats.alive() == 2
    del instance1, instance2
    assert cstats.alive() == 0
    assert cstats.values() == ["32"]
    assert cstats.default_constructions == 1
    assert cstats.copy_constructions == 2
<<<<<<< HEAD
    assert cstats.move_constructions == 2
=======
    assert cstats.move_constructions >= 2
>>>>>>> 1caf1d06
    assert cstats.copy_assignments == 0
    assert cstats.move_assignments == 0


def test_copy_method():
    """Issue #443: calling copied methods fails in Python 3"""

    m.ExampleMandA.add2c = m.ExampleMandA.add2
    m.ExampleMandA.add2d = m.ExampleMandA.add2b
    a = m.ExampleMandA(123)
    assert a.value == 123
    a.add2(m.ExampleMandA(-100))
    assert a.value == 23
    a.add2b(m.ExampleMandA(20))
    assert a.value == 43
    a.add2c(m.ExampleMandA(6))
    assert a.value == 49
    a.add2d(m.ExampleMandA(-7))
    assert a.value == 42


def test_properties():
    instance = m.TestProperties()

    assert instance.def_readonly == 1
    with pytest.raises(AttributeError):
        instance.def_readonly = 2

    instance.def_readwrite = 2
    assert instance.def_readwrite == 2

    assert instance.def_property_readonly == 2
    with pytest.raises(AttributeError):
        instance.def_property_readonly = 3

    instance.def_property = 3
    assert instance.def_property == 3

    with pytest.raises(AttributeError) as excinfo:
        dummy = instance.def_property_writeonly  # noqa: F841 unused var
    assert "unreadable attribute" in str(excinfo.value)

    instance.def_property_writeonly = 4
    assert instance.def_property_readonly == 4

    with pytest.raises(AttributeError) as excinfo:
        dummy = instance.def_property_impossible  # noqa: F841 unused var
    assert "unreadable attribute" in str(excinfo.value)

    with pytest.raises(AttributeError) as excinfo:
        instance.def_property_impossible = 5
    assert "can't set attribute" in str(excinfo.value)


def test_static_properties():
    assert m.TestProperties.def_readonly_static == 1
    with pytest.raises(AttributeError) as excinfo:
        m.TestProperties.def_readonly_static = 2
    assert "can't set attribute" in str(excinfo.value)

    m.TestProperties.def_readwrite_static = 2
    assert m.TestProperties.def_readwrite_static == 2

    with pytest.raises(AttributeError) as excinfo:
        dummy = m.TestProperties.def_writeonly_static  # noqa: F841 unused var
    assert "unreadable attribute" in str(excinfo.value)

    m.TestProperties.def_writeonly_static = 3
    assert m.TestProperties.def_readonly_static == 3

    assert m.TestProperties.def_property_readonly_static == 3
    with pytest.raises(AttributeError) as excinfo:
        m.TestProperties.def_property_readonly_static = 99
    assert "can't set attribute" in str(excinfo.value)

    m.TestProperties.def_property_static = 4
    assert m.TestProperties.def_property_static == 4

    with pytest.raises(AttributeError) as excinfo:
        dummy = m.TestProperties.def_property_writeonly_static
    assert "unreadable attribute" in str(excinfo.value)

    m.TestProperties.def_property_writeonly_static = 5
    assert m.TestProperties.def_property_static == 5

    # Static property read and write via instance
    instance = m.TestProperties()

    m.TestProperties.def_readwrite_static = 0
    assert m.TestProperties.def_readwrite_static == 0
    assert instance.def_readwrite_static == 0

    instance.def_readwrite_static = 2
    assert m.TestProperties.def_readwrite_static == 2
    assert instance.def_readwrite_static == 2

    with pytest.raises(AttributeError) as excinfo:
        dummy = instance.def_property_writeonly_static  # noqa: F841 unused var
    assert "unreadable attribute" in str(excinfo.value)

    instance.def_property_writeonly_static = 4
    assert instance.def_property_static == 4

    # It should be possible to override properties in derived classes
    assert m.TestPropertiesOverride().def_readonly == 99
    assert m.TestPropertiesOverride.def_readonly_static == 99


def test_static_cls():
    """Static property getter and setters expect the type object as the their only argument"""

    instance = m.TestProperties()
    assert m.TestProperties.static_cls is m.TestProperties
    assert instance.static_cls is m.TestProperties

    def check_self(self):
        assert self is m.TestProperties

    m.TestProperties.static_cls = check_self
    instance.static_cls = check_self


def test_metaclass_override():
    """Overriding pybind11's default metaclass changes the behavior of `static_property`"""

    assert type(m.ExampleMandA).__name__ == "pybind11_type"
    assert type(m.MetaclassOverride).__name__ == "type"

    assert m.MetaclassOverride.readonly == 1
    assert type(m.MetaclassOverride.__dict__["readonly"]).__name__ == "pybind11_static_property"

    # Regular `type` replaces the property instead of calling `__set__()`
    m.MetaclassOverride.readonly = 2
    assert m.MetaclassOverride.readonly == 2
    assert isinstance(m.MetaclassOverride.__dict__["readonly"], int)


def test_no_mixed_overloads():
    from pybind11_tests import debug_enabled

    with pytest.raises(RuntimeError) as excinfo:
        m.ExampleMandA.add_mixed_overloads1()
    assert (str(excinfo.value) ==
            "overloading a method with both static and instance methods is not supported; " +
            ("compile in debug mode for more details" if not debug_enabled else
             "error while attempting to bind static method ExampleMandA.overload_mixed1"
             "(arg0: float) -> str")
            )

    with pytest.raises(RuntimeError) as excinfo:
        m.ExampleMandA.add_mixed_overloads2()
    assert (str(excinfo.value) ==
            "overloading a method with both static and instance methods is not supported; " +
            ("compile in debug mode for more details" if not debug_enabled else
             "error while attempting to bind instance method ExampleMandA.overload_mixed2"
             "(self: pybind11_tests.methods_and_attributes.ExampleMandA, arg0: int, arg1: int)"
             " -> str")
            )


@pytest.mark.parametrize("access", ["ro", "rw", "static_ro", "static_rw"])
def test_property_return_value_policies(access):
    if not access.startswith("static"):
        obj = m.TestPropRVP()
    else:
        obj = m.TestPropRVP

    ref = getattr(obj, access + "_ref")
    assert ref.value == 1
    ref.value = 2
    assert getattr(obj, access + "_ref").value == 2
    ref.value = 1  # restore original value for static properties

    copy = getattr(obj, access + "_copy")
    assert copy.value == 1
    copy.value = 2
    assert getattr(obj, access + "_copy").value == 1

    copy = getattr(obj, access + "_func")
    assert copy.value == 1
    copy.value = 2
    assert getattr(obj, access + "_func").value == 1


def test_property_rvalue_policy():
    """When returning an rvalue, the return value policy is automatically changed from
    `reference(_internal)` to `move`. The following would not work otherwise."""

    instance = m.TestPropRVP()
    o = instance.rvalue
    assert o.value == 1

    os = m.TestPropRVP.static_rvalue
    assert os.value == 1


# https://bitbucket.org/pypy/pypy/issues/2447
@pytest.unsupported_on_pypy
def test_dynamic_attributes():
    instance = m.DynamicClass()
    assert not hasattr(instance, "foo")
    assert "foo" not in dir(instance)

    # Dynamically add attribute
    instance.foo = 42
    assert hasattr(instance, "foo")
    assert instance.foo == 42
    assert "foo" in dir(instance)

    # __dict__ should be accessible and replaceable
    assert "foo" in instance.__dict__
    instance.__dict__ = {"bar": True}
    assert not hasattr(instance, "foo")
    assert hasattr(instance, "bar")

    with pytest.raises(TypeError) as excinfo:
        instance.__dict__ = []
    assert str(excinfo.value) == "__dict__ must be set to a dictionary, not a 'list'"

    cstats = ConstructorStats.get(m.DynamicClass)
    assert cstats.alive() == 1
    del instance
    assert cstats.alive() == 0

    # Derived classes should work as well
    class PythonDerivedDynamicClass(m.DynamicClass):
        pass

    for cls in m.CppDerivedDynamicClass, PythonDerivedDynamicClass:
        derived = cls()
        derived.foobar = 100
        assert derived.foobar == 100

        assert cstats.alive() == 1
        del derived
        assert cstats.alive() == 0


# https://bitbucket.org/pypy/pypy/issues/2447
@pytest.unsupported_on_pypy
def test_cyclic_gc():
    # One object references itself
    instance = m.DynamicClass()
    instance.circular_reference = instance

    cstats = ConstructorStats.get(m.DynamicClass)
    assert cstats.alive() == 1
    del instance
    assert cstats.alive() == 0

    # Two object reference each other
    i1 = m.DynamicClass()
    i2 = m.DynamicClass()
    i1.cycle = i2
    i2.cycle = i1

    assert cstats.alive() == 2
    del i1, i2
    assert cstats.alive() == 0


def test_bad_arg_default(msg):
    from pybind11_tests import debug_enabled

    with pytest.raises(RuntimeError) as excinfo:
        m.bad_arg_def_named()
    assert msg(excinfo.value) == (
        "arg(): could not convert default argument 'a: UnregisteredType' in function "
        "'should_fail' into a Python object (type not registered yet?)"
        if debug_enabled else
        "arg(): could not convert default argument into a Python object (type not registered "
        "yet?). Compile in debug mode for more information."
    )

    with pytest.raises(RuntimeError) as excinfo:
        m.bad_arg_def_unnamed()
    assert msg(excinfo.value) == (
        "arg(): could not convert default argument 'UnregisteredType' in function "
        "'should_fail' into a Python object (type not registered yet?)"
        if debug_enabled else
        "arg(): could not convert default argument into a Python object (type not registered "
        "yet?). Compile in debug mode for more information."
    )


def test_accepts_none(msg):
    a = m.NoneTester()
    assert m.no_none1(a) == 42
    assert m.no_none2(a) == 42
    assert m.no_none3(a) == 42
    assert m.no_none4(a) == 42
    assert m.no_none5(a) == 42
    assert m.ok_none1(a) == 42
    assert m.ok_none2(a) == 42
    assert m.ok_none3(a) == 42
    assert m.ok_none4(a) == 42
    assert m.ok_none5(a) == 42

    with pytest.raises(TypeError) as excinfo:
        m.no_none1(None)
    assert "incompatible function arguments" in str(excinfo.value)
    with pytest.raises(TypeError) as excinfo:
        m.no_none2(None)
    assert "incompatible function arguments" in str(excinfo.value)
    with pytest.raises(TypeError) as excinfo:
        m.no_none3(None)
    assert "incompatible function arguments" in str(excinfo.value)
    with pytest.raises(TypeError) as excinfo:
        m.no_none4(None)
    assert "incompatible function arguments" in str(excinfo.value)
    with pytest.raises(TypeError) as excinfo:
        m.no_none5(None)
    assert "incompatible function arguments" in str(excinfo.value)

    # The first one still raises because you can't pass None as a lvalue reference arg:
    with pytest.raises(TypeError) as excinfo:
        assert m.ok_none1(None) == -1
    assert msg(excinfo.value) == """
        ok_none1(): incompatible function arguments. The following argument types are supported:
            1. (arg0: m.methods_and_attributes.NoneTester) -> int

        Invoked with: None
    """

    # The rest take the argument as pointer or holder, and accept None:
    assert m.ok_none2(None) == -1
    assert m.ok_none3(None) == -1
    assert m.ok_none4(None) == -1
    assert m.ok_none5(None) == -1


def test_str_issue(msg):
    """#283: __str__ called on uninitialized instance when constructor arguments invalid"""

    assert str(m.StrIssue(3)) == "StrIssue[3]"

    with pytest.raises(TypeError) as excinfo:
        str(m.StrIssue("no", "such", "constructor"))
    assert msg(excinfo.value) == """
        __init__(): incompatible constructor arguments. The following argument types are supported:
            1. m.methods_and_attributes.StrIssue(arg0: int)
            2. m.methods_and_attributes.StrIssue()

        Invoked with: 'no', 'such', 'constructor'
    """


def test_unregistered_base_implementations():
    a = m.RegisteredDerived()
    a.do_nothing()
    assert a.rw_value == 42
    assert a.ro_value == 1.25
    a.rw_value += 5
    assert a.sum() == 48.25
    a.increase_value()
    assert a.rw_value == 48
    assert a.ro_value == 1.5
    assert a.sum() == 49.5
    assert a.rw_value_prop == 48
    a.rw_value_prop += 1
    assert a.rw_value_prop == 49
    a.increase_value()
    assert a.ro_value_prop == 1.75


def test_ref_qualified():
    """Tests that explicit lvalue ref-qualified methods can be called just like their
    non ref-qualified counterparts."""

    r = m.RefQualified()
    assert r.value == 0
    r.refQualified(17)
    assert r.value == 17
    assert r.constRefQualified(23) == 40<|MERGE_RESOLUTION|>--- conflicted
+++ resolved
@@ -60,11 +60,7 @@
     assert cstats.values() == ["32"]
     assert cstats.default_constructions == 1
     assert cstats.copy_constructions == 2
-<<<<<<< HEAD
-    assert cstats.move_constructions == 2
-=======
     assert cstats.move_constructions >= 2
->>>>>>> 1caf1d06
     assert cstats.copy_assignments == 0
     assert cstats.move_assignments == 0
 
