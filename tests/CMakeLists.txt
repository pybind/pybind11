--- conflicted
+++ resolved
@@ -527,15 +527,12 @@
   if(SKBUILD)
     install(TARGETS ${target} LIBRARY DESTINATION .)
   endif()
-<<<<<<< HEAD
-=======
 
   if("${target}" STREQUAL "exo_planet_c_api")
     if(CMAKE_CXX_COMPILER_ID MATCHES "(GNU|Intel|Clang|NVHPC)")
       target_compile_options(${target} PRIVATE -fno-exceptions)
     endif()
   endif()
->>>>>>> ed5057de
 endforeach()
 
 # Provide nice organisation in IDEs
