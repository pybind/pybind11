# CMakeLists.txt -- Build system for the pybind11 test suite
#
# Copyright (c) 2015 Wenzel Jakob <wenzel@inf.ethz.ch>
#
# All rights reserved. Use of this source code is governed by a
# BSD-style license that can be found in the LICENSE file.

cmake_minimum_required(VERSION 3.4)

# The `cmake_minimum_required(VERSION 3.4...3.18)` syntax does not work with
# some versions of VS that have a patched CMake 3.11. This forces us to emulate
# the behavior using the following workaround:
if(${CMAKE_VERSION} VERSION_LESS 3.21)
  cmake_policy(VERSION ${CMAKE_MAJOR_VERSION}.${CMAKE_MINOR_VERSION})
else()
  cmake_policy(VERSION 3.21)
endif()

# Only needed for CMake < 3.5 support
include(CMakeParseArguments)

# Filter out items; print an optional message if any items filtered. This ignores extensions.
#
# Usage:
#   pybind11_filter_tests(LISTNAME file1.cpp file2.cpp ... MESSAGE "")
#
macro(pybind11_filter_tests LISTNAME)
  cmake_parse_arguments(ARG "" "MESSAGE" "" ${ARGN})
  set(PYBIND11_FILTER_TESTS_FOUND OFF)
  # Make a list of the test without any extensions, for easier filtering.
  set(_TMP_ACTUAL_LIST "${${LISTNAME}};") # enforce ';' at the end to allow matching last item.
  string(REGEX REPLACE "\\.[^.;]*;" ";" LIST_WITHOUT_EXTENSIONS "${_TMP_ACTUAL_LIST}")
  foreach(filename IN LISTS ARG_UNPARSED_ARGUMENTS)
    string(REGEX REPLACE "\\.[^.]*$" "" filename_no_ext ${filename})
    # Search in the list without extensions.
    list(FIND LIST_WITHOUT_EXTENSIONS ${filename_no_ext} _FILE_FOUND)
    if(_FILE_FOUND GREATER -1)
      list(REMOVE_AT ${LISTNAME} ${_FILE_FOUND}) # And remove from the list with extensions.
      list(REMOVE_AT LIST_WITHOUT_EXTENSIONS ${_FILE_FOUND}
      )# And our search list, to ensure it is in sync.
      set(PYBIND11_FILTER_TESTS_FOUND ON)
    endif()
  endforeach()
  if(PYBIND11_FILTER_TESTS_FOUND AND ARG_MESSAGE)
    message(STATUS "${ARG_MESSAGE}")
  endif()
endmacro()

macro(possibly_uninitialized)
  foreach(VARNAME ${ARGN})
    if(NOT DEFINED "${VARNAME}")
      set("${VARNAME}" "")
    endif()
  endforeach()
endmacro()

# Function to add additional targets if any of the provided tests are found.
# Needles; Specifies the test names to look for.
# Additions; Specifies the additional test targets to add when any of the needles are found.
macro(tests_extra_targets needles additions)
  # Add the index for this relation to the index extra targets map.
  list(LENGTH PYBIND11_TEST_EXTRA_TARGETS PYBIND11_TEST_EXTRA_TARGETS_LEN)
  list(APPEND PYBIND11_TEST_EXTRA_TARGETS ${PYBIND11_TEST_EXTRA_TARGETS_LEN})
  # Add the test names to look for, and the associated test target additions.
  set(PYBIND11_TEST_EXTRA_TARGETS_NEEDLES_${PYBIND11_TEST_EXTRA_TARGETS_LEN} ${needles})
  set(PYBIND11_TEST_EXTRA_TARGETS_ADDITION_${PYBIND11_TEST_EXTRA_TARGETS_LEN} ${additions})
endmacro()

# New Python support
if(DEFINED Python_EXECUTABLE)
  set(PYTHON_EXECUTABLE "${Python_EXECUTABLE}")
  set(PYTHON_VERSION "${Python_VERSION}")
endif()

# There's no harm in including a project in a project
project(pybind11_tests CXX)

# Access FindCatch and more
list(APPEND CMAKE_MODULE_PATH "${CMAKE_CURRENT_LIST_DIR}/../tools")

option(PYBIND11_WERROR "Report all warnings as errors" OFF)
option(DOWNLOAD_EIGEN "Download EIGEN (requires CMake 3.11+)" OFF)
option(PYBIND11_CUDA_TESTS "Enable building CUDA tests (requires CMake 3.12+)" OFF)
set(PYBIND11_TEST_OVERRIDE
    ""
    CACHE STRING "Tests from ;-separated list of *.cpp files will be built instead of all tests")
set(PYBIND11_TEST_FILTER
    ""
    CACHE STRING "Tests from ;-separated list of *.cpp files will be removed from all tests")

if(CMAKE_CURRENT_SOURCE_DIR STREQUAL CMAKE_SOURCE_DIR)
  # We're being loaded directly, i.e. not via add_subdirectory, so make this
  # work as its own project and load the pybind11Config to get the tools we need
  find_package(pybind11 REQUIRED CONFIG)
endif()

if(NOT CMAKE_BUILD_TYPE AND NOT DEFINED CMAKE_CONFIGURATION_TYPES)
  message(STATUS "Setting tests build type to MinSizeRel as none was specified")
  set(CMAKE_BUILD_TYPE
      MinSizeRel
      CACHE STRING "Choose the type of build." FORCE)
  set_property(CACHE CMAKE_BUILD_TYPE PROPERTY STRINGS "Debug" "Release" "MinSizeRel"
                                               "RelWithDebInfo")
endif()

if(PYBIND11_CUDA_TESTS)
  enable_language(CUDA)
  if(DEFINED CMAKE_CXX_STANDARD)
    set(CMAKE_CUDA_STANDARD ${CMAKE_CXX_STANDARD})
  endif()
  set(CMAKE_CUDA_STANDARD_REQUIRED ON)
endif()

# Full set of test files (you can override these; see below, overrides ignore extension)
# Any test that has no extension is both .py and .cpp, so 'foo' will add 'foo.cpp' and 'foo.py'.
# Any test that has an extension is exclusively that and handled as such.
set(PYBIND11_TEST_FILES
<<<<<<< HEAD
    test_async.cpp
    test_buffers.cpp
    test_builtin_casters.cpp
    test_call_policies.cpp
    test_callbacks.cpp
    test_chrono.cpp
    test_class.cpp
    test_const_name.cpp
    test_constants_and_functions.cpp
    test_copy_move.cpp
    test_custom_type_casters.cpp
    test_custom_type_setup.cpp
    test_docstring_options.cpp
    test_eigen.cpp
    test_enum.cpp
    test_eval.cpp
    test_exceptions.cpp
    test_factory_constructors.cpp
    test_gil_scoped.cpp
    test_iostream.cpp
    test_kwargs_and_defaults.cpp
    test_local_bindings.cpp
    test_methods_and_attributes.cpp
    test_modules.cpp
    test_multiple_inheritance.cpp
    test_numpy_array.cpp
    test_numpy_dtypes.cpp
    test_numpy_scalars.cpp
    test_numpy_vectorize.cpp
    test_opaque_types.cpp
    test_operator_overloading.cpp
    test_pickling.cpp
    test_pytypes.cpp
    test_sequences_and_iterators.cpp
    test_smart_ptr.cpp
    test_stl.cpp
    test_stl_binders.cpp
    test_tagbased_polymorphic.cpp
    test_thread.cpp
    test_union.cpp
    test_virtual_functions.cpp)
=======
    test_async
    test_buffers
    test_builtin_casters
    test_call_policies
    test_callbacks
    test_chrono
    test_class
    test_const_name
    test_constants_and_functions
    test_copy_move
    test_custom_type_casters
    test_custom_type_setup
    test_docstring_options
    test_eigen
    test_enum
    test_eval
    test_exceptions
    test_factory_constructors
    test_gil_scoped
    test_iostream
    test_kwargs_and_defaults
    test_local_bindings
    test_methods_and_attributes
    test_modules
    test_multiple_inheritance
    test_numpy_array
    test_numpy_dtypes
    test_numpy_vectorize
    test_opaque_types
    test_operator_overloading
    test_pickling
    test_pytypes
    test_sequences_and_iterators
    test_smart_ptr
    test_stl
    test_stl_binders
    test_tagbased_polymorphic
    test_thread
    test_union
    test_virtual_functions)
>>>>>>> f8d4aa47

# Invoking cmake with something like:
#     cmake -DPYBIND11_TEST_OVERRIDE="test_callbacks.cpp;test_pickling.cpp" ..
# lets you override the tests that get compiled and run.  You can restore to all tests with:
#     cmake -DPYBIND11_TEST_OVERRIDE= ..
if(PYBIND11_TEST_OVERRIDE)
  # Instead of doing a direct override here, we iterate over the overrides without extension and
  # match them against entries from the PYBIND11_TEST_FILES, anything that not matches goes into the filter list.
  string(REGEX REPLACE "\\.[^.;]*;" ";" TEST_OVERRIDE_NO_EXT "${PYBIND11_TEST_OVERRIDE};")
  string(REGEX REPLACE "\\.[^.;]*;" ";" TEST_FILES_NO_EXT "${PYBIND11_TEST_FILES};")
  # This allows the override to be done with extensions, preserving backwards compatibility.
  foreach(test_name ${TEST_FILES_NO_EXT})
    if(NOT ${test_name} IN_LIST TEST_OVERRIDE_NO_EXT
    )# If not in the whitelist, add to be filtered out.
      list(APPEND PYBIND11_TEST_FILTER ${test_name})
    endif()
  endforeach()
endif()

# You can also filter tests:
if(PYBIND11_TEST_FILTER)
  pybind11_filter_tests(PYBIND11_TEST_FILES ${PYBIND11_TEST_FILTER})
endif()

if(PYTHON_VERSION VERSION_LESS 3.5)
  pybind11_filter_tests(PYBIND11_TEST_FILES test_async.cpp MESSAGE
                        "Skipping test_async on Python 2")
endif()

# Skip tests for CUDA check:
# /pybind11/tests/test_constants_and_functions.cpp(125):
#   error: incompatible exception specifications
if(PYBIND11_CUDA_TESTS)
  pybind11_filter_tests(
    PYBIND11_TEST_FILES test_constants_and_functions.cpp MESSAGE
    "Skipping test_constants_and_functions due to incompatible exception specifications")
endif()

# Now that the test filtering is complete, we need to split the list into the test for PYTEST
# and the list for the cpp targets.
set(PYBIND11_CPPTEST_FILES "")
set(PYBIND11_PYTEST_FILES "")

foreach(test_name ${PYBIND11_TEST_FILES})
  if(test_name MATCHES "\\.py$") # Ends in .py, purely python test.
    list(APPEND PYBIND11_PYTEST_FILES ${test_name})
  elseif(test_name MATCHES "\\.cpp$") # Ends in .cpp, purely cpp test.
    list(APPEND PYBIND11_CPPTEST_FILES ${test_name})
  elseif(NOT test_name MATCHES "\\.") # No extension specified, assume both, add extension.
    list(APPEND PYBIND11_PYTEST_FILES ${test_name}.py)
    list(APPEND PYBIND11_CPPTEST_FILES ${test_name}.cpp)
  else()
    message(WARNING "Unhanded test extension in test: ${test_name}")
  endif()
endforeach()
set(PYBIND11_TEST_FILES ${PYBIND11_CPPTEST_FILES})
list(SORT PYBIND11_PYTEST_FILES)

# Contains the set of test files that require pybind11_cross_module_tests to be
# built; if none of these are built (i.e. because TEST_OVERRIDE is used and
# doesn't include them) the second module doesn't get built.
tests_extra_targets("test_exceptions.py;test_local_bindings.py;test_stl.py;test_stl_binders.py"
                    "pybind11_cross_module_tests")

# And add additional targets for other tests.
tests_extra_targets("test_gil_scoped.py" "cross_module_gil_utils")

set(PYBIND11_EIGEN_REPO
    "https://gitlab.com/libeigen/eigen.git"
    CACHE STRING "Eigen repository to use for tests")
# Always use a hash for reconfigure speed and security reasons
# Include the version number for pretty printing (keep in sync)
set(PYBIND11_EIGEN_VERSION_AND_HASH
    "3.4.0;929bc0e191d0927b1735b9a1ddc0e8b77e3a25ec"
    CACHE STRING "Eigen version to use for tests, format: VERSION;HASH")

list(GET PYBIND11_EIGEN_VERSION_AND_HASH 0 PYBIND11_EIGEN_VERSION_STRING)
list(GET PYBIND11_EIGEN_VERSION_AND_HASH 1 PYBIND11_EIGEN_VERSION_HASH)

# Check if Eigen is available; if not, remove from PYBIND11_TEST_FILES (but
# keep it in PYBIND11_PYTEST_FILES, so that we get the "eigen is not installed"
# skip message).
list(FIND PYBIND11_TEST_FILES test_eigen.cpp PYBIND11_TEST_FILES_EIGEN_I)
if(PYBIND11_TEST_FILES_EIGEN_I GREATER -1)
  # Try loading via newer Eigen's Eigen3Config first (bypassing tools/FindEigen3.cmake).
  # Eigen 3.3.1+ exports a cmake 3.0+ target for handling dependency requirements, but also
  # produces a fatal error if loaded from a pre-3.0 cmake.
  if(DOWNLOAD_EIGEN)
    if(CMAKE_VERSION VERSION_LESS 3.11)
      message(FATAL_ERROR "CMake 3.11+ required when using DOWNLOAD_EIGEN")
    endif()

    include(FetchContent)
    FetchContent_Declare(
      eigen
      GIT_REPOSITORY "${PYBIND11_EIGEN_REPO}"
      GIT_TAG "${PYBIND11_EIGEN_VERSION_HASH}")

    FetchContent_GetProperties(eigen)
    if(NOT eigen_POPULATED)
      message(
        STATUS
          "Downloading Eigen ${PYBIND11_EIGEN_VERSION_STRING} (${PYBIND11_EIGEN_VERSION_HASH}) from ${PYBIND11_EIGEN_REPO}"
      )
      FetchContent_Populate(eigen)
    endif()

    set(EIGEN3_INCLUDE_DIR ${eigen_SOURCE_DIR})
    set(EIGEN3_FOUND TRUE)
    # When getting locally, the version is not visible from a superprojet,
    # so just force it.
    set(EIGEN3_VERSION "${PYBIND11_EIGEN_VERSION_STRING}")

  else()
    find_package(Eigen3 3.2.7 QUIET CONFIG)

    if(NOT EIGEN3_FOUND)
      # Couldn't load via target, so fall back to allowing module mode finding, which will pick up
      # tools/FindEigen3.cmake
      find_package(Eigen3 3.2.7 QUIET)
    endif()
  endif()

  if(EIGEN3_FOUND)
    if(NOT TARGET Eigen3::Eigen)
      add_library(Eigen3::Eigen IMPORTED INTERFACE)
      set_property(TARGET Eigen3::Eigen PROPERTY INTERFACE_INCLUDE_DIRECTORIES
                                                 "${EIGEN3_INCLUDE_DIR}")
    endif()

    # Eigen 3.3.1+ cmake sets EIGEN3_VERSION_STRING (and hard codes the version when installed
    # rather than looking it up in the cmake script); older versions, and the
    # tools/FindEigen3.cmake, set EIGEN3_VERSION instead.
    if(NOT EIGEN3_VERSION AND EIGEN3_VERSION_STRING)
      set(EIGEN3_VERSION ${EIGEN3_VERSION_STRING})
    endif()
    message(STATUS "Building tests with Eigen v${EIGEN3_VERSION}")
  else()
    list(REMOVE_AT PYBIND11_TEST_FILES ${PYBIND11_TEST_FILES_EIGEN_I})
    message(
      STATUS "Building tests WITHOUT Eigen, use -DDOWNLOAD_EIGEN=ON on CMake 3.11+ to download")
  endif()
endif()

# Optional dependency for some tests (boost::variant is only supported with version >= 1.56)
find_package(Boost 1.56)

if(Boost_FOUND)
  if(NOT TARGET Boost::headers)
    add_library(Boost::headers IMPORTED INTERFACE)
    if(TARGET Boost::boost)
      # Classic FindBoost
      set_property(TARGET Boost::boost PROPERTY INTERFACE_LINK_LIBRARIES Boost::boost)
    else()
      # Very old FindBoost, or newer Boost than CMake in older CMakes
      set_property(TARGET Boost::headers PROPERTY INTERFACE_INCLUDE_DIRECTORIES
                                                  ${Boost_INCLUDE_DIRS})
    endif()
  endif()
endif()

# Check if we need to add -lstdc++fs or -lc++fs or nothing
if(DEFINED CMAKE_CXX_STANDARD AND CMAKE_CXX_STANDARD LESS 17)
  set(STD_FS_NO_LIB_NEEDED TRUE)
elseif(MSVC)
  set(STD_FS_NO_LIB_NEEDED TRUE)
else()
  file(
    WRITE ${CMAKE_CURRENT_BINARY_DIR}/main.cpp
    "#include <filesystem>\nint main(int argc, char ** argv) {\n  std::filesystem::path p(argv[0]);\n  return p.string().length();\n}"
  )
  try_compile(
    STD_FS_NO_LIB_NEEDED ${CMAKE_CURRENT_BINARY_DIR}
    SOURCES ${CMAKE_CURRENT_BINARY_DIR}/main.cpp
    COMPILE_DEFINITIONS -std=c++17)
  try_compile(
    STD_FS_NEEDS_STDCXXFS ${CMAKE_CURRENT_BINARY_DIR}
    SOURCES ${CMAKE_CURRENT_BINARY_DIR}/main.cpp
    COMPILE_DEFINITIONS -std=c++17
    LINK_LIBRARIES stdc++fs)
  try_compile(
    STD_FS_NEEDS_CXXFS ${CMAKE_CURRENT_BINARY_DIR}
    SOURCES ${CMAKE_CURRENT_BINARY_DIR}/main.cpp
    COMPILE_DEFINITIONS -std=c++17
    LINK_LIBRARIES c++fs)
endif()

if(${STD_FS_NEEDS_STDCXXFS})
  set(STD_FS_LIB stdc++fs)
elseif(${STD_FS_NEEDS_CXXFS})
  set(STD_FS_LIB c++fs)
elseif(${STD_FS_NO_LIB_NEEDED})
  set(STD_FS_LIB "")
else()
  message(WARNING "Unknown C++17 compiler - not passing -lstdc++fs")
  set(STD_FS_LIB "")
endif()

# Compile with compiler warnings turned on
function(pybind11_enable_warnings target_name)
  if(MSVC)
    target_compile_options(${target_name} PRIVATE /W4)
  elseif(CMAKE_CXX_COMPILER_ID MATCHES "(GNU|Intel|Clang)" AND NOT PYBIND11_CUDA_TESTS)
    target_compile_options(
      ${target_name}
      PRIVATE -Wall
              -Wextra
              -Wconversion
              -Wcast-qual
              -Wdeprecated
              -Wundef
              -Wnon-virtual-dtor)
  endif()

  if(PYBIND11_WERROR)
    if(MSVC)
      target_compile_options(${target_name} PRIVATE /WX)
    elseif(PYBIND11_CUDA_TESTS)
      target_compile_options(${target_name} PRIVATE "SHELL:-Werror all-warnings")
    elseif(CMAKE_CXX_COMPILER_ID MATCHES "(GNU|Clang|IntelLLVM)")
      target_compile_options(${target_name} PRIVATE -Werror)
    elseif(CMAKE_CXX_COMPILER_ID STREQUAL "Intel")
      if(CMAKE_CXX_STANDARD EQUAL 17) # See PR #3570
        target_compile_options(${target_name} PRIVATE -Wno-conversion)
      endif()
      target_compile_options(
        ${target_name}
        PRIVATE
          -Werror-all
          # "Inlining inhibited by limit max-size", "Inlining inhibited by limit max-total-size"
          -diag-disable 11074,11076)
    endif()
  endif()

  # Needs to be re-added since the ordering requires these to be after the ones above
  if(CMAKE_CXX_STANDARD
     AND CMAKE_CXX_COMPILER_ID MATCHES "Clang"
     AND PYTHON_VERSION VERSION_LESS 3.0)
    if(CMAKE_CXX_STANDARD LESS 17)
      target_compile_options(${target_name} PUBLIC -Wno-deprecated-register)
    else()
      target_compile_options(${target_name} PUBLIC -Wno-register)
    endif()
  endif()
endfunction()

set(test_targets pybind11_tests)

# Check if any tests need extra targets by iterating through the mappings registered.
foreach(i ${PYBIND11_TEST_EXTRA_TARGETS})
  foreach(needle ${PYBIND11_TEST_EXTRA_TARGETS_NEEDLES_${i}})
    if(needle IN_LIST PYBIND11_PYTEST_FILES)
      # Add all the additional targets to the test list. List join in newer cmake.
      foreach(extra_target ${PYBIND11_TEST_EXTRA_TARGETS_ADDITION_${i}})
        list(APPEND test_targets ${extra_target})
      endforeach()
      break() # Breaks out of the needle search, continues with the next mapping.
    endif()
  endforeach()
endforeach()

# Support CUDA testing by forcing the target file to compile with NVCC
if(PYBIND11_CUDA_TESTS)
  set_property(SOURCE ${PYBIND11_TEST_FILES} PROPERTY LANGUAGE CUDA)
endif()

foreach(target ${test_targets})
  set(test_files ${PYBIND11_TEST_FILES})
  if(NOT "${target}" STREQUAL "pybind11_tests")
    set(test_files "")
  endif()

  # Support CUDA testing by forcing the target file to compile with NVCC
  if(PYBIND11_CUDA_TESTS)
    set_property(SOURCE ${target}.cpp PROPERTY LANGUAGE CUDA)
  endif()

  # Create the binding library
  pybind11_add_module(${target} THIN_LTO ${target}.cpp ${test_files} ${PYBIND11_HEADERS})
  pybind11_enable_warnings(${target})

  if(NOT CMAKE_CURRENT_SOURCE_DIR STREQUAL CMAKE_CURRENT_BINARY_DIR)
    get_property(
      suffix
      TARGET ${target}
      PROPERTY SUFFIX)
    set(source_output "${CMAKE_CURRENT_SOURCE_DIR}/${target}${suffix}")
    if(suffix AND EXISTS "${source_output}")
      message(WARNING "Output file also in source directory; "
                      "please remove to avoid confusion: ${source_output}")
    endif()
  endif()

  if(MSVC)
    target_compile_options(${target} PRIVATE /utf-8)
  endif()

  if(EIGEN3_FOUND)
    target_link_libraries(${target} PRIVATE Eigen3::Eigen)
    target_compile_definitions(${target} PRIVATE -DPYBIND11_TEST_EIGEN)
  endif()

  if(Boost_FOUND)
    target_link_libraries(${target} PRIVATE Boost::headers)
    target_compile_definitions(${target} PRIVATE -DPYBIND11_TEST_BOOST)
  endif()

  target_link_libraries(${target} PRIVATE ${STD_FS_LIB})

  # Always write the output file directly into the 'tests' directory (even on MSVC)
  if(NOT CMAKE_LIBRARY_OUTPUT_DIRECTORY)
    set_target_properties(${target} PROPERTIES LIBRARY_OUTPUT_DIRECTORY
                                               "${CMAKE_CURRENT_BINARY_DIR}")

    if(DEFINED CMAKE_CONFIGURATION_TYPES)
      foreach(config ${CMAKE_CONFIGURATION_TYPES})
        string(TOUPPER ${config} config)
        set_target_properties(${target} PROPERTIES LIBRARY_OUTPUT_DIRECTORY_${config}
                                                   "${CMAKE_CURRENT_BINARY_DIR}")
      endforeach()
    endif()
  endif()
endforeach()

# Provide nice organisation in IDEs
if(NOT CMAKE_VERSION VERSION_LESS 3.8)
  source_group(
    TREE "${CMAKE_CURRENT_SOURCE_DIR}/../include"
    PREFIX "Header Files"
    FILES ${PYBIND11_HEADERS})
endif()

# Make sure pytest is found or produce a warning
pybind11_find_import(pytest VERSION 3.1)

if(NOT CMAKE_CURRENT_SOURCE_DIR STREQUAL CMAKE_CURRENT_BINARY_DIR)
  # This is not used later in the build, so it's okay to regenerate each time.
  configure_file("${CMAKE_CURRENT_SOURCE_DIR}/pytest.ini" "${CMAKE_CURRENT_BINARY_DIR}/pytest.ini"
                 COPYONLY)
  file(APPEND "${CMAKE_CURRENT_BINARY_DIR}/pytest.ini"
       "\ntestpaths = \"${CMAKE_CURRENT_SOURCE_DIR}\"")

endif()

# cmake 3.12 added list(transform <list> prepend
# but we can't use it yet
string(REPLACE "test_" "${CMAKE_CURRENT_SOURCE_DIR}/test_" PYBIND11_ABS_PYTEST_FILES
               "${PYBIND11_PYTEST_FILES}")

set(PYBIND11_TEST_PREFIX_COMMAND
    ""
    CACHE STRING "Put this before pytest, use for checkers and such")

# A single command to compile and run the tests
add_custom_target(
  pytest
  COMMAND ${PYBIND11_TEST_PREFIX_COMMAND} ${PYTHON_EXECUTABLE} -m pytest
          ${PYBIND11_ABS_PYTEST_FILES}
  DEPENDS ${test_targets}
  WORKING_DIRECTORY "${CMAKE_CURRENT_BINARY_DIR}"
  USES_TERMINAL)

if(PYBIND11_TEST_OVERRIDE)
  add_custom_command(
    TARGET pytest
    POST_BUILD
    COMMAND ${CMAKE_COMMAND} -E echo
            "Note: not all tests run: -DPYBIND11_TEST_OVERRIDE is in effect")
endif()

# cmake-format: off
add_custom_target(
  memcheck
  COMMAND
    PYTHONMALLOC=malloc
    valgrind
    --leak-check=full
    --show-leak-kinds=definite,indirect
    --errors-for-leak-kinds=definite,indirect
    --error-exitcode=1
    --read-var-info=yes
    --track-origins=yes
    --suppressions="${CMAKE_CURRENT_SOURCE_DIR}/valgrind-python.supp"
    --suppressions="${CMAKE_CURRENT_SOURCE_DIR}/valgrind-numpy-scipy.supp"
    --gen-suppressions=all
    ${PYTHON_EXECUTABLE} -m pytest ${PYBIND11_ABS_PYTEST_FILES}
  DEPENDS ${test_targets}
  WORKING_DIRECTORY "${CMAKE_CURRENT_BINARY_DIR}"
  USES_TERMINAL)
# cmake-format: on

# Add a check target to run all the tests, starting with pytest (we add dependencies to this below)
add_custom_target(check DEPENDS pytest)

# The remaining tests only apply when being built as part of the pybind11 project, but not if the
# tests are being built independently.
if(CMAKE_CURRENT_SOURCE_DIR STREQUAL CMAKE_SOURCE_DIR)
  return()
endif()

# Add a post-build comment to show the primary test suite .so size and, if a previous size, compare it:
add_custom_command(
  TARGET pybind11_tests
  POST_BUILD
  COMMAND
    ${PYTHON_EXECUTABLE} ${CMAKE_CURRENT_SOURCE_DIR}/../tools/libsize.py
    $<TARGET_FILE:pybind11_tests>
    ${CMAKE_CURRENT_BINARY_DIR}/sosize-$<TARGET_FILE_NAME:pybind11_tests>.txt)

if(NOT PYBIND11_CUDA_TESTS)
  # Test embedding the interpreter. Provides the `cpptest` target.
  add_subdirectory(test_embed)

  # Test CMake build using functions and targets from subdirectory or installed location
  add_subdirectory(test_cmake_build)
endif()<|MERGE_RESOLUTION|>--- conflicted
+++ resolved
@@ -115,49 +115,6 @@
 # Any test that has no extension is both .py and .cpp, so 'foo' will add 'foo.cpp' and 'foo.py'.
 # Any test that has an extension is exclusively that and handled as such.
 set(PYBIND11_TEST_FILES
-<<<<<<< HEAD
-    test_async.cpp
-    test_buffers.cpp
-    test_builtin_casters.cpp
-    test_call_policies.cpp
-    test_callbacks.cpp
-    test_chrono.cpp
-    test_class.cpp
-    test_const_name.cpp
-    test_constants_and_functions.cpp
-    test_copy_move.cpp
-    test_custom_type_casters.cpp
-    test_custom_type_setup.cpp
-    test_docstring_options.cpp
-    test_eigen.cpp
-    test_enum.cpp
-    test_eval.cpp
-    test_exceptions.cpp
-    test_factory_constructors.cpp
-    test_gil_scoped.cpp
-    test_iostream.cpp
-    test_kwargs_and_defaults.cpp
-    test_local_bindings.cpp
-    test_methods_and_attributes.cpp
-    test_modules.cpp
-    test_multiple_inheritance.cpp
-    test_numpy_array.cpp
-    test_numpy_dtypes.cpp
-    test_numpy_scalars.cpp
-    test_numpy_vectorize.cpp
-    test_opaque_types.cpp
-    test_operator_overloading.cpp
-    test_pickling.cpp
-    test_pytypes.cpp
-    test_sequences_and_iterators.cpp
-    test_smart_ptr.cpp
-    test_stl.cpp
-    test_stl_binders.cpp
-    test_tagbased_polymorphic.cpp
-    test_thread.cpp
-    test_union.cpp
-    test_virtual_functions.cpp)
-=======
     test_async
     test_buffers
     test_builtin_casters
@@ -198,7 +155,6 @@
     test_thread
     test_union
     test_virtual_functions)
->>>>>>> f8d4aa47
 
 # Invoking cmake with something like:
 #     cmake -DPYBIND11_TEST_OVERRIDE="test_callbacks.cpp;test_pickling.cpp" ..
