# CMakeLists.txt -- Build system for the pybind11 test suite
#
# Copyright (c) 2015 Wenzel Jakob <wenzel@inf.ethz.ch>
#
# All rights reserved. Use of this source code is governed by a
# BSD-style license that can be found in the LICENSE file.

cmake_minimum_required(VERSION 3.4)

# The `cmake_minimum_required(VERSION 3.4...3.18)` syntax does not work with
# some versions of VS that have a patched CMake 3.11. This forces us to emulate
# the behavior using the following workaround:
if(${CMAKE_VERSION} VERSION_LESS 3.21)
  cmake_policy(VERSION ${CMAKE_MAJOR_VERSION}.${CMAKE_MINOR_VERSION})
else()
  cmake_policy(VERSION 3.21)
endif()

# Only needed for CMake < 3.5 support
include(CMakeParseArguments)

# Filter out items; print an optional message if any items filtered. This ignores extensions.
#
# Usage:
#   pybind11_filter_tests(LISTNAME file1.cpp file2.cpp ... MESSAGE "")
#
macro(pybind11_filter_tests LISTNAME)
  cmake_parse_arguments(ARG "" "MESSAGE" "" ${ARGN})
  set(PYBIND11_FILTER_TESTS_FOUND OFF)
  # Make a list of the test without any extensions, for easier filtering.
  set(_TMP_ACTUAL_LIST "${${LISTNAME}};") # enforce ';' at the end to allow matching last item.
  string(REGEX REPLACE "\\.[^.;]*;" ";" LIST_WITHOUT_EXTENSIONS "${_TMP_ACTUAL_LIST}")
  foreach(filename IN LISTS ARG_UNPARSED_ARGUMENTS)
    string(REGEX REPLACE "\\.[^.]*$" "" filename_no_ext ${filename})
    # Search in the list without extensions.
    list(FIND LIST_WITHOUT_EXTENSIONS ${filename_no_ext} _FILE_FOUND)
    if(_FILE_FOUND GREATER -1)
      list(REMOVE_AT ${LISTNAME} ${_FILE_FOUND}) # And remove from the list with extensions.
      list(REMOVE_AT LIST_WITHOUT_EXTENSIONS ${_FILE_FOUND}
      )# And our search list, to ensure it is in sync.
      set(PYBIND11_FILTER_TESTS_FOUND ON)
    endif()
  endforeach()
  if(PYBIND11_FILTER_TESTS_FOUND AND ARG_MESSAGE)
    message(STATUS "${ARG_MESSAGE}")
  endif()
endmacro()

macro(possibly_uninitialized)
  foreach(VARNAME ${ARGN})
    if(NOT DEFINED "${VARNAME}")
      set("${VARNAME}" "")
    endif()
  endforeach()
endmacro()

# Function to add additional targets if any of the provided tests are found.
# Needles; Specifies the test names to look for.
# Additions; Specifies the additional test targets to add when any of the needles are found.
macro(tests_extra_targets needles additions)
  # Add the index for this relation to the index extra targets map.
  list(LENGTH PYBIND11_TEST_EXTRA_TARGETS PYBIND11_TEST_EXTRA_TARGETS_LEN)
  list(APPEND PYBIND11_TEST_EXTRA_TARGETS ${PYBIND11_TEST_EXTRA_TARGETS_LEN})
  # Add the test names to look for, and the associated test target additions.
  set(PYBIND11_TEST_EXTRA_TARGETS_NEEDLES_${PYBIND11_TEST_EXTRA_TARGETS_LEN} ${needles})
  set(PYBIND11_TEST_EXTRA_TARGETS_ADDITION_${PYBIND11_TEST_EXTRA_TARGETS_LEN} ${additions})
endmacro()

# New Python support
if(DEFINED Python_EXECUTABLE)
  set(PYTHON_EXECUTABLE "${Python_EXECUTABLE}")
  set(PYTHON_VERSION "${Python_VERSION}")
endif()

# There's no harm in including a project in a project
project(pybind11_tests CXX)

# Access FindCatch and more
list(APPEND CMAKE_MODULE_PATH "${CMAKE_CURRENT_LIST_DIR}/../tools")

option(PYBIND11_WERROR "Report all warnings as errors" OFF)
option(DOWNLOAD_EIGEN "Download EIGEN (requires CMake 3.11+)" OFF)
option(PYBIND11_CUDA_TESTS "Enable building CUDA tests (requires CMake 3.12+)" OFF)
set(PYBIND11_TEST_OVERRIDE
    ""
    CACHE STRING "Tests from ;-separated list of *.cpp files will be built instead of all tests")
set(PYBIND11_TEST_FILTER
    ""
    CACHE STRING "Tests from ;-separated list of *.cpp files will be removed from all tests")

if(CMAKE_CURRENT_SOURCE_DIR STREQUAL CMAKE_SOURCE_DIR)
  # We're being loaded directly, i.e. not via add_subdirectory, so make this
  # work as its own project and load the pybind11Config to get the tools we need
  find_package(pybind11 REQUIRED CONFIG)
endif()

if(NOT CMAKE_BUILD_TYPE AND NOT DEFINED CMAKE_CONFIGURATION_TYPES)
  message(STATUS "Setting tests build type to MinSizeRel as none was specified")
  set(CMAKE_BUILD_TYPE
      MinSizeRel
      CACHE STRING "Choose the type of build." FORCE)
  set_property(CACHE CMAKE_BUILD_TYPE PROPERTY STRINGS "Debug" "Release" "MinSizeRel"
                                               "RelWithDebInfo")
endif()

if(PYBIND11_CUDA_TESTS)
  enable_language(CUDA)
  if(DEFINED CMAKE_CXX_STANDARD)
    set(CMAKE_CUDA_STANDARD ${CMAKE_CXX_STANDARD})
  endif()
  set(CMAKE_CUDA_STANDARD_REQUIRED ON)
endif()

# Full set of test files (you can override these; see below, overrides ignore extension)
# Any test that has no extension is both .py and .cpp, so 'foo' will add 'foo.cpp' and 'foo.py'.
# Any test that has an extension is exclusively that and handled as such.
set(PYBIND11_TEST_FILES
    test_async
    test_buffers
    test_builtin_casters
    test_call_policies
    test_callbacks
    test_chrono
    test_class
    test_const_name
    test_constants_and_functions
    test_copy_move
    test_custom_type_casters
    test_custom_type_setup
    test_docstring_options
    test_eigen_matrix
    test_eigen_tensor
    test_enum
    test_eval
    test_exceptions
    test_factory_constructors
    test_gil_scoped
    test_iostream
    test_kwargs_and_defaults
    test_local_bindings
    test_methods_and_attributes
    test_modules
    test_multiple_inheritance
    test_numpy_array
    test_numpy_dtypes
    test_numpy_vectorize
    test_opaque_types
    test_operator_overloading
    test_pickling
    test_pytypes
    test_sequences_and_iterators
    test_smart_ptr
    test_stl
    test_stl_binders
    test_tagbased_polymorphic
    test_thread
    test_union
<<<<<<< HEAD
    test_unnamed_namespace_a
    test_unnamed_namespace_b
=======
    test_vector_unique_ptr_member
>>>>>>> ff7f5dfc
    test_virtual_functions)

# Invoking cmake with something like:
#     cmake -DPYBIND11_TEST_OVERRIDE="test_callbacks.cpp;test_pickling.cpp" ..
# lets you override the tests that get compiled and run.  You can restore to all tests with:
#     cmake -DPYBIND11_TEST_OVERRIDE= ..
if(PYBIND11_TEST_OVERRIDE)
  # Instead of doing a direct override here, we iterate over the overrides without extension and
  # match them against entries from the PYBIND11_TEST_FILES, anything that not matches goes into the filter list.
  string(REGEX REPLACE "\\.[^.;]*;" ";" TEST_OVERRIDE_NO_EXT "${PYBIND11_TEST_OVERRIDE};")
  string(REGEX REPLACE "\\.[^.;]*;" ";" TEST_FILES_NO_EXT "${PYBIND11_TEST_FILES};")
  # This allows the override to be done with extensions, preserving backwards compatibility.
  foreach(test_name ${TEST_FILES_NO_EXT})
    if(NOT ${test_name} IN_LIST TEST_OVERRIDE_NO_EXT
    )# If not in the allowlist, add to be filtered out.
      list(APPEND PYBIND11_TEST_FILTER ${test_name})
    endif()
  endforeach()
endif()

# You can also filter tests:
if(PYBIND11_TEST_FILTER)
  pybind11_filter_tests(PYBIND11_TEST_FILES ${PYBIND11_TEST_FILTER})
endif()

# Skip tests for CUDA check:
# /pybind11/tests/test_constants_and_functions.cpp(125):
#   error: incompatible exception specifications
if(PYBIND11_CUDA_TESTS)
  pybind11_filter_tests(
    PYBIND11_TEST_FILES test_constants_and_functions.cpp MESSAGE
    "Skipping test_constants_and_functions due to incompatible exception specifications")
endif()

# Now that the test filtering is complete, we need to split the list into the test for PYTEST
# and the list for the cpp targets.
set(PYBIND11_CPPTEST_FILES "")
set(PYBIND11_PYTEST_FILES "")

foreach(test_name ${PYBIND11_TEST_FILES})
  if(test_name MATCHES "\\.py$") # Ends in .py, purely python test.
    list(APPEND PYBIND11_PYTEST_FILES ${test_name})
  elseif(test_name MATCHES "\\.cpp$") # Ends in .cpp, purely cpp test.
    list(APPEND PYBIND11_CPPTEST_FILES ${test_name})
  elseif(NOT test_name MATCHES "\\.") # No extension specified, assume both, add extension.
    list(APPEND PYBIND11_PYTEST_FILES ${test_name}.py)
    list(APPEND PYBIND11_CPPTEST_FILES ${test_name}.cpp)
  else()
    message(WARNING "Unhanded test extension in test: ${test_name}")
  endif()
endforeach()
set(PYBIND11_TEST_FILES ${PYBIND11_CPPTEST_FILES})
list(SORT PYBIND11_PYTEST_FILES)

# Contains the set of test files that require pybind11_cross_module_tests to be
# built; if none of these are built (i.e. because TEST_OVERRIDE is used and
# doesn't include them) the second module doesn't get built.
tests_extra_targets("test_exceptions.py;test_local_bindings.py;test_stl.py;test_stl_binders.py"
                    "pybind11_cross_module_tests")

# And add additional targets for other tests.
tests_extra_targets("test_exceptions.py" "cross_module_interleaved_error_already_set")
tests_extra_targets("test_gil_scoped.py" "cross_module_gil_utils")

set(PYBIND11_EIGEN_REPO
    "https://gitlab.com/libeigen/eigen.git"
    CACHE STRING "Eigen repository to use for tests")
# Always use a hash for reconfigure speed and security reasons
# Include the version number for pretty printing (keep in sync)
set(PYBIND11_EIGEN_VERSION_AND_HASH
    "3.4.0;929bc0e191d0927b1735b9a1ddc0e8b77e3a25ec"
    CACHE STRING "Eigen version to use for tests, format: VERSION;HASH")

list(GET PYBIND11_EIGEN_VERSION_AND_HASH 0 PYBIND11_EIGEN_VERSION_STRING)
list(GET PYBIND11_EIGEN_VERSION_AND_HASH 1 PYBIND11_EIGEN_VERSION_HASH)

# Check if Eigen is available; if not, remove from PYBIND11_TEST_FILES (but
# keep it in PYBIND11_PYTEST_FILES, so that we get the "eigen is not installed"
# skip message).
list(FIND PYBIND11_TEST_FILES test_eigen_matrix.cpp PYBIND11_TEST_FILES_EIGEN_I)
if(PYBIND11_TEST_FILES_EIGEN_I EQUAL -1)
  list(FIND PYBIND11_TEST_FILES test_eigen_tensor.cpp PYBIND11_TEST_FILES_EIGEN_I)
endif()
if(PYBIND11_TEST_FILES_EIGEN_I GREATER -1)
  # Try loading via newer Eigen's Eigen3Config first (bypassing tools/FindEigen3.cmake).
  # Eigen 3.3.1+ exports a cmake 3.0+ target for handling dependency requirements, but also
  # produces a fatal error if loaded from a pre-3.0 cmake.
  if(DOWNLOAD_EIGEN)
    if(CMAKE_VERSION VERSION_LESS 3.11)
      message(FATAL_ERROR "CMake 3.11+ required when using DOWNLOAD_EIGEN")
    endif()

    include(FetchContent)
    FetchContent_Declare(
      eigen
      GIT_REPOSITORY "${PYBIND11_EIGEN_REPO}"
      GIT_TAG "${PYBIND11_EIGEN_VERSION_HASH}")

    FetchContent_GetProperties(eigen)
    if(NOT eigen_POPULATED)
      message(
        STATUS
          "Downloading Eigen ${PYBIND11_EIGEN_VERSION_STRING} (${PYBIND11_EIGEN_VERSION_HASH}) from ${PYBIND11_EIGEN_REPO}"
      )
      FetchContent_Populate(eigen)
    endif()

    set(EIGEN3_INCLUDE_DIR ${eigen_SOURCE_DIR})
    set(EIGEN3_FOUND TRUE)
    # When getting locally, the version is not visible from a superprojet,
    # so just force it.
    set(EIGEN3_VERSION "${PYBIND11_EIGEN_VERSION_STRING}")

  else()
    find_package(Eigen3 3.2.7 QUIET CONFIG)

    if(NOT EIGEN3_FOUND)
      # Couldn't load via target, so fall back to allowing module mode finding, which will pick up
      # tools/FindEigen3.cmake
      find_package(Eigen3 3.2.7 QUIET)
    endif()
  endif()

  if(EIGEN3_FOUND)
    if(NOT TARGET Eigen3::Eigen)
      add_library(Eigen3::Eigen IMPORTED INTERFACE)
      set_property(TARGET Eigen3::Eigen PROPERTY INTERFACE_INCLUDE_DIRECTORIES
                                                 "${EIGEN3_INCLUDE_DIR}")
    endif()

    # Eigen 3.3.1+ cmake sets EIGEN3_VERSION_STRING (and hard codes the version when installed
    # rather than looking it up in the cmake script); older versions, and the
    # tools/FindEigen3.cmake, set EIGEN3_VERSION instead.
    if(NOT EIGEN3_VERSION AND EIGEN3_VERSION_STRING)
      set(EIGEN3_VERSION ${EIGEN3_VERSION_STRING})
    endif()
    message(STATUS "Building tests with Eigen v${EIGEN3_VERSION}")

    if(NOT (CMAKE_CXX_COMPILER_ID STREQUAL "GNU" AND CMAKE_CXX_COMPILER_VERSION VERSION_LESS 5.0))
      tests_extra_targets("test_eigen_tensor.py" "eigen_tensor_avoid_stl_array")
    endif()

  else()
    list(FIND PYBIND11_TEST_FILES test_eigen_matrix.cpp PYBIND11_TEST_FILES_EIGEN_I)
    if(PYBIND11_TEST_FILES_EIGEN_I GREATER -1)
      list(REMOVE_AT PYBIND11_TEST_FILES ${PYBIND11_TEST_FILES_EIGEN_I})
    endif()

    list(FIND PYBIND11_TEST_FILES test_eigen_tensor.cpp PYBIND11_TEST_FILES_EIGEN_I)
    if(PYBIND11_TEST_FILES_EIGEN_I GREATER -1)
      list(REMOVE_AT PYBIND11_TEST_FILES ${PYBIND11_TEST_FILES_EIGEN_I})
    endif()
    message(
      STATUS "Building tests WITHOUT Eigen, use -DDOWNLOAD_EIGEN=ON on CMake 3.11+ to download")
  endif()
endif()

# Some code doesn't support gcc 4
if(CMAKE_CXX_COMPILER_ID STREQUAL "GNU" AND CMAKE_CXX_COMPILER_VERSION VERSION_LESS 5.0)
  list(FIND PYBIND11_TEST_FILES test_eigen_tensor.cpp PYBIND11_TEST_FILES_EIGEN_I)
  if(PYBIND11_TEST_FILES_EIGEN_I GREATER -1)
    list(REMOVE_AT PYBIND11_TEST_FILES ${PYBIND11_TEST_FILES_EIGEN_I})
  endif()
endif()

# Optional dependency for some tests (boost::variant is only supported with version >= 1.56)
find_package(Boost 1.56)

if(Boost_FOUND)
  if(NOT TARGET Boost::headers)
    add_library(Boost::headers IMPORTED INTERFACE)
    if(TARGET Boost::boost)
      # Classic FindBoost
      set_property(TARGET Boost::boost PROPERTY INTERFACE_LINK_LIBRARIES Boost::boost)
    else()
      # Very old FindBoost, or newer Boost than CMake in older CMakes
      set_property(TARGET Boost::headers PROPERTY INTERFACE_INCLUDE_DIRECTORIES
                                                  ${Boost_INCLUDE_DIRS})
    endif()
  endif()
endif()

# Check if we need to add -lstdc++fs or -lc++fs or nothing
if(DEFINED CMAKE_CXX_STANDARD AND CMAKE_CXX_STANDARD LESS 17)
  set(STD_FS_NO_LIB_NEEDED TRUE)
elseif(MSVC)
  set(STD_FS_NO_LIB_NEEDED TRUE)
else()
  file(
    WRITE ${CMAKE_CURRENT_BINARY_DIR}/main.cpp
    "#include <filesystem>\nint main(int argc, char ** argv) {\n  std::filesystem::path p(argv[0]);\n  return p.string().length();\n}"
  )
  try_compile(
    STD_FS_NO_LIB_NEEDED ${CMAKE_CURRENT_BINARY_DIR}
    SOURCES ${CMAKE_CURRENT_BINARY_DIR}/main.cpp
    COMPILE_DEFINITIONS -std=c++17)
  try_compile(
    STD_FS_NEEDS_STDCXXFS ${CMAKE_CURRENT_BINARY_DIR}
    SOURCES ${CMAKE_CURRENT_BINARY_DIR}/main.cpp
    COMPILE_DEFINITIONS -std=c++17
    LINK_LIBRARIES stdc++fs)
  try_compile(
    STD_FS_NEEDS_CXXFS ${CMAKE_CURRENT_BINARY_DIR}
    SOURCES ${CMAKE_CURRENT_BINARY_DIR}/main.cpp
    COMPILE_DEFINITIONS -std=c++17
    LINK_LIBRARIES c++fs)
endif()

if(${STD_FS_NEEDS_STDCXXFS})
  set(STD_FS_LIB stdc++fs)
elseif(${STD_FS_NEEDS_CXXFS})
  set(STD_FS_LIB c++fs)
elseif(${STD_FS_NO_LIB_NEEDED})
  set(STD_FS_LIB "")
else()
  message(WARNING "Unknown C++17 compiler - not passing -lstdc++fs")
  set(STD_FS_LIB "")
endif()

# Compile with compiler warnings turned on
function(pybind11_enable_warnings target_name)
  if(MSVC)
    target_compile_options(${target_name} PRIVATE /W4 /wd4189)
  elseif(CMAKE_CXX_COMPILER_ID MATCHES "(GNU|Intel|Clang)" AND NOT PYBIND11_CUDA_TESTS)
    target_compile_options(
      ${target_name}
      PRIVATE -Wall
              -Wextra
              -Wconversion
              -Wcast-qual
              -Wdeprecated
              -Wundef
              -Wnon-virtual-dtor)
  endif()

  if(PYBIND11_WERROR)
    if(MSVC)
      target_compile_options(${target_name} PRIVATE /WX)
    elseif(PYBIND11_CUDA_TESTS)
      target_compile_options(${target_name} PRIVATE "SHELL:-Werror all-warnings")
    elseif(CMAKE_CXX_COMPILER_ID MATCHES "(GNU|Clang|IntelLLVM)")
      target_compile_options(${target_name} PRIVATE -Werror)
    elseif(CMAKE_CXX_COMPILER_ID STREQUAL "Intel")
      if(CMAKE_CXX_STANDARD EQUAL 17) # See PR #3570
        target_compile_options(${target_name} PRIVATE -Wno-conversion)
      endif()
      target_compile_options(
        ${target_name}
        PRIVATE
          -Werror-all
          # "Inlining inhibited by limit max-size", "Inlining inhibited by limit max-total-size"
          -diag-disable 11074,11076)
    endif()
  endif()
endfunction()

set(test_targets pybind11_tests)

# Check if any tests need extra targets by iterating through the mappings registered.
foreach(i ${PYBIND11_TEST_EXTRA_TARGETS})
  foreach(needle ${PYBIND11_TEST_EXTRA_TARGETS_NEEDLES_${i}})
    if(needle IN_LIST PYBIND11_PYTEST_FILES)
      # Add all the additional targets to the test list. List join in newer cmake.
      foreach(extra_target ${PYBIND11_TEST_EXTRA_TARGETS_ADDITION_${i}})
        list(APPEND test_targets ${extra_target})
      endforeach()
      break() # Breaks out of the needle search, continues with the next mapping.
    endif()
  endforeach()
endforeach()

# Support CUDA testing by forcing the target file to compile with NVCC
if(PYBIND11_CUDA_TESTS)
  set_property(SOURCE ${PYBIND11_TEST_FILES} PROPERTY LANGUAGE CUDA)
endif()

foreach(target ${test_targets})
  set(test_files ${PYBIND11_TEST_FILES})
  if(NOT "${target}" STREQUAL "pybind11_tests")
    set(test_files "")
  endif()

  # Support CUDA testing by forcing the target file to compile with NVCC
  if(PYBIND11_CUDA_TESTS)
    set_property(SOURCE ${target}.cpp PROPERTY LANGUAGE CUDA)
  endif()

  # Create the binding library
  pybind11_add_module(${target} THIN_LTO ${target}.cpp ${test_files} ${PYBIND11_HEADERS})
  pybind11_enable_warnings(${target})

  if(NOT CMAKE_CURRENT_SOURCE_DIR STREQUAL CMAKE_CURRENT_BINARY_DIR)
    get_property(
      suffix
      TARGET ${target}
      PROPERTY SUFFIX)
    set(source_output "${CMAKE_CURRENT_SOURCE_DIR}/${target}${suffix}")
    if(suffix AND EXISTS "${source_output}")
      message(WARNING "Output file also in source directory; "
                      "please remove to avoid confusion: ${source_output}")
    endif()
  endif()

  if(MSVC)
    target_compile_options(${target} PRIVATE /utf-8)
  endif()

  if(EIGEN3_FOUND)
    target_link_libraries(${target} PRIVATE Eigen3::Eigen)
    target_compile_definitions(${target} PRIVATE -DPYBIND11_TEST_EIGEN)
  endif()

  if(Boost_FOUND)
    target_link_libraries(${target} PRIVATE Boost::headers)
    target_compile_definitions(${target} PRIVATE -DPYBIND11_TEST_BOOST)
  endif()

  target_link_libraries(${target} PRIVATE ${STD_FS_LIB})

  # Always write the output file directly into the 'tests' directory (even on MSVC)
  if(NOT CMAKE_LIBRARY_OUTPUT_DIRECTORY)
    set_target_properties(${target} PROPERTIES LIBRARY_OUTPUT_DIRECTORY
                                               "${CMAKE_CURRENT_BINARY_DIR}")

    if(DEFINED CMAKE_CONFIGURATION_TYPES)
      foreach(config ${CMAKE_CONFIGURATION_TYPES})
        string(TOUPPER ${config} config)
        set_target_properties(${target} PROPERTIES LIBRARY_OUTPUT_DIRECTORY_${config}
                                                   "${CMAKE_CURRENT_BINARY_DIR}")
      endforeach()
    endif()
  endif()
endforeach()

# Provide nice organisation in IDEs
if(NOT CMAKE_VERSION VERSION_LESS 3.8)
  source_group(
    TREE "${CMAKE_CURRENT_SOURCE_DIR}/../include"
    PREFIX "Header Files"
    FILES ${PYBIND11_HEADERS})
endif()

# Make sure pytest is found or produce a warning
pybind11_find_import(pytest VERSION 3.1)

if(NOT CMAKE_CURRENT_SOURCE_DIR STREQUAL CMAKE_CURRENT_BINARY_DIR)
  # This is not used later in the build, so it's okay to regenerate each time.
  configure_file("${CMAKE_CURRENT_SOURCE_DIR}/pytest.ini" "${CMAKE_CURRENT_BINARY_DIR}/pytest.ini"
                 COPYONLY)
  file(APPEND "${CMAKE_CURRENT_BINARY_DIR}/pytest.ini"
       "\ntestpaths = \"${CMAKE_CURRENT_SOURCE_DIR}\"")

endif()

# cmake 3.12 added list(transform <list> prepend
# but we can't use it yet
string(REPLACE "test_" "${CMAKE_CURRENT_SOURCE_DIR}/test_" PYBIND11_ABS_PYTEST_FILES
               "${PYBIND11_PYTEST_FILES}")

set(PYBIND11_TEST_PREFIX_COMMAND
    ""
    CACHE STRING "Put this before pytest, use for checkers and such")

# A single command to compile and run the tests
add_custom_target(
  pytest
  COMMAND ${PYBIND11_TEST_PREFIX_COMMAND} ${PYTHON_EXECUTABLE} -m pytest
          ${PYBIND11_ABS_PYTEST_FILES}
  DEPENDS ${test_targets}
  WORKING_DIRECTORY "${CMAKE_CURRENT_BINARY_DIR}"
  USES_TERMINAL)

if(PYBIND11_TEST_OVERRIDE)
  add_custom_command(
    TARGET pytest
    POST_BUILD
    COMMAND ${CMAKE_COMMAND} -E echo
            "Note: not all tests run: -DPYBIND11_TEST_OVERRIDE is in effect")
endif()

# cmake-format: off
add_custom_target(
  memcheck
  COMMAND
    PYTHONMALLOC=malloc
    valgrind
    --leak-check=full
    --show-leak-kinds=definite,indirect
    --errors-for-leak-kinds=definite,indirect
    --error-exitcode=1
    --read-var-info=yes
    --track-origins=yes
    --suppressions="${CMAKE_CURRENT_SOURCE_DIR}/valgrind-python.supp"
    --suppressions="${CMAKE_CURRENT_SOURCE_DIR}/valgrind-numpy-scipy.supp"
    --gen-suppressions=all
    ${PYTHON_EXECUTABLE} -m pytest ${PYBIND11_ABS_PYTEST_FILES}
  DEPENDS ${test_targets}
  WORKING_DIRECTORY "${CMAKE_CURRENT_BINARY_DIR}"
  USES_TERMINAL)
# cmake-format: on

# Add a check target to run all the tests, starting with pytest (we add dependencies to this below)
add_custom_target(check DEPENDS pytest)

# The remaining tests only apply when being built as part of the pybind11 project, but not if the
# tests are being built independently.
if(CMAKE_CURRENT_SOURCE_DIR STREQUAL CMAKE_SOURCE_DIR)
  return()
endif()

# Add a post-build comment to show the primary test suite .so size and, if a previous size, compare it:
add_custom_command(
  TARGET pybind11_tests
  POST_BUILD
  COMMAND
    ${PYTHON_EXECUTABLE} ${CMAKE_CURRENT_SOURCE_DIR}/../tools/libsize.py
    $<TARGET_FILE:pybind11_tests>
    ${CMAKE_CURRENT_BINARY_DIR}/sosize-$<TARGET_FILE_NAME:pybind11_tests>.txt)

if(NOT PYBIND11_CUDA_TESTS)
  # Test embedding the interpreter. Provides the `cpptest` target.
  add_subdirectory(test_embed)

  # Test CMake build using functions and targets from subdirectory or installed location
  add_subdirectory(test_cmake_build)
endif()<|MERGE_RESOLUTION|>--- conflicted
+++ resolved
@@ -155,12 +155,9 @@
     test_tagbased_polymorphic
     test_thread
     test_union
-<<<<<<< HEAD
     test_unnamed_namespace_a
     test_unnamed_namespace_b
-=======
     test_vector_unique_ptr_member
->>>>>>> ff7f5dfc
     test_virtual_functions)
 
 # Invoking cmake with something like:
