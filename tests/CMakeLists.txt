# CMakeLists.txt -- Build system for the pybind11 test suite
#
# Copyright (c) 2015 Wenzel Jakob <wenzel@inf.ethz.ch>
#
# All rights reserved. Use of this source code is governed by a
# BSD-style license that can be found in the LICENSE file.

cmake_minimum_required(VERSION 3.5)

# The `cmake_minimum_required(VERSION 3.5...3.29)` syntax does not work with
# some versions of VS that have a patched CMake 3.11. This forces us to emulate
# the behavior using the following workaround:
if(${CMAKE_VERSION} VERSION_LESS 3.29)
  cmake_policy(VERSION ${CMAKE_MAJOR_VERSION}.${CMAKE_MINOR_VERSION})
else()
  cmake_policy(VERSION 3.29)
endif()

# Filter out items; print an optional message if any items filtered. This ignores extensions.
#
# Usage:
#   pybind11_filter_tests(LISTNAME file1.cpp file2.cpp ... MESSAGE "")
#
macro(pybind11_filter_tests LISTNAME)
  cmake_parse_arguments(ARG "" "MESSAGE" "" ${ARGN})
  set(PYBIND11_FILTER_TESTS_FOUND OFF)
  # Make a list of the test without any extensions, for easier filtering.
  set(_TMP_ACTUAL_LIST "${${LISTNAME}};") # enforce ';' at the end to allow matching last item.
  string(REGEX REPLACE "\\.[^.;]*;" ";" LIST_WITHOUT_EXTENSIONS "${_TMP_ACTUAL_LIST}")
  foreach(filename IN LISTS ARG_UNPARSED_ARGUMENTS)
    string(REGEX REPLACE "\\.[^.]*$" "" filename_no_ext ${filename})
    # Search in the list without extensions.
    list(FIND LIST_WITHOUT_EXTENSIONS ${filename_no_ext} _FILE_FOUND)
    if(_FILE_FOUND GREATER -1)
      list(REMOVE_AT ${LISTNAME} ${_FILE_FOUND}) # And remove from the list with extensions.
      list(REMOVE_AT LIST_WITHOUT_EXTENSIONS ${_FILE_FOUND}
      )# And our search list, to ensure it is in sync.
      set(PYBIND11_FILTER_TESTS_FOUND ON)
    endif()
  endforeach()
  if(PYBIND11_FILTER_TESTS_FOUND AND ARG_MESSAGE)
    message(STATUS "${ARG_MESSAGE}")
  endif()
endmacro()

macro(possibly_uninitialized)
  foreach(VARNAME ${ARGN})
    if(NOT DEFINED "${VARNAME}")
      set("${VARNAME}" "")
    endif()
  endforeach()
endmacro()

# Function to add additional targets if any of the provided tests are found.
# Needles; Specifies the test names to look for.
# Additions; Specifies the additional test targets to add when any of the needles are found.
macro(tests_extra_targets needles additions)
  # Add the index for this relation to the index extra targets map.
  list(LENGTH PYBIND11_TEST_EXTRA_TARGETS PYBIND11_TEST_EXTRA_TARGETS_LEN)
  list(APPEND PYBIND11_TEST_EXTRA_TARGETS ${PYBIND11_TEST_EXTRA_TARGETS_LEN})
  # Add the test names to look for, and the associated test target additions.
  set(PYBIND11_TEST_EXTRA_TARGETS_NEEDLES_${PYBIND11_TEST_EXTRA_TARGETS_LEN} ${needles})
  set(PYBIND11_TEST_EXTRA_TARGETS_ADDITION_${PYBIND11_TEST_EXTRA_TARGETS_LEN} ${additions})
endmacro()

# New Python support
if(DEFINED Python_EXECUTABLE)
  set(PYTHON_EXECUTABLE "${Python_EXECUTABLE}")
  set(PYTHON_VERSION "${Python_VERSION}")
endif()

# There's no harm in including a project in a project
project(pybind11_tests CXX)

# Access FindCatch and more
list(APPEND CMAKE_MODULE_PATH "${CMAKE_CURRENT_LIST_DIR}/../tools")

option(PYBIND11_WERROR "Report all warnings as errors" OFF)
option(DOWNLOAD_EIGEN "Download EIGEN (requires CMake 3.11+)" OFF)
option(PYBIND11_CUDA_TESTS "Enable building CUDA tests (requires CMake 3.12+)" OFF)
set(PYBIND11_TEST_OVERRIDE
    ""
    CACHE STRING "Tests from ;-separated list of *.cpp files will be built instead of all tests")
set(PYBIND11_TEST_FILTER
    ""
    CACHE STRING "Tests from ;-separated list of *.cpp files will be removed from all tests")

if(CMAKE_CURRENT_SOURCE_DIR STREQUAL CMAKE_SOURCE_DIR)
  # We're being loaded directly, i.e. not via add_subdirectory, so make this
  # work as its own project and load the pybind11Config to get the tools we need

  if(SKBUILD)
    add_subdirectory(.. pybind11_src)
  else()
    find_package(pybind11 REQUIRED CONFIG)
  endif()
endif()

if(NOT CMAKE_BUILD_TYPE AND NOT DEFINED CMAKE_CONFIGURATION_TYPES)
  message(STATUS "Setting tests build type to MinSizeRel as none was specified")
  set(CMAKE_BUILD_TYPE
      MinSizeRel
      CACHE STRING "Choose the type of build." FORCE)
  set_property(CACHE CMAKE_BUILD_TYPE PROPERTY STRINGS "Debug" "Release" "MinSizeRel"
                                               "RelWithDebInfo")
endif()

if(PYBIND11_CUDA_TESTS)
  enable_language(CUDA)
  if(DEFINED CMAKE_CXX_STANDARD)
    set(CMAKE_CUDA_STANDARD ${CMAKE_CXX_STANDARD})
  endif()
  set(CMAKE_CUDA_STANDARD_REQUIRED ON)
endif()

# Full set of test files (you can override these; see below, overrides ignore extension)
# Any test that has no extension is both .py and .cpp, so 'foo' will add 'foo.cpp' and 'foo.py'.
# Any test that has an extension is exclusively that and handled as such.
set(PYBIND11_TEST_FILES
    test_async
    test_buffers
    test_builtin_casters
    test_call_policies
    test_callbacks
    test_chrono
    test_class
    test_const_name
    test_constants_and_functions
    test_copy_move
    test_custom_type_casters
    test_custom_type_setup
    test_docstring_options
    test_eigen_matrix
    test_eigen_tensor
    test_enum
    test_eval
    test_exceptions
    test_factory_constructors
    test_gil_scoped
    test_iostream
    test_kwargs_and_defaults
    test_local_bindings
    test_methods_and_attributes
    test_modules
    test_multiple_inheritance
    test_numpy_array
    test_numpy_dtypes
    test_numpy_vectorize
    test_opaque_types
    test_operator_overloading
    test_pickling
    test_python_multiple_inheritance
    test_pytypes
    test_sequences_and_iterators
    test_smart_ptr
    test_stl
    test_stl_binders
    test_tagbased_polymorphic
    test_thread
<<<<<<< HEAD
    test_type_caster_std_function_specializations
=======
    test_type_caster_pyobject_ptr
>>>>>>> 20551ab3
    test_union
    test_unnamed_namespace_a
    test_unnamed_namespace_b
    test_vector_unique_ptr_member
    test_virtual_functions)

# Invoking cmake with something like:
#     cmake -DPYBIND11_TEST_OVERRIDE="test_callbacks.cpp;test_pickling.cpp" ..
# lets you override the tests that get compiled and run.  You can restore to all tests with:
#     cmake -DPYBIND11_TEST_OVERRIDE= ..
if(PYBIND11_TEST_OVERRIDE)
  # Instead of doing a direct override here, we iterate over the overrides without extension and
  # match them against entries from the PYBIND11_TEST_FILES, anything that not matches goes into the filter list.
  string(REGEX REPLACE "\\.[^.;]*;" ";" TEST_OVERRIDE_NO_EXT "${PYBIND11_TEST_OVERRIDE};")
  string(REGEX REPLACE "\\.[^.;]*;" ";" TEST_FILES_NO_EXT "${PYBIND11_TEST_FILES};")
  # This allows the override to be done with extensions, preserving backwards compatibility.
  foreach(test_name ${TEST_FILES_NO_EXT})
    if(NOT ${test_name} IN_LIST TEST_OVERRIDE_NO_EXT
    )# If not in the allowlist, add to be filtered out.
      list(APPEND PYBIND11_TEST_FILTER ${test_name})
    endif()
  endforeach()
endif()

# You can also filter tests:
if(PYBIND11_TEST_FILTER)
  pybind11_filter_tests(PYBIND11_TEST_FILES ${PYBIND11_TEST_FILTER})
endif()

# Skip tests for CUDA check:
# /pybind11/tests/test_constants_and_functions.cpp(125):
#   error: incompatible exception specifications
if(PYBIND11_CUDA_TESTS)
  pybind11_filter_tests(
    PYBIND11_TEST_FILES test_constants_and_functions.cpp MESSAGE
    "Skipping test_constants_and_functions due to incompatible exception specifications")
endif()

# Now that the test filtering is complete, we need to split the list into the test for PYTEST
# and the list for the cpp targets.
set(PYBIND11_CPPTEST_FILES "")
set(PYBIND11_PYTEST_FILES "")

foreach(test_name ${PYBIND11_TEST_FILES})
  if(test_name MATCHES "\\.py$") # Ends in .py, purely python test.
    list(APPEND PYBIND11_PYTEST_FILES ${test_name})
  elseif(test_name MATCHES "\\.cpp$") # Ends in .cpp, purely cpp test.
    list(APPEND PYBIND11_CPPTEST_FILES ${test_name})
  elseif(NOT test_name MATCHES "\\.") # No extension specified, assume both, add extension.
    list(APPEND PYBIND11_PYTEST_FILES ${test_name}.py)
    list(APPEND PYBIND11_CPPTEST_FILES ${test_name}.cpp)
  else()
    message(WARNING "Unhanded test extension in test: ${test_name}")
  endif()
endforeach()
set(PYBIND11_TEST_FILES ${PYBIND11_CPPTEST_FILES})
list(SORT PYBIND11_PYTEST_FILES)

# Contains the set of test files that require pybind11_cross_module_tests to be
# built; if none of these are built (i.e. because TEST_OVERRIDE is used and
# doesn't include them) the second module doesn't get built.
tests_extra_targets("test_exceptions.py;test_local_bindings.py;test_stl.py;test_stl_binders.py"
                    "pybind11_cross_module_tests")

# And add additional targets for other tests.
tests_extra_targets("test_exceptions.py" "cross_module_interleaved_error_already_set")
tests_extra_targets("test_gil_scoped.py" "cross_module_gil_utils")

set(PYBIND11_EIGEN_REPO
    "https://gitlab.com/libeigen/eigen.git"
    CACHE STRING "Eigen repository to use for tests")
# Always use a hash for reconfigure speed and security reasons
# Include the version number for pretty printing (keep in sync)
set(PYBIND11_EIGEN_VERSION_AND_HASH
    "3.4.0;929bc0e191d0927b1735b9a1ddc0e8b77e3a25ec"
    CACHE STRING "Eigen version to use for tests, format: VERSION;HASH")

list(GET PYBIND11_EIGEN_VERSION_AND_HASH 0 PYBIND11_EIGEN_VERSION_STRING)
list(GET PYBIND11_EIGEN_VERSION_AND_HASH 1 PYBIND11_EIGEN_VERSION_HASH)

# Check if Eigen is available; if not, remove from PYBIND11_TEST_FILES (but
# keep it in PYBIND11_PYTEST_FILES, so that we get the "eigen is not installed"
# skip message).
list(FIND PYBIND11_TEST_FILES test_eigen_matrix.cpp PYBIND11_TEST_FILES_EIGEN_I)
if(PYBIND11_TEST_FILES_EIGEN_I EQUAL -1)
  list(FIND PYBIND11_TEST_FILES test_eigen_tensor.cpp PYBIND11_TEST_FILES_EIGEN_I)
endif()
if(PYBIND11_TEST_FILES_EIGEN_I GREATER -1)
  # Try loading via newer Eigen's Eigen3Config first (bypassing tools/FindEigen3.cmake).
  # Eigen 3.3.1+ exports a cmake 3.0+ target for handling dependency requirements, but also
  # produces a fatal error if loaded from a pre-3.0 cmake.
  if(DOWNLOAD_EIGEN)
    if(CMAKE_VERSION VERSION_LESS 3.11)
      message(FATAL_ERROR "CMake 3.11+ required when using DOWNLOAD_EIGEN")
    endif()

    include(FetchContent)
    FetchContent_Declare(
      eigen
      GIT_REPOSITORY "${PYBIND11_EIGEN_REPO}"
      GIT_TAG "${PYBIND11_EIGEN_VERSION_HASH}")

    FetchContent_GetProperties(eigen)
    if(NOT eigen_POPULATED)
      message(
        STATUS
          "Downloading Eigen ${PYBIND11_EIGEN_VERSION_STRING} (${PYBIND11_EIGEN_VERSION_HASH}) from ${PYBIND11_EIGEN_REPO}"
      )
      FetchContent_Populate(eigen)
    endif()

    set(EIGEN3_INCLUDE_DIR ${eigen_SOURCE_DIR})
    set(EIGEN3_FOUND TRUE)
    # When getting locally, the version is not visible from a superprojet,
    # so just force it.
    set(EIGEN3_VERSION "${PYBIND11_EIGEN_VERSION_STRING}")

  else()
    find_package(Eigen3 3.2.7 QUIET CONFIG)

    if(NOT EIGEN3_FOUND)
      # Couldn't load via target, so fall back to allowing module mode finding, which will pick up
      # tools/FindEigen3.cmake
      find_package(Eigen3 3.2.7 QUIET)
    endif()
  endif()

  if(EIGEN3_FOUND)
    if(NOT TARGET Eigen3::Eigen)
      add_library(Eigen3::Eigen IMPORTED INTERFACE)
      set_property(TARGET Eigen3::Eigen PROPERTY INTERFACE_INCLUDE_DIRECTORIES
                                                 "${EIGEN3_INCLUDE_DIR}")
    endif()

    # Eigen 3.3.1+ cmake sets EIGEN3_VERSION_STRING (and hard codes the version when installed
    # rather than looking it up in the cmake script); older versions, and the
    # tools/FindEigen3.cmake, set EIGEN3_VERSION instead.
    if(NOT EIGEN3_VERSION AND EIGEN3_VERSION_STRING)
      set(EIGEN3_VERSION ${EIGEN3_VERSION_STRING})
    endif()
    message(STATUS "Building tests with Eigen v${EIGEN3_VERSION}")

    if(NOT (CMAKE_CXX_COMPILER_ID STREQUAL "GNU" AND CMAKE_CXX_COMPILER_VERSION VERSION_LESS 5.0))
      tests_extra_targets("test_eigen_tensor.py" "eigen_tensor_avoid_stl_array")
    endif()

  else()
    list(FIND PYBIND11_TEST_FILES test_eigen_matrix.cpp PYBIND11_TEST_FILES_EIGEN_I)
    if(PYBIND11_TEST_FILES_EIGEN_I GREATER -1)
      list(REMOVE_AT PYBIND11_TEST_FILES ${PYBIND11_TEST_FILES_EIGEN_I})
    endif()

    list(FIND PYBIND11_TEST_FILES test_eigen_tensor.cpp PYBIND11_TEST_FILES_EIGEN_I)
    if(PYBIND11_TEST_FILES_EIGEN_I GREATER -1)
      list(REMOVE_AT PYBIND11_TEST_FILES ${PYBIND11_TEST_FILES_EIGEN_I})
    endif()
    message(
      STATUS "Building tests WITHOUT Eigen, use -DDOWNLOAD_EIGEN=ON on CMake 3.11+ to download")
  endif()
endif()

# Some code doesn't support gcc 4
if(CMAKE_CXX_COMPILER_ID STREQUAL "GNU" AND CMAKE_CXX_COMPILER_VERSION VERSION_LESS 5.0)
  list(FIND PYBIND11_TEST_FILES test_eigen_tensor.cpp PYBIND11_TEST_FILES_EIGEN_I)
  if(PYBIND11_TEST_FILES_EIGEN_I GREATER -1)
    list(REMOVE_AT PYBIND11_TEST_FILES ${PYBIND11_TEST_FILES_EIGEN_I})
  endif()
endif()

# Optional dependency for some tests (boost::variant is only supported with version >= 1.56)
find_package(Boost 1.56)

if(Boost_FOUND)
  if(NOT TARGET Boost::headers)
    add_library(Boost::headers IMPORTED INTERFACE)
    if(TARGET Boost::boost)
      # Classic FindBoost
      set_property(TARGET Boost::headers PROPERTY INTERFACE_LINK_LIBRARIES Boost::boost)
    else()
      # Very old FindBoost, or newer Boost than CMake in older CMakes
      set_property(TARGET Boost::headers PROPERTY INTERFACE_INCLUDE_DIRECTORIES
                                                  ${Boost_INCLUDE_DIRS})
    endif()
  endif()
endif()

# Check if we need to add -lstdc++fs or -lc++fs or nothing
if(DEFINED CMAKE_CXX_STANDARD AND CMAKE_CXX_STANDARD LESS 17)
  set(STD_FS_NO_LIB_NEEDED TRUE)
elseif(MSVC)
  set(STD_FS_NO_LIB_NEEDED TRUE)
else()
  file(
    WRITE ${CMAKE_CURRENT_BINARY_DIR}/main.cpp
    "#include <filesystem>\nint main(int argc, char ** argv) {\n  std::filesystem::path p(argv[0]);\n  return p.string().length();\n}"
  )
  try_compile(
    STD_FS_NO_LIB_NEEDED ${CMAKE_CURRENT_BINARY_DIR}
    SOURCES ${CMAKE_CURRENT_BINARY_DIR}/main.cpp
    COMPILE_DEFINITIONS -std=c++17)
  try_compile(
    STD_FS_NEEDS_STDCXXFS ${CMAKE_CURRENT_BINARY_DIR}
    SOURCES ${CMAKE_CURRENT_BINARY_DIR}/main.cpp
    COMPILE_DEFINITIONS -std=c++17
    LINK_LIBRARIES stdc++fs)
  try_compile(
    STD_FS_NEEDS_CXXFS ${CMAKE_CURRENT_BINARY_DIR}
    SOURCES ${CMAKE_CURRENT_BINARY_DIR}/main.cpp
    COMPILE_DEFINITIONS -std=c++17
    LINK_LIBRARIES c++fs)
endif()

if(${STD_FS_NEEDS_STDCXXFS})
  set(STD_FS_LIB stdc++fs)
elseif(${STD_FS_NEEDS_CXXFS})
  set(STD_FS_LIB c++fs)
elseif(${STD_FS_NO_LIB_NEEDED})
  set(STD_FS_LIB "")
else()
  message(WARNING "Unknown C++17 compiler - not passing -lstdc++fs")
  set(STD_FS_LIB "")
endif()

# Compile with compiler warnings turned on
function(pybind11_enable_warnings target_name)
  if(MSVC)
    target_compile_options(${target_name} PRIVATE /W4 /wd4189)
  elseif(CMAKE_CXX_COMPILER_ID MATCHES "(GNU|Intel|Clang)" AND NOT PYBIND11_CUDA_TESTS)
    target_compile_options(
      ${target_name}
      PRIVATE -Wall
              -Wextra
              -Wconversion
              -Wcast-qual
              -Wdeprecated
              -Wundef
              -Wnon-virtual-dtor)
  endif()

  if(PYBIND11_WERROR)
    if(MSVC)
      target_compile_options(${target_name} PRIVATE /WX)
    elseif(PYBIND11_CUDA_TESTS)
      target_compile_options(${target_name} PRIVATE "SHELL:-Werror all-warnings")
    elseif(CMAKE_CXX_COMPILER_ID MATCHES "(GNU|Clang|IntelLLVM)")
      target_compile_options(${target_name} PRIVATE -Werror)
    elseif(CMAKE_CXX_COMPILER_ID STREQUAL "Intel")
      if(CMAKE_CXX_STANDARD EQUAL 17) # See PR #3570
        target_compile_options(${target_name} PRIVATE -Wno-conversion)
      endif()
      target_compile_options(
        ${target_name}
        PRIVATE
          -Werror-all
          # "Inlining inhibited by limit max-size", "Inlining inhibited by limit max-total-size"
          -diag-disable 11074,11076)
    endif()
  endif()
endfunction()

set(test_targets pybind11_tests)

# Check if any tests need extra targets by iterating through the mappings registered.
foreach(i ${PYBIND11_TEST_EXTRA_TARGETS})
  foreach(needle ${PYBIND11_TEST_EXTRA_TARGETS_NEEDLES_${i}})
    if(needle IN_LIST PYBIND11_PYTEST_FILES)
      # Add all the additional targets to the test list. List join in newer cmake.
      foreach(extra_target ${PYBIND11_TEST_EXTRA_TARGETS_ADDITION_${i}})
        list(APPEND test_targets ${extra_target})
      endforeach()
      break() # Breaks out of the needle search, continues with the next mapping.
    endif()
  endforeach()
endforeach()

# Support CUDA testing by forcing the target file to compile with NVCC
if(PYBIND11_CUDA_TESTS)
  set_property(SOURCE ${PYBIND11_TEST_FILES} PROPERTY LANGUAGE CUDA)
endif()

foreach(target ${test_targets})
  set(test_files ${PYBIND11_TEST_FILES})
  if(NOT "${target}" STREQUAL "pybind11_tests")
    set(test_files "")
  endif()

  # Support CUDA testing by forcing the target file to compile with NVCC
  if(PYBIND11_CUDA_TESTS)
    set_property(SOURCE ${target}.cpp PROPERTY LANGUAGE CUDA)
  endif()

  # Create the binding library
  pybind11_add_module(${target} THIN_LTO ${target}.cpp ${test_files} ${PYBIND11_HEADERS})
  pybind11_enable_warnings(${target})

  if(NOT CMAKE_CURRENT_SOURCE_DIR STREQUAL CMAKE_CURRENT_BINARY_DIR)
    get_property(
      suffix
      TARGET ${target}
      PROPERTY SUFFIX)
    set(source_output "${CMAKE_CURRENT_SOURCE_DIR}/${target}${suffix}")
    if(suffix AND EXISTS "${source_output}")
      message(WARNING "Output file also in source directory; "
                      "please remove to avoid confusion: ${source_output}")
    endif()
  endif()

  if(MSVC)
    target_compile_options(${target} PRIVATE /utf-8)
  endif()

  if(EIGEN3_FOUND)
    target_link_libraries(${target} PRIVATE Eigen3::Eigen)
    target_compile_definitions(${target} PRIVATE -DPYBIND11_TEST_EIGEN)
  endif()

  if(Boost_FOUND)
    target_link_libraries(${target} PRIVATE Boost::headers)
    target_compile_definitions(${target} PRIVATE -DPYBIND11_TEST_BOOST)
  endif()

  target_link_libraries(${target} PRIVATE ${STD_FS_LIB})

  # Always write the output file directly into the 'tests' directory (even on MSVC)
  if(NOT CMAKE_LIBRARY_OUTPUT_DIRECTORY)
    set_target_properties(${target} PROPERTIES LIBRARY_OUTPUT_DIRECTORY
                                               "${CMAKE_CURRENT_BINARY_DIR}")

    if(DEFINED CMAKE_CONFIGURATION_TYPES)
      foreach(config ${CMAKE_CONFIGURATION_TYPES})
        string(TOUPPER ${config} config)
        set_target_properties(${target} PROPERTIES LIBRARY_OUTPUT_DIRECTORY_${config}
                                                   "${CMAKE_CURRENT_BINARY_DIR}")
      endforeach()
    endif()
  endif()
  if(SKBUILD)
    install(TARGETS ${target} LIBRARY DESTINATION .)
  endif()
endforeach()

# Provide nice organisation in IDEs
if(NOT CMAKE_VERSION VERSION_LESS 3.8)
  source_group(
    TREE "${CMAKE_CURRENT_SOURCE_DIR}/../include"
    PREFIX "Header Files"
    FILES ${PYBIND11_HEADERS})
endif()

# Make sure pytest is found or produce a warning
pybind11_find_import(pytest VERSION 3.1)

if(NOT CMAKE_CURRENT_SOURCE_DIR STREQUAL CMAKE_CURRENT_BINARY_DIR)
  # This is not used later in the build, so it's okay to regenerate each time.
  configure_file("${CMAKE_CURRENT_SOURCE_DIR}/pytest.ini" "${CMAKE_CURRENT_BINARY_DIR}/pytest.ini"
                 COPYONLY)
  file(APPEND "${CMAKE_CURRENT_BINARY_DIR}/pytest.ini"
       "\ntestpaths = \"${CMAKE_CURRENT_SOURCE_DIR}\"")

endif()

# cmake 3.12 added list(transform <list> prepend
# but we can't use it yet
string(REPLACE "test_" "${CMAKE_CURRENT_SOURCE_DIR}/test_" PYBIND11_ABS_PYTEST_FILES
               "${PYBIND11_PYTEST_FILES}")

set(PYBIND11_TEST_PREFIX_COMMAND
    ""
    CACHE STRING "Put this before pytest, use for checkers and such")

set(PYBIND11_PYTEST_ARGS
    ""
    CACHE STRING "Extra arguments for pytest")

# A single command to compile and run the tests
add_custom_target(
  pytest
  COMMAND ${PYBIND11_TEST_PREFIX_COMMAND} ${PYTHON_EXECUTABLE} -m pytest
          ${PYBIND11_ABS_PYTEST_FILES} ${PYBIND11_PYTEST_ARGS}
  DEPENDS ${test_targets}
  WORKING_DIRECTORY "${CMAKE_CURRENT_BINARY_DIR}"
  USES_TERMINAL)

if(PYBIND11_TEST_OVERRIDE)
  add_custom_command(
    TARGET pytest
    POST_BUILD
    COMMAND ${CMAKE_COMMAND} -E echo
            "Note: not all tests run: -DPYBIND11_TEST_OVERRIDE is in effect")
endif()

# cmake-format: off
add_custom_target(
  memcheck
  COMMAND
    PYTHONMALLOC=malloc
    valgrind
    --leak-check=full
    --show-leak-kinds=definite,indirect
    --errors-for-leak-kinds=definite,indirect
    --error-exitcode=1
    --read-var-info=yes
    --track-origins=yes
    --suppressions="${CMAKE_CURRENT_SOURCE_DIR}/valgrind-python.supp"
    --suppressions="${CMAKE_CURRENT_SOURCE_DIR}/valgrind-numpy-scipy.supp"
    --gen-suppressions=all
    ${PYTHON_EXECUTABLE} -m pytest ${PYBIND11_ABS_PYTEST_FILES}
  DEPENDS ${test_targets}
  WORKING_DIRECTORY "${CMAKE_CURRENT_BINARY_DIR}"
  USES_TERMINAL)
# cmake-format: on

# Add a check target to run all the tests, starting with pytest (we add dependencies to this below)
add_custom_target(check DEPENDS pytest)

# The remaining tests only apply when being built as part of the pybind11 project, but not if the
# tests are being built independently.
if(CMAKE_CURRENT_SOURCE_DIR STREQUAL CMAKE_SOURCE_DIR)
  return()
endif()

# Add a post-build comment to show the primary test suite .so size and, if a previous size, compare it:
add_custom_command(
  TARGET pybind11_tests
  POST_BUILD
  COMMAND
    ${PYTHON_EXECUTABLE} ${CMAKE_CURRENT_SOURCE_DIR}/../tools/libsize.py
    $<TARGET_FILE:pybind11_tests>
    ${CMAKE_CURRENT_BINARY_DIR}/sosize-$<TARGET_FILE_NAME:pybind11_tests>.txt)

if(NOT PYBIND11_CUDA_TESTS)
  # Test embedding the interpreter. Provides the `cpptest` target.
  add_subdirectory(test_embed)

  # Test CMake build using functions and targets from subdirectory or installed location
  add_subdirectory(test_cmake_build)
endif()<|MERGE_RESOLUTION|>--- conflicted
+++ resolved
@@ -157,11 +157,8 @@
     test_stl_binders
     test_tagbased_polymorphic
     test_thread
-<<<<<<< HEAD
+    test_type_caster_pyobject_ptr
     test_type_caster_std_function_specializations
-=======
-    test_type_caster_pyobject_ptr
->>>>>>> 20551ab3
     test_union
     test_unnamed_namespace_a
     test_unnamed_namespace_b
