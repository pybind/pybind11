# CMakeLists.txt -- Build system for the pybind11 test suite
#
# Copyright (c) 2015 Wenzel Jakob <wenzel@inf.ethz.ch>
#
# All rights reserved. Use of this source code is governed by a
# BSD-style license that can be found in the LICENSE file.

cmake_minimum_required(VERSION 3.4)

# The `cmake_minimum_required(VERSION 3.4...3.18)` syntax does not work with
# some versions of VS that have a patched CMake 3.11. This forces us to emulate
# the behavior using the following workaround:
if(${CMAKE_VERSION} VERSION_LESS 3.21)
  cmake_policy(VERSION ${CMAKE_MAJOR_VERSION}.${CMAKE_MINOR_VERSION})
else()
  cmake_policy(VERSION 3.21)
endif()

# Only needed for CMake < 3.5 support
include(CMakeParseArguments)

# Filter out items; print an optional message if any items filtered. This ignores extensions.
#
# Usage:
#   pybind11_filter_tests(LISTNAME file1.cpp file2.cpp ... MESSAGE "")
#
macro(pybind11_filter_tests LISTNAME)
  cmake_parse_arguments(ARG "" "MESSAGE" "" ${ARGN})
  set(PYBIND11_FILTER_TESTS_FOUND OFF)
  # Make a list of the test without any extensions, for easier filtering.
  set(_TMP_ACTUAL_LIST "${${LISTNAME}};") # enforce ';' at the end to allow matching last item.
  string(REGEX REPLACE "\\.[^.;]*;" ";" LIST_WITHOUT_EXTENSIONS "${_TMP_ACTUAL_LIST}")
  foreach(filename IN LISTS ARG_UNPARSED_ARGUMENTS)
    string(REGEX REPLACE "\\.[^.]*$" "" filename_no_ext ${filename})
    # Search in the list without extensions.
    list(FIND LIST_WITHOUT_EXTENSIONS ${filename_no_ext} _FILE_FOUND)
    if(_FILE_FOUND GREATER -1)
      list(REMOVE_AT ${LISTNAME} ${_FILE_FOUND}) # And remove from the list with extensions.
      list(REMOVE_AT LIST_WITHOUT_EXTENSIONS ${_FILE_FOUND}
      )# And our search list, to ensure it is in sync.
      set(PYBIND11_FILTER_TESTS_FOUND ON)
    endif()
  endforeach()
  if(PYBIND11_FILTER_TESTS_FOUND AND ARG_MESSAGE)
    message(STATUS "${ARG_MESSAGE}")
  endif()
endmacro()

macro(possibly_uninitialized)
  foreach(VARNAME ${ARGN})
    if(NOT DEFINED "${VARNAME}")
      set("${VARNAME}" "")
    endif()
  endforeach()
endmacro()

# Function to add additional targets if any of the provided tests are found.
# Needles; Specifies the test names to look for.
# Additions; Specifies the additional test targets to add when any of the needles are found.
macro(tests_extra_targets needles additions)
  # Add the index for this relation to the index extra targets map.
  list(LENGTH PYBIND11_TEST_EXTRA_TARGETS PYBIND11_TEST_EXTRA_TARGETS_LEN)
  list(APPEND PYBIND11_TEST_EXTRA_TARGETS ${PYBIND11_TEST_EXTRA_TARGETS_LEN})
  # Add the test names to look for, and the associated test target additions.
  set(PYBIND11_TEST_EXTRA_TARGETS_NEEDLES_${PYBIND11_TEST_EXTRA_TARGETS_LEN} ${needles})
  set(PYBIND11_TEST_EXTRA_TARGETS_ADDITION_${PYBIND11_TEST_EXTRA_TARGETS_LEN} ${additions})
endmacro()

# New Python support
if(DEFINED Python_EXECUTABLE)
  set(PYTHON_EXECUTABLE "${Python_EXECUTABLE}")
  set(PYTHON_VERSION "${Python_VERSION}")
endif()

# There's no harm in including a project in a project
project(pybind11_tests CXX)

# Access FindCatch and more
list(APPEND CMAKE_MODULE_PATH "${CMAKE_CURRENT_LIST_DIR}/../tools")

option(PYBIND11_WERROR "Report all warnings as errors" OFF)
option(DOWNLOAD_EIGEN "Download EIGEN (requires CMake 3.11+)" OFF)
option(PYBIND11_CUDA_TESTS "Enable building CUDA tests (requires CMake 3.12+)" OFF)
set(PYBIND11_TEST_OVERRIDE
    ""
    CACHE STRING "Tests from ;-separated list of *.cpp files will be built instead of all tests")
set(PYBIND11_TEST_FILTER
    ""
    CACHE STRING "Tests from ;-separated list of *.cpp files will be removed from all tests")

if(CMAKE_CURRENT_SOURCE_DIR STREQUAL CMAKE_SOURCE_DIR)
  # We're being loaded directly, i.e. not via add_subdirectory, so make this
  # work as its own project and load the pybind11Config to get the tools we need
  find_package(pybind11 REQUIRED CONFIG)
endif()

if(NOT CMAKE_BUILD_TYPE AND NOT DEFINED CMAKE_CONFIGURATION_TYPES)
  message(STATUS "Setting tests build type to MinSizeRel as none was specified")
  set(CMAKE_BUILD_TYPE
      MinSizeRel
      CACHE STRING "Choose the type of build." FORCE)
  set_property(CACHE CMAKE_BUILD_TYPE PROPERTY STRINGS "Debug" "Release" "MinSizeRel"
                                               "RelWithDebInfo")
endif()

if(PYBIND11_CUDA_TESTS)
  enable_language(CUDA)
  if(DEFINED CMAKE_CXX_STANDARD)
    set(CMAKE_CUDA_STANDARD ${CMAKE_CXX_STANDARD})
  endif()
  set(CMAKE_CUDA_STANDARD_REQUIRED ON)
endif()

# Full set of test files (you can override these; see below, overrides ignore extension)
# Any test that has no extension is both .py and .cpp, so 'foo' will add 'foo.cpp' and 'foo.py'.
# Any test that has an extension is exclusively that and handled as such.
set(PYBIND11_TEST_FILES
    test_async
    test_buffers
    test_builtin_casters
    test_call_policies
    test_callbacks
    test_chrono
    test_class
    test_class_sh_basic
    test_class_sh_disowning
    test_class_sh_disowning_mi
    test_class_sh_factory_constructors
    test_class_sh_inheritance
    test_class_sh_mi_thunks
    test_class_sh_module_local.py
    test_class_sh_property
    test_class_sh_property_non_owning
    test_class_sh_shared_ptr_copy_move
    test_class_sh_trampoline_basic
    test_class_sh_trampoline_self_life_support
    test_class_sh_trampoline_shared_from_this
    test_class_sh_trampoline_shared_ptr_cpp_arg
    test_class_sh_trampoline_unique_ptr
    test_class_sh_unique_ptr_member
    test_class_sh_virtual_py_cpp_mix
    test_class_sh_void_ptr_capsule
    test_classh_mock
    test_const_name
    test_constants_and_functions
    test_copy_move
    test_custom_type_casters
    test_custom_type_setup
    test_docstring_options
    test_eigen_matrix
    test_eigen_tensor
    test_enum
    test_eval
    test_exc_namespace_visibility.py
    test_exceptions
    test_factory_constructors
    test_gil_scoped
    test_iostream
    test_kwargs_and_defaults
    test_local_bindings
    test_methods_and_attributes
    test_modules
    test_multiple_inheritance
    test_numpy_array
    test_numpy_dtypes
    test_numpy_vectorize
    test_opaque_types
    test_operator_overloading
    test_pickling
    test_pytypes
    test_return_value_policy_override
    test_sequences_and_iterators
    test_smart_ptr
    test_stl
    test_stl_binders
    test_tagbased_polymorphic
    test_thread
<<<<<<< HEAD
    test_type_caster_odr_guard_1
    test_type_caster_odr_guard_2
=======
    test_type_caster_pyobject_ptr
>>>>>>> 90312a6e
    test_union
    test_unnamed_namespace_a
    test_unnamed_namespace_b
    test_vector_unique_ptr_member
    test_virtual_functions)

# Invoking cmake with something like:
#     cmake -DPYBIND11_TEST_OVERRIDE="test_callbacks.cpp;test_pickling.cpp" ..
# lets you override the tests that get compiled and run.  You can restore to all tests with:
#     cmake -DPYBIND11_TEST_OVERRIDE= ..
if(PYBIND11_TEST_OVERRIDE)
  # Instead of doing a direct override here, we iterate over the overrides without extension and
  # match them against entries from the PYBIND11_TEST_FILES, anything that not matches goes into the filter list.
  string(REGEX REPLACE "\\.[^.;]*;" ";" TEST_OVERRIDE_NO_EXT "${PYBIND11_TEST_OVERRIDE};")
  string(REGEX REPLACE "\\.[^.;]*;" ";" TEST_FILES_NO_EXT "${PYBIND11_TEST_FILES};")
  # This allows the override to be done with extensions, preserving backwards compatibility.
  foreach(test_name ${TEST_FILES_NO_EXT})
    if(NOT ${test_name} IN_LIST TEST_OVERRIDE_NO_EXT
    )# If not in the allowlist, add to be filtered out.
      list(APPEND PYBIND11_TEST_FILTER ${test_name})
    endif()
  endforeach()
endif()

# You can also filter tests:
if(PYBIND11_TEST_FILTER)
  pybind11_filter_tests(PYBIND11_TEST_FILES ${PYBIND11_TEST_FILTER})
endif()

# Skip tests for CUDA check:
# /pybind11/tests/test_constants_and_functions.cpp(125):
#   error: incompatible exception specifications
if(PYBIND11_CUDA_TESTS)
  pybind11_filter_tests(
    PYBIND11_TEST_FILES test_constants_and_functions.cpp MESSAGE
    "Skipping test_constants_and_functions due to incompatible exception specifications")
endif()

# Now that the test filtering is complete, we need to split the list into the test for PYTEST
# and the list for the cpp targets.
set(PYBIND11_CPPTEST_FILES "")
set(PYBIND11_PYTEST_FILES "")

foreach(test_name ${PYBIND11_TEST_FILES})
  if(test_name MATCHES "\\.py$") # Ends in .py, purely python test.
    list(APPEND PYBIND11_PYTEST_FILES ${test_name})
  elseif(test_name MATCHES "\\.cpp$") # Ends in .cpp, purely cpp test.
    list(APPEND PYBIND11_CPPTEST_FILES ${test_name})
  elseif(NOT test_name MATCHES "\\.") # No extension specified, assume both, add extension.
    list(APPEND PYBIND11_PYTEST_FILES ${test_name}.py)
    list(APPEND PYBIND11_CPPTEST_FILES ${test_name}.cpp)
  else()
    message(WARNING "Unhanded test extension in test: ${test_name}")
  endif()
endforeach()
set(PYBIND11_TEST_FILES ${PYBIND11_CPPTEST_FILES})
list(SORT PYBIND11_PYTEST_FILES)

# Contains the set of test files that require pybind11_cross_module_tests to be
# built; if none of these are built (i.e. because TEST_OVERRIDE is used and
# doesn't include them) the second module doesn't get built.
tests_extra_targets("test_exceptions.py;test_local_bindings.py;test_stl.py;test_stl_binders.py"
                    "pybind11_cross_module_tests")

# And add additional targets for other tests.
tests_extra_targets("test_exceptions.py" "cross_module_interleaved_error_already_set")
tests_extra_targets("test_gil_scoped.py" "cross_module_gil_utils")
tests_extra_targets("test_class_sh_module_local.py"
                    "class_sh_module_local_0;class_sh_module_local_1;class_sh_module_local_2")
tests_extra_targets("test_exc_namespace_visibility.py"
                    "namespace_visibility_1;namespace_visibility_2")

set(PYBIND11_EIGEN_REPO
    "https://gitlab.com/libeigen/eigen.git"
    CACHE STRING "Eigen repository to use for tests")
# Always use a hash for reconfigure speed and security reasons
# Include the version number for pretty printing (keep in sync)
set(PYBIND11_EIGEN_VERSION_AND_HASH
    "3.4.0;929bc0e191d0927b1735b9a1ddc0e8b77e3a25ec"
    CACHE STRING "Eigen version to use for tests, format: VERSION;HASH")

list(GET PYBIND11_EIGEN_VERSION_AND_HASH 0 PYBIND11_EIGEN_VERSION_STRING)
list(GET PYBIND11_EIGEN_VERSION_AND_HASH 1 PYBIND11_EIGEN_VERSION_HASH)

# Check if Eigen is available; if not, remove from PYBIND11_TEST_FILES (but
# keep it in PYBIND11_PYTEST_FILES, so that we get the "eigen is not installed"
# skip message).
list(FIND PYBIND11_TEST_FILES test_eigen_matrix.cpp PYBIND11_TEST_FILES_EIGEN_I)
if(PYBIND11_TEST_FILES_EIGEN_I EQUAL -1)
  list(FIND PYBIND11_TEST_FILES test_eigen_tensor.cpp PYBIND11_TEST_FILES_EIGEN_I)
endif()
if(PYBIND11_TEST_FILES_EIGEN_I GREATER -1)
  # Try loading via newer Eigen's Eigen3Config first (bypassing tools/FindEigen3.cmake).
  # Eigen 3.3.1+ exports a cmake 3.0+ target for handling dependency requirements, but also
  # produces a fatal error if loaded from a pre-3.0 cmake.
  if(DOWNLOAD_EIGEN)
    if(CMAKE_VERSION VERSION_LESS 3.11)
      message(FATAL_ERROR "CMake 3.11+ required when using DOWNLOAD_EIGEN")
    endif()

    include(FetchContent)
    FetchContent_Declare(
      eigen
      GIT_REPOSITORY "${PYBIND11_EIGEN_REPO}"
      GIT_TAG "${PYBIND11_EIGEN_VERSION_HASH}")

    FetchContent_GetProperties(eigen)
    if(NOT eigen_POPULATED)
      message(
        STATUS
          "Downloading Eigen ${PYBIND11_EIGEN_VERSION_STRING} (${PYBIND11_EIGEN_VERSION_HASH}) from ${PYBIND11_EIGEN_REPO}"
      )
      FetchContent_Populate(eigen)
    endif()

    set(EIGEN3_INCLUDE_DIR ${eigen_SOURCE_DIR})
    set(EIGEN3_FOUND TRUE)
    # When getting locally, the version is not visible from a superprojet,
    # so just force it.
    set(EIGEN3_VERSION "${PYBIND11_EIGEN_VERSION_STRING}")

  else()
    find_package(Eigen3 3.2.7 QUIET CONFIG)

    if(NOT EIGEN3_FOUND)
      # Couldn't load via target, so fall back to allowing module mode finding, which will pick up
      # tools/FindEigen3.cmake
      find_package(Eigen3 3.2.7 QUIET)
    endif()
  endif()

  if(EIGEN3_FOUND)
    if(NOT TARGET Eigen3::Eigen)
      add_library(Eigen3::Eigen IMPORTED INTERFACE)
      set_property(TARGET Eigen3::Eigen PROPERTY INTERFACE_INCLUDE_DIRECTORIES
                                                 "${EIGEN3_INCLUDE_DIR}")
    endif()

    # Eigen 3.3.1+ cmake sets EIGEN3_VERSION_STRING (and hard codes the version when installed
    # rather than looking it up in the cmake script); older versions, and the
    # tools/FindEigen3.cmake, set EIGEN3_VERSION instead.
    if(NOT EIGEN3_VERSION AND EIGEN3_VERSION_STRING)
      set(EIGEN3_VERSION ${EIGEN3_VERSION_STRING})
    endif()
    message(STATUS "Building tests with Eigen v${EIGEN3_VERSION}")

    if(NOT (CMAKE_CXX_COMPILER_ID STREQUAL "GNU" AND CMAKE_CXX_COMPILER_VERSION VERSION_LESS 5.0))
      tests_extra_targets("test_eigen_tensor.py" "eigen_tensor_avoid_stl_array")
    endif()

  else()
    list(FIND PYBIND11_TEST_FILES test_eigen_matrix.cpp PYBIND11_TEST_FILES_EIGEN_I)
    if(PYBIND11_TEST_FILES_EIGEN_I GREATER -1)
      list(REMOVE_AT PYBIND11_TEST_FILES ${PYBIND11_TEST_FILES_EIGEN_I})
    endif()

    list(FIND PYBIND11_TEST_FILES test_eigen_tensor.cpp PYBIND11_TEST_FILES_EIGEN_I)
    if(PYBIND11_TEST_FILES_EIGEN_I GREATER -1)
      list(REMOVE_AT PYBIND11_TEST_FILES ${PYBIND11_TEST_FILES_EIGEN_I})
    endif()
    message(
      STATUS "Building tests WITHOUT Eigen, use -DDOWNLOAD_EIGEN=ON on CMake 3.11+ to download")
  endif()
endif()

# Some code doesn't support gcc 4
if(CMAKE_CXX_COMPILER_ID STREQUAL "GNU" AND CMAKE_CXX_COMPILER_VERSION VERSION_LESS 5.0)
  list(FIND PYBIND11_TEST_FILES test_eigen_tensor.cpp PYBIND11_TEST_FILES_EIGEN_I)
  if(PYBIND11_TEST_FILES_EIGEN_I GREATER -1)
    list(REMOVE_AT PYBIND11_TEST_FILES ${PYBIND11_TEST_FILES_EIGEN_I})
  endif()
endif()

# Optional dependency for some tests (boost::variant is only supported with version >= 1.56)
find_package(Boost 1.56)

if(Boost_FOUND)
  if(NOT TARGET Boost::headers)
    add_library(Boost::headers IMPORTED INTERFACE)
    if(TARGET Boost::boost)
      # Classic FindBoost
      set_property(TARGET Boost::boost PROPERTY INTERFACE_LINK_LIBRARIES Boost::boost)
    else()
      # Very old FindBoost, or newer Boost than CMake in older CMakes
      set_property(TARGET Boost::headers PROPERTY INTERFACE_INCLUDE_DIRECTORIES
                                                  ${Boost_INCLUDE_DIRS})
    endif()
  endif()
endif()

# Check if we need to add -lstdc++fs or -lc++fs or nothing
if(DEFINED CMAKE_CXX_STANDARD AND CMAKE_CXX_STANDARD LESS 17)
  set(STD_FS_NO_LIB_NEEDED TRUE)
elseif(MSVC)
  set(STD_FS_NO_LIB_NEEDED TRUE)
else()
  file(
    WRITE ${CMAKE_CURRENT_BINARY_DIR}/main.cpp
    "#include <filesystem>\nint main(int argc, char ** argv) {\n  std::filesystem::path p(argv[0]);\n  return p.string().length();\n}"
  )
  try_compile(
    STD_FS_NO_LIB_NEEDED ${CMAKE_CURRENT_BINARY_DIR}
    SOURCES ${CMAKE_CURRENT_BINARY_DIR}/main.cpp
    COMPILE_DEFINITIONS -std=c++17)
  try_compile(
    STD_FS_NEEDS_STDCXXFS ${CMAKE_CURRENT_BINARY_DIR}
    SOURCES ${CMAKE_CURRENT_BINARY_DIR}/main.cpp
    COMPILE_DEFINITIONS -std=c++17
    LINK_LIBRARIES stdc++fs)
  try_compile(
    STD_FS_NEEDS_CXXFS ${CMAKE_CURRENT_BINARY_DIR}
    SOURCES ${CMAKE_CURRENT_BINARY_DIR}/main.cpp
    COMPILE_DEFINITIONS -std=c++17
    LINK_LIBRARIES c++fs)
endif()

if(${STD_FS_NEEDS_STDCXXFS})
  set(STD_FS_LIB stdc++fs)
elseif(${STD_FS_NEEDS_CXXFS})
  set(STD_FS_LIB c++fs)
elseif(${STD_FS_NO_LIB_NEEDED})
  set(STD_FS_LIB "")
else()
  message(WARNING "Unknown C++17 compiler - not passing -lstdc++fs")
  set(STD_FS_LIB "")
endif()

# Compile with compiler warnings turned on
function(pybind11_enable_warnings target_name)
  if(MSVC)
    target_compile_options(${target_name} PRIVATE /W4 /wd4189)
  elseif(CMAKE_CXX_COMPILER_ID MATCHES "(GNU|Intel|Clang)" AND NOT PYBIND11_CUDA_TESTS)
    target_compile_options(
      ${target_name}
      PRIVATE -Wall
              -Wextra
              -Wconversion
              -Wcast-qual
              -Wdeprecated
              -Wundef
              -Wnon-virtual-dtor)
  endif()

  if(PYBIND11_WERROR)
    if(MSVC)
      target_compile_options(${target_name} PRIVATE /WX)
    elseif(PYBIND11_CUDA_TESTS)
      target_compile_options(${target_name} PRIVATE "SHELL:-Werror all-warnings")
    elseif(CMAKE_CXX_COMPILER_ID MATCHES "(GNU|Clang|IntelLLVM)")
      target_compile_options(${target_name} PRIVATE -Werror)
    elseif(CMAKE_CXX_COMPILER_ID STREQUAL "Intel")
      if(CMAKE_CXX_STANDARD EQUAL 17) # See PR #3570
        target_compile_options(${target_name} PRIVATE -Wno-conversion)
      endif()
      target_compile_options(
        ${target_name}
        PRIVATE
          -Werror-all
          # "Inlining inhibited by limit max-size", "Inlining inhibited by limit max-total-size"
          -diag-disable 11074,11076)
    endif()
  endif()
endfunction()

set(test_targets pybind11_tests)

# Check if any tests need extra targets by iterating through the mappings registered.
foreach(i ${PYBIND11_TEST_EXTRA_TARGETS})
  foreach(needle ${PYBIND11_TEST_EXTRA_TARGETS_NEEDLES_${i}})
    if(needle IN_LIST PYBIND11_PYTEST_FILES)
      # Add all the additional targets to the test list. List join in newer cmake.
      foreach(extra_target ${PYBIND11_TEST_EXTRA_TARGETS_ADDITION_${i}})
        list(APPEND test_targets ${extra_target})
      endforeach()
      break() # Breaks out of the needle search, continues with the next mapping.
    endif()
  endforeach()
endforeach()

# Support CUDA testing by forcing the target file to compile with NVCC
if(PYBIND11_CUDA_TESTS)
  set_property(SOURCE ${PYBIND11_TEST_FILES} PROPERTY LANGUAGE CUDA)
endif()

foreach(target ${test_targets})
  if("${target}" STREQUAL "pybind11_tests")
    set(test_files ${PYBIND11_TEST_FILES})
  elseif("${target}" STREQUAL "namespace_visibility_1")
    set(test_files namespace_visibility_1s.cpp)
    if(PYBIND11_CUDA_TESTS)
      set_property(SOURCE namespace_visibility_1s.cpp PROPERTY LANGUAGE CUDA)
    endif()
  else()
    set(test_files "")
  endif()

  # Support CUDA testing by forcing the target file to compile with NVCC
  if(PYBIND11_CUDA_TESTS)
    set_property(SOURCE ${target}.cpp PROPERTY LANGUAGE CUDA)
  endif()

  # Create the binding library
  pybind11_add_module(${target} THIN_LTO ${target}.cpp ${test_files} ${PYBIND11_HEADERS})
  pybind11_enable_warnings(${target})

  if(NOT CMAKE_CURRENT_SOURCE_DIR STREQUAL CMAKE_CURRENT_BINARY_DIR)
    get_property(
      suffix
      TARGET ${target}
      PROPERTY SUFFIX)
    set(source_output "${CMAKE_CURRENT_SOURCE_DIR}/${target}${suffix}")
    if(suffix AND EXISTS "${source_output}")
      message(WARNING "Output file also in source directory; "
                      "please remove to avoid confusion: ${source_output}")
    endif()
  endif()

  if(MSVC)
    target_compile_options(${target} PRIVATE /utf-8)
  endif()

  target_compile_definitions(${target}
                             PRIVATE -DPYBIND11_ENABLE_TYPE_CASTER_ODR_GUARD_IF_AVAILABLE)

  if(EIGEN3_FOUND)
    target_link_libraries(${target} PRIVATE Eigen3::Eigen)
    target_compile_definitions(${target} PRIVATE -DPYBIND11_TEST_EIGEN)
  endif()

  if(Boost_FOUND)
    target_link_libraries(${target} PRIVATE Boost::headers)
    target_compile_definitions(${target} PRIVATE -DPYBIND11_TEST_BOOST)
  endif()

  target_link_libraries(${target} PRIVATE ${STD_FS_LIB})

  # Always write the output file directly into the 'tests' directory (even on MSVC)
  if(NOT CMAKE_LIBRARY_OUTPUT_DIRECTORY)
    set_target_properties(${target} PROPERTIES LIBRARY_OUTPUT_DIRECTORY
                                               "${CMAKE_CURRENT_BINARY_DIR}")

    if(DEFINED CMAKE_CONFIGURATION_TYPES)
      foreach(config ${CMAKE_CONFIGURATION_TYPES})
        string(TOUPPER ${config} config)
        set_target_properties(${target} PROPERTIES LIBRARY_OUTPUT_DIRECTORY_${config}
                                                   "${CMAKE_CURRENT_BINARY_DIR}")
      endforeach()
    endif()
  endif()
endforeach()

# Provide nice organisation in IDEs
if(NOT CMAKE_VERSION VERSION_LESS 3.8)
  source_group(
    TREE "${CMAKE_CURRENT_SOURCE_DIR}/../include"
    PREFIX "Header Files"
    FILES ${PYBIND11_HEADERS})
endif()

# Make sure pytest is found or produce a warning
pybind11_find_import(pytest VERSION 3.1)

if(NOT CMAKE_CURRENT_SOURCE_DIR STREQUAL CMAKE_CURRENT_BINARY_DIR)
  # This is not used later in the build, so it's okay to regenerate each time.
  configure_file("${CMAKE_CURRENT_SOURCE_DIR}/pytest.ini" "${CMAKE_CURRENT_BINARY_DIR}/pytest.ini"
                 COPYONLY)
  file(APPEND "${CMAKE_CURRENT_BINARY_DIR}/pytest.ini"
       "\ntestpaths = \"${CMAKE_CURRENT_SOURCE_DIR}\"")

endif()

# cmake 3.12 added list(transform <list> prepend
# but we can't use it yet
string(REPLACE "test_" "${CMAKE_CURRENT_SOURCE_DIR}/test_" PYBIND11_ABS_PYTEST_FILES
               "${PYBIND11_PYTEST_FILES}")

set(PYBIND11_TEST_PREFIX_COMMAND
    ""
    CACHE STRING "Put this before pytest, use for checkers and such")

# A single command to compile and run the tests
add_custom_target(
  pytest
  COMMAND ${PYBIND11_TEST_PREFIX_COMMAND} ${PYTHON_EXECUTABLE} -m pytest
          ${PYBIND11_ABS_PYTEST_FILES}
  DEPENDS ${test_targets}
  WORKING_DIRECTORY "${CMAKE_CURRENT_BINARY_DIR}"
  USES_TERMINAL)

if(PYBIND11_TEST_OVERRIDE)
  add_custom_command(
    TARGET pytest
    POST_BUILD
    COMMAND ${CMAKE_COMMAND} -E echo
            "Note: not all tests run: -DPYBIND11_TEST_OVERRIDE is in effect")
endif()

# cmake-format: off
add_custom_target(
  memcheck
  COMMAND
    PYTHONMALLOC=malloc
    valgrind
    --leak-check=full
    --show-leak-kinds=definite,indirect
    --errors-for-leak-kinds=definite,indirect
    --error-exitcode=1
    --read-var-info=yes
    --track-origins=yes
    --suppressions="${CMAKE_CURRENT_SOURCE_DIR}/valgrind-python.supp"
    --suppressions="${CMAKE_CURRENT_SOURCE_DIR}/valgrind-numpy-scipy.supp"
    --gen-suppressions=all
    ${PYTHON_EXECUTABLE} -m pytest ${PYBIND11_ABS_PYTEST_FILES}
  DEPENDS ${test_targets}
  WORKING_DIRECTORY "${CMAKE_CURRENT_BINARY_DIR}"
  USES_TERMINAL)
# cmake-format: on

# Add a check target to run all the tests, starting with pytest (we add dependencies to this below)
add_custom_target(check DEPENDS pytest)

# The remaining tests only apply when being built as part of the pybind11 project, but not if the
# tests are being built independently.
if(CMAKE_CURRENT_SOURCE_DIR STREQUAL CMAKE_SOURCE_DIR)
  return()
endif()

# Add a post-build comment to show the primary test suite .so size and, if a previous size, compare it:
add_custom_command(
  TARGET pybind11_tests
  POST_BUILD
  COMMAND
    ${PYTHON_EXECUTABLE} ${CMAKE_CURRENT_SOURCE_DIR}/../tools/libsize.py
    $<TARGET_FILE:pybind11_tests>
    ${CMAKE_CURRENT_BINARY_DIR}/sosize-$<TARGET_FILE_NAME:pybind11_tests>.txt)

if(NOT PYBIND11_CUDA_TESTS)
  # Test pure C++ code (not depending on Python). Provides the `test_pure_cpp` target.
  add_subdirectory(pure_cpp)

  # Test embedding the interpreter. Provides the `cpptest` target.
  add_subdirectory(test_embed)

  # Test CMake build using functions and targets from subdirectory or installed location
  add_subdirectory(test_cmake_build)
endif()<|MERGE_RESOLUTION|>--- conflicted
+++ resolved
@@ -175,12 +175,9 @@
     test_stl_binders
     test_tagbased_polymorphic
     test_thread
-<<<<<<< HEAD
     test_type_caster_odr_guard_1
     test_type_caster_odr_guard_2
-=======
     test_type_caster_pyobject_ptr
->>>>>>> 90312a6e
     test_union
     test_unnamed_namespace_a
     test_unnamed_namespace_b
