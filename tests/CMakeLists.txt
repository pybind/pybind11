# CMakeLists.txt -- Build system for the pybind11 test suite
#
# Copyright (c) 2015 Wenzel Jakob <wenzel@inf.ethz.ch>
#
# All rights reserved. Use of this source code is governed by a
# BSD-style license that can be found in the LICENSE file.

cmake_minimum_required(VERSION 3.5)

# The `cmake_minimum_required(VERSION 3.5...3.29)` syntax does not work with
# some versions of VS that have a patched CMake 3.11. This forces us to emulate
# the behavior using the following workaround:
if(${CMAKE_VERSION} VERSION_LESS 3.29)
  cmake_policy(VERSION ${CMAKE_MAJOR_VERSION}.${CMAKE_MINOR_VERSION})
else()
  cmake_policy(VERSION 3.29)
endif()

# Filter out items; print an optional message if any items filtered. This ignores extensions.
#
# Usage:
#   pybind11_filter_tests(LISTNAME file1.cpp file2.cpp ... MESSAGE "")
#
macro(pybind11_filter_tests LISTNAME)
  cmake_parse_arguments(ARG "" "MESSAGE" "" ${ARGN})
  set(PYBIND11_FILTER_TESTS_FOUND OFF)
  # Make a list of the test without any extensions, for easier filtering.
  set(_TMP_ACTUAL_LIST "${${LISTNAME}};") # enforce ';' at the end to allow matching last item.
  string(REGEX REPLACE "\\.[^.;]*;" ";" LIST_WITHOUT_EXTENSIONS "${_TMP_ACTUAL_LIST}")
  foreach(filename IN LISTS ARG_UNPARSED_ARGUMENTS)
    string(REGEX REPLACE "\\.[^.]*$" "" filename_no_ext ${filename})
    # Search in the list without extensions.
    list(FIND LIST_WITHOUT_EXTENSIONS ${filename_no_ext} _FILE_FOUND)
    if(_FILE_FOUND GREATER -1)
      list(REMOVE_AT ${LISTNAME} ${_FILE_FOUND}) # And remove from the list with extensions.
      list(REMOVE_AT LIST_WITHOUT_EXTENSIONS ${_FILE_FOUND}
      )# And our search list, to ensure it is in sync.
      set(PYBIND11_FILTER_TESTS_FOUND ON)
    endif()
  endforeach()
  if(PYBIND11_FILTER_TESTS_FOUND AND ARG_MESSAGE)
    message(STATUS "${ARG_MESSAGE}")
  endif()
endmacro()

macro(possibly_uninitialized)
  foreach(VARNAME ${ARGN})
    if(NOT DEFINED "${VARNAME}")
      set("${VARNAME}" "")
    endif()
  endforeach()
endmacro()

# Function to add additional targets if any of the provided tests are found.
# Needles; Specifies the test names to look for.
# Additions; Specifies the additional test targets to add when any of the needles are found.
macro(tests_extra_targets needles additions)
  # Add the index for this relation to the index extra targets map.
  list(LENGTH PYBIND11_TEST_EXTRA_TARGETS PYBIND11_TEST_EXTRA_TARGETS_LEN)
  list(APPEND PYBIND11_TEST_EXTRA_TARGETS ${PYBIND11_TEST_EXTRA_TARGETS_LEN})
  # Add the test names to look for, and the associated test target additions.
  set(PYBIND11_TEST_EXTRA_TARGETS_NEEDLES_${PYBIND11_TEST_EXTRA_TARGETS_LEN} ${needles})
  set(PYBIND11_TEST_EXTRA_TARGETS_ADDITION_${PYBIND11_TEST_EXTRA_TARGETS_LEN} ${additions})
endmacro()

# New Python support
if(DEFINED Python_EXECUTABLE)
  set(PYTHON_EXECUTABLE "${Python_EXECUTABLE}")
  set(PYTHON_VERSION "${Python_VERSION}")
endif()

# There's no harm in including a project in a project
project(pybind11_tests CXX)

# Access FindCatch and more
list(APPEND CMAKE_MODULE_PATH "${CMAKE_CURRENT_LIST_DIR}/../tools")

option(PYBIND11_WERROR "Report all warnings as errors" OFF)
option(DOWNLOAD_EIGEN "Download EIGEN (requires CMake 3.11+)" OFF)
option(PYBIND11_CUDA_TESTS "Enable building CUDA tests (requires CMake 3.12+)" OFF)
set(PYBIND11_TEST_OVERRIDE
    ""
    CACHE STRING "Tests from ;-separated list of *.cpp files will be built instead of all tests")
set(PYBIND11_TEST_FILTER
    ""
    CACHE STRING "Tests from ;-separated list of *.cpp files will be removed from all tests")

if(CMAKE_CURRENT_SOURCE_DIR STREQUAL CMAKE_SOURCE_DIR)
  # We're being loaded directly, i.e. not via add_subdirectory, so make this
  # work as its own project and load the pybind11Config to get the tools we need
  find_package(pybind11 REQUIRED CONFIG)
endif()

if(NOT CMAKE_BUILD_TYPE AND NOT DEFINED CMAKE_CONFIGURATION_TYPES)
  message(STATUS "Setting tests build type to MinSizeRel as none was specified")
  set(CMAKE_BUILD_TYPE
      MinSizeRel
      CACHE STRING "Choose the type of build." FORCE)
  set_property(CACHE CMAKE_BUILD_TYPE PROPERTY STRINGS "Debug" "Release" "MinSizeRel"
                                               "RelWithDebInfo")
endif()

if(PYBIND11_CUDA_TESTS)
  enable_language(CUDA)
  if(DEFINED CMAKE_CXX_STANDARD)
    set(CMAKE_CUDA_STANDARD ${CMAKE_CXX_STANDARD})
  endif()
  set(CMAKE_CUDA_STANDARD_REQUIRED ON)
endif()

# Full set of test files (you can override these; see below, overrides ignore extension)
# Any test that has no extension is both .py and .cpp, so 'foo' will add 'foo.cpp' and 'foo.py'.
# Any test that has an extension is exclusively that and handled as such.
set(PYBIND11_TEST_FILES
    test_async
    test_buffers
    test_builtin_casters
    test_call_policies
    test_callbacks
    test_chrono
    test_class
    test_const_name
    test_constants_and_functions
    test_copy_move
    test_custom_type_casters
    test_custom_type_setup
    test_docstring_options
    test_eigen_matrix
    test_eigen_tensor
    test_enum
    test_eval
    test_exceptions
    test_factory_constructors
    test_gil_scoped
    test_iostream
    test_kwargs_and_defaults
    test_local_bindings
    test_methods_and_attributes
    test_modules
    test_multiple_inheritance
    test_numpy_array
    test_numpy_dtypes
    test_numpy_vectorize
    test_opaque_types
    test_operator_overloading
    test_pickling
    test_python_multiple_inheritance
    test_pytypes
    test_sequences_and_iterators
    test_smart_ptr
    test_stl
    test_stl_binders
    test_tagbased_polymorphic
    test_thread
    test_type_caster_pyobject_ptr
    test_union
<<<<<<< HEAD
    test_virtual_functions
    test_warnings)
=======
    test_unnamed_namespace_a
    test_unnamed_namespace_b
    test_vector_unique_ptr_member
    test_virtual_functions)
>>>>>>> 50acb81b

# Invoking cmake with something like:
#     cmake -DPYBIND11_TEST_OVERRIDE="test_callbacks.cpp;test_pickling.cpp" ..
# lets you override the tests that get compiled and run.  You can restore to all tests with:
#     cmake -DPYBIND11_TEST_OVERRIDE= ..
if(PYBIND11_TEST_OVERRIDE)
  # Instead of doing a direct override here, we iterate over the overrides without extension and
  # match them against entries from the PYBIND11_TEST_FILES, anything that not matches goes into the filter list.
  string(REGEX REPLACE "\\.[^.;]*;" ";" TEST_OVERRIDE_NO_EXT "${PYBIND11_TEST_OVERRIDE};")
  string(REGEX REPLACE "\\.[^.;]*;" ";" TEST_FILES_NO_EXT "${PYBIND11_TEST_FILES};")
  # This allows the override to be done with extensions, preserving backwards compatibility.
  foreach(test_name ${TEST_FILES_NO_EXT})
    if(NOT ${test_name} IN_LIST TEST_OVERRIDE_NO_EXT
    )# If not in the allowlist, add to be filtered out.
      list(APPEND PYBIND11_TEST_FILTER ${test_name})
    endif()
  endforeach()
endif()

# You can also filter tests:
if(PYBIND11_TEST_FILTER)
  pybind11_filter_tests(PYBIND11_TEST_FILES ${PYBIND11_TEST_FILTER})
endif()

# Skip tests for CUDA check:
# /pybind11/tests/test_constants_and_functions.cpp(125):
#   error: incompatible exception specifications
if(PYBIND11_CUDA_TESTS)
  pybind11_filter_tests(
    PYBIND11_TEST_FILES test_constants_and_functions.cpp MESSAGE
    "Skipping test_constants_and_functions due to incompatible exception specifications")
endif()

# Now that the test filtering is complete, we need to split the list into the test for PYTEST
# and the list for the cpp targets.
set(PYBIND11_CPPTEST_FILES "")
set(PYBIND11_PYTEST_FILES "")

foreach(test_name ${PYBIND11_TEST_FILES})
  if(test_name MATCHES "\\.py$") # Ends in .py, purely python test.
    list(APPEND PYBIND11_PYTEST_FILES ${test_name})
  elseif(test_name MATCHES "\\.cpp$") # Ends in .cpp, purely cpp test.
    list(APPEND PYBIND11_CPPTEST_FILES ${test_name})
  elseif(NOT test_name MATCHES "\\.") # No extension specified, assume both, add extension.
    list(APPEND PYBIND11_PYTEST_FILES ${test_name}.py)
    list(APPEND PYBIND11_CPPTEST_FILES ${test_name}.cpp)
  else()
    message(WARNING "Unhanded test extension in test: ${test_name}")
  endif()
endforeach()
set(PYBIND11_TEST_FILES ${PYBIND11_CPPTEST_FILES})
list(SORT PYBIND11_PYTEST_FILES)

# Contains the set of test files that require pybind11_cross_module_tests to be
# built; if none of these are built (i.e. because TEST_OVERRIDE is used and
# doesn't include them) the second module doesn't get built.
tests_extra_targets("test_exceptions.py;test_local_bindings.py;test_stl.py;test_stl_binders.py"
                    "pybind11_cross_module_tests")

# And add additional targets for other tests.
tests_extra_targets("test_exceptions.py" "cross_module_interleaved_error_already_set")
tests_extra_targets("test_gil_scoped.py" "cross_module_gil_utils")

set(PYBIND11_EIGEN_REPO
    "https://gitlab.com/libeigen/eigen.git"
    CACHE STRING "Eigen repository to use for tests")
# Always use a hash for reconfigure speed and security reasons
# Include the version number for pretty printing (keep in sync)
set(PYBIND11_EIGEN_VERSION_AND_HASH
    "3.4.0;929bc0e191d0927b1735b9a1ddc0e8b77e3a25ec"
    CACHE STRING "Eigen version to use for tests, format: VERSION;HASH")

list(GET PYBIND11_EIGEN_VERSION_AND_HASH 0 PYBIND11_EIGEN_VERSION_STRING)
list(GET PYBIND11_EIGEN_VERSION_AND_HASH 1 PYBIND11_EIGEN_VERSION_HASH)

# Check if Eigen is available; if not, remove from PYBIND11_TEST_FILES (but
# keep it in PYBIND11_PYTEST_FILES, so that we get the "eigen is not installed"
# skip message).
list(FIND PYBIND11_TEST_FILES test_eigen_matrix.cpp PYBIND11_TEST_FILES_EIGEN_I)
if(PYBIND11_TEST_FILES_EIGEN_I EQUAL -1)
  list(FIND PYBIND11_TEST_FILES test_eigen_tensor.cpp PYBIND11_TEST_FILES_EIGEN_I)
endif()
if(PYBIND11_TEST_FILES_EIGEN_I GREATER -1)
  # Try loading via newer Eigen's Eigen3Config first (bypassing tools/FindEigen3.cmake).
  # Eigen 3.3.1+ exports a cmake 3.0+ target for handling dependency requirements, but also
  # produces a fatal error if loaded from a pre-3.0 cmake.
  if(DOWNLOAD_EIGEN)
    if(CMAKE_VERSION VERSION_LESS 3.11)
      message(FATAL_ERROR "CMake 3.11+ required when using DOWNLOAD_EIGEN")
    endif()

    include(FetchContent)
    FetchContent_Declare(
      eigen
      GIT_REPOSITORY "${PYBIND11_EIGEN_REPO}"
      GIT_TAG "${PYBIND11_EIGEN_VERSION_HASH}")

    FetchContent_GetProperties(eigen)
    if(NOT eigen_POPULATED)
      message(
        STATUS
          "Downloading Eigen ${PYBIND11_EIGEN_VERSION_STRING} (${PYBIND11_EIGEN_VERSION_HASH}) from ${PYBIND11_EIGEN_REPO}"
      )
      FetchContent_Populate(eigen)
    endif()

    set(EIGEN3_INCLUDE_DIR ${eigen_SOURCE_DIR})
    set(EIGEN3_FOUND TRUE)
    # When getting locally, the version is not visible from a superprojet,
    # so just force it.
    set(EIGEN3_VERSION "${PYBIND11_EIGEN_VERSION_STRING}")

  else()
    find_package(Eigen3 3.2.7 QUIET CONFIG)

    if(NOT EIGEN3_FOUND)
      # Couldn't load via target, so fall back to allowing module mode finding, which will pick up
      # tools/FindEigen3.cmake
      find_package(Eigen3 3.2.7 QUIET)
    endif()
  endif()

  if(EIGEN3_FOUND)
    if(NOT TARGET Eigen3::Eigen)
      add_library(Eigen3::Eigen IMPORTED INTERFACE)
      set_property(TARGET Eigen3::Eigen PROPERTY INTERFACE_INCLUDE_DIRECTORIES
                                                 "${EIGEN3_INCLUDE_DIR}")
    endif()

    # Eigen 3.3.1+ cmake sets EIGEN3_VERSION_STRING (and hard codes the version when installed
    # rather than looking it up in the cmake script); older versions, and the
    # tools/FindEigen3.cmake, set EIGEN3_VERSION instead.
    if(NOT EIGEN3_VERSION AND EIGEN3_VERSION_STRING)
      set(EIGEN3_VERSION ${EIGEN3_VERSION_STRING})
    endif()
    message(STATUS "Building tests with Eigen v${EIGEN3_VERSION}")

    if(NOT (CMAKE_CXX_COMPILER_ID STREQUAL "GNU" AND CMAKE_CXX_COMPILER_VERSION VERSION_LESS 5.0))
      tests_extra_targets("test_eigen_tensor.py" "eigen_tensor_avoid_stl_array")
    endif()

  else()
    list(FIND PYBIND11_TEST_FILES test_eigen_matrix.cpp PYBIND11_TEST_FILES_EIGEN_I)
    if(PYBIND11_TEST_FILES_EIGEN_I GREATER -1)
      list(REMOVE_AT PYBIND11_TEST_FILES ${PYBIND11_TEST_FILES_EIGEN_I})
    endif()

    list(FIND PYBIND11_TEST_FILES test_eigen_tensor.cpp PYBIND11_TEST_FILES_EIGEN_I)
    if(PYBIND11_TEST_FILES_EIGEN_I GREATER -1)
      list(REMOVE_AT PYBIND11_TEST_FILES ${PYBIND11_TEST_FILES_EIGEN_I})
    endif()
    message(
      STATUS "Building tests WITHOUT Eigen, use -DDOWNLOAD_EIGEN=ON on CMake 3.11+ to download")
  endif()
endif()

# Some code doesn't support gcc 4
if(CMAKE_CXX_COMPILER_ID STREQUAL "GNU" AND CMAKE_CXX_COMPILER_VERSION VERSION_LESS 5.0)
  list(FIND PYBIND11_TEST_FILES test_eigen_tensor.cpp PYBIND11_TEST_FILES_EIGEN_I)
  if(PYBIND11_TEST_FILES_EIGEN_I GREATER -1)
    list(REMOVE_AT PYBIND11_TEST_FILES ${PYBIND11_TEST_FILES_EIGEN_I})
  endif()
endif()

# Optional dependency for some tests (boost::variant is only supported with version >= 1.56)
find_package(Boost 1.56)

if(Boost_FOUND)
  if(NOT TARGET Boost::headers)
    add_library(Boost::headers IMPORTED INTERFACE)
    if(TARGET Boost::boost)
      # Classic FindBoost
      set_property(TARGET Boost::headers PROPERTY INTERFACE_LINK_LIBRARIES Boost::boost)
    else()
      # Very old FindBoost, or newer Boost than CMake in older CMakes
      set_property(TARGET Boost::headers PROPERTY INTERFACE_INCLUDE_DIRECTORIES
                                                  ${Boost_INCLUDE_DIRS})
    endif()
  endif()
endif()

# Check if we need to add -lstdc++fs or -lc++fs or nothing
if(DEFINED CMAKE_CXX_STANDARD AND CMAKE_CXX_STANDARD LESS 17)
  set(STD_FS_NO_LIB_NEEDED TRUE)
elseif(MSVC)
  set(STD_FS_NO_LIB_NEEDED TRUE)
else()
  file(
    WRITE ${CMAKE_CURRENT_BINARY_DIR}/main.cpp
    "#include <filesystem>\nint main(int argc, char ** argv) {\n  std::filesystem::path p(argv[0]);\n  return p.string().length();\n}"
  )
  try_compile(
    STD_FS_NO_LIB_NEEDED ${CMAKE_CURRENT_BINARY_DIR}
    SOURCES ${CMAKE_CURRENT_BINARY_DIR}/main.cpp
    COMPILE_DEFINITIONS -std=c++17)
  try_compile(
    STD_FS_NEEDS_STDCXXFS ${CMAKE_CURRENT_BINARY_DIR}
    SOURCES ${CMAKE_CURRENT_BINARY_DIR}/main.cpp
    COMPILE_DEFINITIONS -std=c++17
    LINK_LIBRARIES stdc++fs)
  try_compile(
    STD_FS_NEEDS_CXXFS ${CMAKE_CURRENT_BINARY_DIR}
    SOURCES ${CMAKE_CURRENT_BINARY_DIR}/main.cpp
    COMPILE_DEFINITIONS -std=c++17
    LINK_LIBRARIES c++fs)
endif()

if(${STD_FS_NEEDS_STDCXXFS})
  set(STD_FS_LIB stdc++fs)
elseif(${STD_FS_NEEDS_CXXFS})
  set(STD_FS_LIB c++fs)
elseif(${STD_FS_NO_LIB_NEEDED})
  set(STD_FS_LIB "")
else()
  message(WARNING "Unknown C++17 compiler - not passing -lstdc++fs")
  set(STD_FS_LIB "")
endif()

# Compile with compiler warnings turned on
function(pybind11_enable_warnings target_name)
  if(MSVC)
    target_compile_options(${target_name} PRIVATE /W4 /wd4189)
  elseif(CMAKE_CXX_COMPILER_ID MATCHES "(GNU|Intel|Clang)" AND NOT PYBIND11_CUDA_TESTS)
    target_compile_options(
      ${target_name}
      PRIVATE -Wall
              -Wextra
              -Wconversion
              -Wcast-qual
              -Wdeprecated
              -Wundef
              -Wnon-virtual-dtor)
  endif()

  if(PYBIND11_WERROR)
    if(MSVC)
      target_compile_options(${target_name} PRIVATE /WX)
    elseif(PYBIND11_CUDA_TESTS)
      target_compile_options(${target_name} PRIVATE "SHELL:-Werror all-warnings")
    elseif(CMAKE_CXX_COMPILER_ID MATCHES "(GNU|Clang|IntelLLVM)")
      target_compile_options(${target_name} PRIVATE -Werror)
    elseif(CMAKE_CXX_COMPILER_ID STREQUAL "Intel")
      if(CMAKE_CXX_STANDARD EQUAL 17) # See PR #3570
        target_compile_options(${target_name} PRIVATE -Wno-conversion)
      endif()
      target_compile_options(
        ${target_name}
        PRIVATE
          -Werror-all
          # "Inlining inhibited by limit max-size", "Inlining inhibited by limit max-total-size"
          -diag-disable 11074,11076)
    endif()
  endif()
endfunction()

set(test_targets pybind11_tests)

# Check if any tests need extra targets by iterating through the mappings registered.
foreach(i ${PYBIND11_TEST_EXTRA_TARGETS})
  foreach(needle ${PYBIND11_TEST_EXTRA_TARGETS_NEEDLES_${i}})
    if(needle IN_LIST PYBIND11_PYTEST_FILES)
      # Add all the additional targets to the test list. List join in newer cmake.
      foreach(extra_target ${PYBIND11_TEST_EXTRA_TARGETS_ADDITION_${i}})
        list(APPEND test_targets ${extra_target})
      endforeach()
      break() # Breaks out of the needle search, continues with the next mapping.
    endif()
  endforeach()
endforeach()

# Support CUDA testing by forcing the target file to compile with NVCC
if(PYBIND11_CUDA_TESTS)
  set_property(SOURCE ${PYBIND11_TEST_FILES} PROPERTY LANGUAGE CUDA)
endif()

foreach(target ${test_targets})
  set(test_files ${PYBIND11_TEST_FILES})
  if(NOT "${target}" STREQUAL "pybind11_tests")
    set(test_files "")
  endif()

  # Support CUDA testing by forcing the target file to compile with NVCC
  if(PYBIND11_CUDA_TESTS)
    set_property(SOURCE ${target}.cpp PROPERTY LANGUAGE CUDA)
  endif()

  # Create the binding library
  pybind11_add_module(${target} THIN_LTO ${target}.cpp ${test_files} ${PYBIND11_HEADERS})
  pybind11_enable_warnings(${target})

  if(NOT CMAKE_CURRENT_SOURCE_DIR STREQUAL CMAKE_CURRENT_BINARY_DIR)
    get_property(
      suffix
      TARGET ${target}
      PROPERTY SUFFIX)
    set(source_output "${CMAKE_CURRENT_SOURCE_DIR}/${target}${suffix}")
    if(suffix AND EXISTS "${source_output}")
      message(WARNING "Output file also in source directory; "
                      "please remove to avoid confusion: ${source_output}")
    endif()
  endif()

  if(MSVC)
    target_compile_options(${target} PRIVATE /utf-8)
  endif()

  if(EIGEN3_FOUND)
    target_link_libraries(${target} PRIVATE Eigen3::Eigen)
    target_compile_definitions(${target} PRIVATE -DPYBIND11_TEST_EIGEN)
  endif()

  if(Boost_FOUND)
    target_link_libraries(${target} PRIVATE Boost::headers)
    target_compile_definitions(${target} PRIVATE -DPYBIND11_TEST_BOOST)
  endif()

  target_link_libraries(${target} PRIVATE ${STD_FS_LIB})

  # Always write the output file directly into the 'tests' directory (even on MSVC)
  if(NOT CMAKE_LIBRARY_OUTPUT_DIRECTORY)
    set_target_properties(${target} PROPERTIES LIBRARY_OUTPUT_DIRECTORY
                                               "${CMAKE_CURRENT_BINARY_DIR}")

    if(DEFINED CMAKE_CONFIGURATION_TYPES)
      foreach(config ${CMAKE_CONFIGURATION_TYPES})
        string(TOUPPER ${config} config)
        set_target_properties(${target} PROPERTIES LIBRARY_OUTPUT_DIRECTORY_${config}
                                                   "${CMAKE_CURRENT_BINARY_DIR}")
      endforeach()
    endif()
  endif()
endforeach()

# Provide nice organisation in IDEs
if(NOT CMAKE_VERSION VERSION_LESS 3.8)
  source_group(
    TREE "${CMAKE_CURRENT_SOURCE_DIR}/../include"
    PREFIX "Header Files"
    FILES ${PYBIND11_HEADERS})
endif()

# Make sure pytest is found or produce a warning
pybind11_find_import(pytest VERSION 3.1)

if(NOT CMAKE_CURRENT_SOURCE_DIR STREQUAL CMAKE_CURRENT_BINARY_DIR)
  # This is not used later in the build, so it's okay to regenerate each time.
  configure_file("${CMAKE_CURRENT_SOURCE_DIR}/pytest.ini" "${CMAKE_CURRENT_BINARY_DIR}/pytest.ini"
                 COPYONLY)
  file(APPEND "${CMAKE_CURRENT_BINARY_DIR}/pytest.ini"
       "\ntestpaths = \"${CMAKE_CURRENT_SOURCE_DIR}\"")

endif()

# cmake 3.12 added list(transform <list> prepend
# but we can't use it yet
string(REPLACE "test_" "${CMAKE_CURRENT_SOURCE_DIR}/test_" PYBIND11_ABS_PYTEST_FILES
               "${PYBIND11_PYTEST_FILES}")

set(PYBIND11_TEST_PREFIX_COMMAND
    ""
    CACHE STRING "Put this before pytest, use for checkers and such")

set(PYBIND11_PYTEST_ARGS
    ""
    CACHE STRING "Extra arguments for pytest")

# A single command to compile and run the tests
add_custom_target(
  pytest
  COMMAND ${PYBIND11_TEST_PREFIX_COMMAND} ${PYTHON_EXECUTABLE} -m pytest
          ${PYBIND11_ABS_PYTEST_FILES} ${PYBIND11_PYTEST_ARGS}
  DEPENDS ${test_targets}
  WORKING_DIRECTORY "${CMAKE_CURRENT_BINARY_DIR}"
  USES_TERMINAL)

if(PYBIND11_TEST_OVERRIDE)
  add_custom_command(
    TARGET pytest
    POST_BUILD
    COMMAND ${CMAKE_COMMAND} -E echo
            "Note: not all tests run: -DPYBIND11_TEST_OVERRIDE is in effect")
endif()

# cmake-format: off
add_custom_target(
  memcheck
  COMMAND
    PYTHONMALLOC=malloc
    valgrind
    --leak-check=full
    --show-leak-kinds=definite,indirect
    --errors-for-leak-kinds=definite,indirect
    --error-exitcode=1
    --read-var-info=yes
    --track-origins=yes
    --suppressions="${CMAKE_CURRENT_SOURCE_DIR}/valgrind-python.supp"
    --suppressions="${CMAKE_CURRENT_SOURCE_DIR}/valgrind-numpy-scipy.supp"
    --gen-suppressions=all
    ${PYTHON_EXECUTABLE} -m pytest ${PYBIND11_ABS_PYTEST_FILES}
  DEPENDS ${test_targets}
  WORKING_DIRECTORY "${CMAKE_CURRENT_BINARY_DIR}"
  USES_TERMINAL)
# cmake-format: on

# Add a check target to run all the tests, starting with pytest (we add dependencies to this below)
add_custom_target(check DEPENDS pytest)

# The remaining tests only apply when being built as part of the pybind11 project, but not if the
# tests are being built independently.
if(CMAKE_CURRENT_SOURCE_DIR STREQUAL CMAKE_SOURCE_DIR)
  return()
endif()

# Add a post-build comment to show the primary test suite .so size and, if a previous size, compare it:
add_custom_command(
  TARGET pybind11_tests
  POST_BUILD
  COMMAND
    ${PYTHON_EXECUTABLE} ${CMAKE_CURRENT_SOURCE_DIR}/../tools/libsize.py
    $<TARGET_FILE:pybind11_tests>
    ${CMAKE_CURRENT_BINARY_DIR}/sosize-$<TARGET_FILE_NAME:pybind11_tests>.txt)

if(NOT PYBIND11_CUDA_TESTS)
  # Test embedding the interpreter. Provides the `cpptest` target.
  add_subdirectory(test_embed)

  # Test CMake build using functions and targets from subdirectory or installed location
  add_subdirectory(test_cmake_build)
endif()<|MERGE_RESOLUTION|>--- conflicted
+++ resolved
@@ -154,15 +154,11 @@
     test_thread
     test_type_caster_pyobject_ptr
     test_union
-<<<<<<< HEAD
-    test_virtual_functions
-    test_warnings)
-=======
     test_unnamed_namespace_a
     test_unnamed_namespace_b
     test_vector_unique_ptr_member
-    test_virtual_functions)
->>>>>>> 50acb81b
+    test_virtual_functions
+    test_warnings)
 
 # Invoking cmake with something like:
 #     cmake -DPYBIND11_TEST_OVERRIDE="test_callbacks.cpp;test_pickling.cpp" ..
