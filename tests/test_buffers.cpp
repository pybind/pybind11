--- conflicted
+++ resolved
@@ -167,8 +167,6 @@
                  sizeof(float)});
         });
 
-<<<<<<< HEAD
-=======
     // A matrix that uses Fortran storage order.
     class FortranMatrix : public Matrix {
     public:
@@ -288,7 +286,6 @@
                                     size_t(m.col_factor()) * sizeof(float)});
         });
 
->>>>>>> ed5057de
     class BrokenMatrix : public Matrix {
     public:
         BrokenMatrix(py::ssize_t rows, py::ssize_t cols) : Matrix(rows, cols) {}
