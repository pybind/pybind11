/*
    tests/pybind11_tests.cpp -- pybind example plugin

    Copyright (c) 2016 Wenzel Jakob <wenzel.jakob@epfl.ch>

    All rights reserved. Use of this source code is governed by a
    BSD-style license that can be found in the LICENSE file.
*/

#include "pybind11_tests.h"

#include "constructor_stats.h"

#include <functional>
#include <list>

/*
For testing purposes, we define a static global variable here in a function that each individual
test .cpp calls with its initialization lambda.  It's convenient here because we can just not
compile some test files to disable/ignore some of the test code.

It is NOT recommended as a way to use pybind11 in practice, however: the initialization order will
be essentially random, which is okay for our test scripts (there are no dependencies between the
individual pybind11 test .cpp files), but most likely not what you want when using pybind11
productively.

Instead, see the "How can I reduce the build time?" question in the "Frequently asked questions"
section of the documentation for good practice on splitting binding code over multiple files.
*/
std::list<std::function<void(py::module_ &)>> &initializers() {
    static std::list<std::function<void(py::module_ &)>> inits;
    return inits;
}

test_initializer::test_initializer(Initializer init) { initializers().emplace_back(init); }

test_initializer::test_initializer(const char *submodule_name, Initializer init) {
    initializers().emplace_back([=](py::module_ &parent) {
        auto m = parent.def_submodule(submodule_name);
        init(m);
    });
}

void bind_ConstructorStats(py::module_ &m) {
    py::class_<ConstructorStats>(m, "ConstructorStats")
        .def("alive", &ConstructorStats::alive)
        .def("values", &ConstructorStats::values)
        .def_readwrite("default_constructions", &ConstructorStats::default_constructions)
        .def_readwrite("copy_assignments", &ConstructorStats::copy_assignments)
        .def_readwrite("move_assignments", &ConstructorStats::move_assignments)
        .def_readwrite("copy_constructions", &ConstructorStats::copy_constructions)
        .def_readwrite("move_constructions", &ConstructorStats::move_constructions)
        .def_static("get",
                    (ConstructorStats & (*) (py::object)) & ConstructorStats::get,
                    py::return_value_policy::reference_internal)

        // Not exactly ConstructorStats, but related: expose the internal pybind number of
        // registered instances to allow instance cleanup checks (invokes a GC first)
        .def_static("detail_reg_inst", []() {
            ConstructorStats::gc();
            return py::detail::get_internals().registered_instances.size();
        });
}

const char *cpp_std() {
    return
#if defined(PYBIND11_CPP20)
        "C++20";
#elif defined(PYBIND11_CPP17)
        "C++17";
#elif defined(PYBIND11_CPP14)
        "C++14";
#else
        "C++11";
#endif
}

PYBIND11_MODULE(pybind11_tests, m) {
    m.doc() = "pybind11 test module";

<<<<<<< HEAD
=======
    // Intentionally kept minimal to not create a maintenance chore
    // ("just enough" to be conclusive).
>>>>>>> bcd1800c
#if defined(_MSC_FULL_VER)
    m.attr("compiler_info") = "MSVC " PYBIND11_TOSTRING(_MSC_FULL_VER);
#elif defined(__VERSION__)
    m.attr("compiler_info") = __VERSION__;
#else
    m.attr("compiler_info") = py::none();
#endif
    m.attr("cpp_std") = cpp_std();
    m.attr("PYBIND11_INTERNALS_ID") = PYBIND11_INTERNALS_ID;

    bind_ConstructorStats(m);

#if defined(PYBIND11_DETAILED_ERROR_MESSAGES)
    m.attr("detailed_error_messages_enabled") = true;
#else
    m.attr("detailed_error_messages_enabled") = false;
#endif

    py::class_<UserType>(m, "UserType", "A `py::class_` type for testing")
        .def(py::init<>())
        .def(py::init<int>())
        .def("get_value", &UserType::value, "Get value using a method")
        .def("set_value", &UserType::set, "Set value using a method")
        .def_property("value", &UserType::value, &UserType::set, "Get/set value using a property")
        .def("__repr__", [](const UserType &u) { return "UserType({})"_s.format(u.value()); });

    py::class_<IncType, UserType>(m, "IncType")
        .def(py::init<>())
        .def(py::init<int>())
        .def("__repr__", [](const IncType &u) { return "IncType({})"_s.format(u.value()); });

    for (const auto &initializer : initializers()) {
        initializer(m);
    }
}<|MERGE_RESOLUTION|>--- conflicted
+++ resolved
@@ -78,11 +78,8 @@
 PYBIND11_MODULE(pybind11_tests, m) {
     m.doc() = "pybind11 test module";
 
-<<<<<<< HEAD
-=======
     // Intentionally kept minimal to not create a maintenance chore
     // ("just enough" to be conclusive).
->>>>>>> bcd1800c
 #if defined(_MSC_FULL_VER)
     m.attr("compiler_info") = "MSVC " PYBIND11_TOSTRING(_MSC_FULL_VER);
 #elif defined(__VERSION__)
