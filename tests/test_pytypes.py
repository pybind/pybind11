from __future__ import annotations

import contextlib
import sys
import types

import pytest

import env
from pybind11_tests import detailed_error_messages_enabled
from pybind11_tests import pytypes as m


def test_obj_class_name():
    assert m.obj_class_name(None) == "NoneType"
    assert m.obj_class_name(list) == "list"
    assert m.obj_class_name([]) == "list"


def test_handle_from_move_only_type_with_operator_PyObject():
    assert m.handle_from_move_only_type_with_operator_PyObject_ncnst()
    assert m.handle_from_move_only_type_with_operator_PyObject_const()


def test_bool(doc):
    assert doc(m.get_bool) == "get_bool() -> bool"


def test_int(doc):
    assert doc(m.get_int) == "get_int() -> int"


def test_iterator(doc):
    assert doc(m.get_iterator) == "get_iterator() -> Iterator"


@pytest.mark.parametrize(
    ("pytype", "from_iter_func"),
    [
        (frozenset, m.get_frozenset_from_iterable),
        (list, m.get_list_from_iterable),
        (set, m.get_set_from_iterable),
        (tuple, m.get_tuple_from_iterable),
    ],
)
def test_from_iterable(pytype, from_iter_func):
    my_iter = iter(range(10))
    s = from_iter_func(my_iter)
    assert type(s) == pytype
    assert s == pytype(range(10))


def test_iterable(doc):
    assert doc(m.get_iterable) == "get_iterable() -> Iterable"


def test_float(doc):
    assert doc(m.get_float) == "get_float() -> float"


def test_list(capture, doc):
    assert m.list_no_args() == []
    assert m.list_ssize_t() == []
    assert m.list_size_t() == []
    lins = [1, 2]
    m.list_insert_ssize_t(lins)
    assert lins == [1, 83, 2]
    m.list_insert_size_t(lins)
    assert lins == [1, 83, 2, 57]
    m.list_clear(lins)
    assert lins == []

    with capture:
        lst = m.get_list()
        assert lst == ["inserted-0", "overwritten", "inserted-2"]

        lst.append("value2")
        m.print_list(lst)
    assert (
        capture.unordered
        == """
        Entry at position 0: value
        list item 0: inserted-0
        list item 1: overwritten
        list item 2: inserted-2
        list item 3: value2
    """
    )

    assert doc(m.get_list) == "get_list() -> list"
    assert doc(m.print_list) == "print_list(arg0: list) -> None"


def test_none(doc):
    assert doc(m.get_none) == "get_none() -> None"
    assert doc(m.print_none) == "print_none(arg0: None) -> None"


def test_set(capture, doc):
    s = m.get_set()
    assert isinstance(s, set)
    assert s == {"key1", "key2", "key3"}

    s.add("key4")
    with capture:
        m.print_anyset(s)
    assert (
        capture.unordered
        == """
        key: key1
        key: key2
        key: key3
        key: key4
    """
    )

    m.set_add(s, "key5")
    assert m.anyset_size(s) == 5

    m.set_clear(s)
    assert m.anyset_empty(s)

    assert not m.anyset_contains(set(), 42)
    assert m.anyset_contains({42}, 42)
    assert m.anyset_contains({"foo"}, "foo")

    assert doc(m.get_set) == "get_set() -> set"
    assert doc(m.print_anyset) == "print_anyset(arg0: Union[set, frozenset]) -> None"


def test_frozenset(capture, doc):
    s = m.get_frozenset()
    assert isinstance(s, frozenset)
    assert s == frozenset({"key1", "key2", "key3"})

    with capture:
        m.print_anyset(s)
    assert (
        capture.unordered
        == """
        key: key1
        key: key2
        key: key3
    """
    )
    assert m.anyset_size(s) == 3
    assert not m.anyset_empty(s)

    assert not m.anyset_contains(frozenset(), 42)
    assert m.anyset_contains(frozenset({42}), 42)
    assert m.anyset_contains(frozenset({"foo"}), "foo")

    assert doc(m.get_frozenset) == "get_frozenset() -> frozenset"


def test_dict(capture, doc):
    d = m.get_dict()
    assert d == {"key": "value"}

    with capture:
        d["key2"] = "value2"
        m.print_dict(d)
    assert (
        capture.unordered
        == """
        key: key, value=value
        key: key2, value=value2
    """
    )

    assert not m.dict_contains({}, 42)
    assert m.dict_contains({42: None}, 42)
    assert m.dict_contains({"foo": None}, "foo")

    assert doc(m.get_dict) == "get_dict() -> dict"
    assert doc(m.print_dict) == "print_dict(arg0: dict) -> None"

    assert m.dict_keyword_constructor() == {"x": 1, "y": 2, "z": 3}


class CustomContains:
    d = {"key": None}

    def __contains__(self, m):
        return m in self.d


@pytest.mark.parametrize(
    ("arg", "func"),
    [
        (set(), m.anyset_contains),
        ({}, m.dict_contains),
        (CustomContains(), m.obj_contains),
    ],
)
@pytest.mark.xfail("env.PYPY and sys.pypy_version_info < (7, 3, 10)", strict=False)
def test_unhashable_exceptions(arg, func):
    class Unhashable:
        __hash__ = None

    with pytest.raises(TypeError) as exc_info:
        func(arg, Unhashable())
    assert "unhashable type:" in str(exc_info.value)


def test_tuple():
    assert m.tuple_no_args() == ()
    assert m.tuple_ssize_t() == ()
    assert m.tuple_size_t() == ()
    assert m.get_tuple() == (42, None, "spam")


def test_simple_namespace():
    ns = m.get_simple_namespace()
    assert ns.attr == 42
    assert ns.x == "foo"
    assert ns.right == 2
    assert not hasattr(ns, "wrong")


def test_str(doc):
    assert m.str_from_char_ssize_t().encode().decode() == "red"
    assert m.str_from_char_size_t().encode().decode() == "blue"
    assert m.str_from_string().encode().decode() == "baz"
    assert m.str_from_bytes().encode().decode() == "boo"

    assert doc(m.str_from_bytes) == "str_from_bytes() -> str"

    class A:
        def __str__(self):
            return "this is a str"

        def __repr__(self):
            return "this is a repr"

    assert m.str_from_object(A()) == "this is a str"
    assert m.repr_from_object(A()) == "this is a repr"
    assert m.str_from_handle(A()) == "this is a str"

    s1, s2 = m.str_format()
    assert s1 == "1 + 2 = 3"
    assert s1 == s2

    malformed_utf8 = b"\x80"
    if hasattr(m, "PYBIND11_STR_LEGACY_PERMISSIVE"):
        assert m.str_from_object(malformed_utf8) is malformed_utf8
    else:
        assert m.str_from_object(malformed_utf8) == "b'\\x80'"
    assert m.str_from_handle(malformed_utf8) == "b'\\x80'"

    assert m.str_from_string_from_str("this is a str") == "this is a str"
    ucs_surrogates_str = "\udcc3"
    with pytest.raises(UnicodeEncodeError):
        m.str_from_string_from_str(ucs_surrogates_str)


@pytest.mark.parametrize(
    "func",
    [
        m.str_from_bytes_input,
        m.str_from_cstr_input,
        m.str_from_std_string_input,
    ],
)
def test_surrogate_pairs_unicode_error(func):
    input_str = "\ud83d\ude4f".encode("utf-8", "surrogatepass")
    with pytest.raises(UnicodeDecodeError):
        func(input_str)


def test_bytes(doc):
    assert m.bytes_from_char_ssize_t().decode() == "green"
    assert m.bytes_from_char_size_t().decode() == "purple"
    assert m.bytes_from_string().decode() == "foo"
    assert m.bytes_from_str().decode() == "bar"

    assert doc(m.bytes_from_str) == "bytes_from_str() -> bytes"


def test_bytearray():
    assert m.bytearray_from_char_ssize_t().decode() == "$%"
    assert m.bytearray_from_char_size_t().decode() == "@$!"
    assert m.bytearray_from_string().decode() == "foo"
    assert m.bytearray_size() == len("foo")


def test_capsule(capture):
    pytest.gc_collect()
    with capture:
        a = m.return_capsule_with_destructor()
        del a
        pytest.gc_collect()
    assert (
        capture.unordered
        == """
        creating capsule
        destructing capsule
    """
    )

    with capture:
        a = m.return_renamed_capsule_with_destructor()
        del a
        pytest.gc_collect()
    assert (
        capture.unordered
        == """
        creating capsule
        renaming capsule
        destructing capsule
    """
    )

    with capture:
        a = m.return_capsule_with_destructor_2()
        del a
        pytest.gc_collect()
    assert (
        capture.unordered
        == """
        creating capsule
        destructing capsule: 1234
    """
    )

    with capture:
        a = m.return_capsule_with_destructor_3()
        del a
        pytest.gc_collect()
    assert (
        capture.unordered
        == """
        creating capsule
        destructing capsule: 1233
        original name: oname
    """
    )

    with capture:
        a = m.return_renamed_capsule_with_destructor_2()
        del a
        pytest.gc_collect()
    assert (
        capture.unordered
        == """
        creating capsule
        renaming capsule
        destructing capsule: 1234
    """
    )

    with capture:
        a = m.return_capsule_with_name_and_destructor()
        del a
        pytest.gc_collect()
    assert (
        capture.unordered
        == """
        created capsule (1234, 'pointer type description')
        destructing capsule (1234, 'pointer type description')
    """
    )

    with capture:
        a = m.return_capsule_with_explicit_nullptr_dtor()
        del a
        pytest.gc_collect()
    assert (
        capture.unordered
        == """
        creating capsule with explicit nullptr dtor
    """
    )


def test_accessors():
    class SubTestObject:
        attr_obj = 1
        attr_char = 2

    class TestObject:
        basic_attr = 1
        begin_end = [1, 2, 3]
        d = {"operator[object]": 1, "operator[char *]": 2}
        sub = SubTestObject()

        def func(self, x, *args):
            return self.basic_attr + x + sum(args)

    d = m.accessor_api(TestObject())
    assert d["basic_attr"] == 1
    assert d["begin_end"] == [1, 2, 3]
    assert d["operator[object]"] == 1
    assert d["operator[char *]"] == 2
    assert d["attr(object)"] == 1
    assert d["attr(char *)"] == 2
    assert d["missing_attr_ptr"] == "raised"
    assert d["missing_attr_chain"] == "raised"
    assert d["is_none"] is False
    assert d["operator()"] == 2
    assert d["operator*"] == 7
    assert d["implicit_list"] == [1, 2, 3]
    assert all(x in TestObject.__dict__ for x in d["implicit_dict"])

    assert m.tuple_accessor(()) == (0, 1, 2)

    d = m.accessor_assignment()
    assert d["get"] == 0
    assert d["deferred_get"] == 0
    assert d["set"] == 1
    assert d["deferred_set"] == 1
    assert d["var"] == 99


def test_accessor_moves():
    inc_refs = m.accessor_moves()
    if inc_refs:
        assert inc_refs == [1, 0, 1, 0, 1, 0, 1, 0, 1, 0, 1, 0, 1, 0]
    else:
        pytest.skip("Not defined: PYBIND11_HANDLE_REF_DEBUG")


def test_constructors():
    """C++ default and converting constructors are equivalent to type calls in Python"""
    types = [bytes, bytearray, str, bool, int, float, tuple, list, dict, set]
    expected = {t.__name__: t() for t in types}
    assert m.default_constructors() == expected

    data = {
        bytes: b"41",  # Currently no supported or working conversions.
        bytearray: bytearray(b"41"),
        str: 42,
        bool: "Not empty",
        int: "42",
        float: "+1e3",
        tuple: range(3),
        list: range(3),
        dict: [("two", 2), ("one", 1), ("three", 3)],
        set: [4, 4, 5, 6, 6, 6],
        frozenset: [4, 4, 5, 6, 6, 6],
        memoryview: b"abc",
    }
    inputs = {k.__name__: v for k, v in data.items()}
    expected = {k.__name__: k(v) for k, v in data.items()}

    assert m.converting_constructors(inputs) == expected
    assert m.cast_functions(inputs) == expected

    # Converting constructors and cast functions should just reference rather
    # than copy when no conversion is needed:
    noconv1 = m.converting_constructors(expected)
    for k in noconv1:
        assert noconv1[k] is expected[k]

    noconv2 = m.cast_functions(expected)
    for k in noconv2:
        assert noconv2[k] is expected[k]


def test_non_converting_constructors():
    non_converting_test_cases = [
        ("bytes", range(10)),
        ("none", 42),
        ("ellipsis", 42),
        ("type", 42),
    ]
    for t, v in non_converting_test_cases:
        for move in [True, False]:
            with pytest.raises(TypeError) as excinfo:
                m.nonconverting_constructor(t, v, move)
            expected_error = (
                f"Object of type '{type(v).__name__}' is not an instance of '{t}'"
            )
            assert str(excinfo.value) == expected_error


def test_pybind11_str_raw_str():
    # specifically to exercise pybind11::str::raw_str
    cvt = m.convert_to_pybind11_str
    assert cvt("Str") == "Str"
    assert cvt(b"Bytes") == "b'Bytes'"
    assert cvt(None) == "None"
    assert cvt(False) == "False"
    assert cvt(True) == "True"
    assert cvt(42) == "42"
    assert cvt(2**65) == "36893488147419103232"
    assert cvt(-1.50) == "-1.5"
    assert cvt(()) == "()"
    assert cvt((18,)) == "(18,)"
    assert cvt([]) == "[]"
    assert cvt([28]) == "[28]"
    assert cvt({}) == "{}"
    assert cvt({3: 4}) == "{3: 4}"
    assert cvt(set()) == "set()"
    assert cvt({3}) == "{3}"

    valid_orig = "Ǳ"
    valid_utf8 = valid_orig.encode("utf-8")
    valid_cvt = cvt(valid_utf8)
    if hasattr(m, "PYBIND11_STR_LEGACY_PERMISSIVE"):
        assert valid_cvt is valid_utf8
    else:
        assert type(valid_cvt) is str
        assert valid_cvt == "b'\\xc7\\xb1'"

    malformed_utf8 = b"\x80"
    if hasattr(m, "PYBIND11_STR_LEGACY_PERMISSIVE"):
        assert cvt(malformed_utf8) is malformed_utf8
    else:
        malformed_cvt = cvt(malformed_utf8)
        assert type(malformed_cvt) is str
        assert malformed_cvt == "b'\\x80'"


def test_implicit_casting():
    """Tests implicit casting when assigning or appending to dicts and lists."""
    z = m.get_implicit_casting()
    assert z["d"] == {
        "char*_i1": "abc",
        "char*_i2": "abc",
        "char*_e": "abc",
        "char*_p": "abc",
        "str_i1": "str",
        "str_i2": "str1",
        "str_e": "str2",
        "str_p": "str3",
        "int_i1": 42,
        "int_i2": 42,
        "int_e": 43,
        "int_p": 44,
    }
    assert z["l"] == [3, 6, 9, 12, 15]


def test_print(capture):
    with capture:
        m.print_function()
    assert (
        capture
        == """
        Hello, World!
        1 2.0 three True -- multiple args
        *args-and-a-custom-separator
        no new line here -- next print
        flush
        py::print + str.format = this
    """
    )
    assert capture.stderr == "this goes to stderr"

    with pytest.raises(RuntimeError) as excinfo:
        m.print_failure()
    assert str(excinfo.value) == "Unable to convert call argument " + (
        "'1' of type 'UnregisteredType' to Python object"
        if detailed_error_messages_enabled
        else "'1' to Python object (#define PYBIND11_DETAILED_ERROR_MESSAGES or compile in debug mode for details)"
    )


def test_hash():
    class Hashable:
        def __init__(self, value):
            self.value = value

        def __hash__(self):
            return self.value

    class Unhashable:
        __hash__ = None

    assert m.hash_function(Hashable(42)) == 42
    with pytest.raises(TypeError):
        m.hash_function(Unhashable())


def test_number_protocol():
    for a, b in [(1, 1), (3, 5)]:
        li = [
            a == b,
            a != b,
            a < b,
            a <= b,
            a > b,
            a >= b,
            a + b,
            a - b,
            a * b,
            a / b,
            a | b,
            a & b,
            a ^ b,
            a >> b,
            a << b,
        ]
        assert m.test_number_protocol(a, b) == li


def test_list_slicing():
    li = list(range(100))
    assert li[::2] == m.test_list_slicing(li)


def test_issue2361():
    # See issue #2361
    assert m.issue2361_str_implicit_copy_none() == "None"
    with pytest.raises(TypeError) as excinfo:
        assert m.issue2361_dict_implicit_copy_none()
    assert "NoneType" in str(excinfo.value)
    assert "iterable" in str(excinfo.value)


@pytest.mark.parametrize(
    ("method", "args", "fmt", "expected_view"),
    [
        (m.test_memoryview_object, (b"red",), "B", b"red"),
        (m.test_memoryview_buffer_info, (b"green",), "B", b"green"),
        (m.test_memoryview_from_buffer, (False,), "h", [3, 1, 4, 1, 5]),
        (m.test_memoryview_from_buffer, (True,), "H", [2, 7, 1, 8]),
        (m.test_memoryview_from_buffer_nativeformat, (), "@i", [4, 7, 5]),
    ],
)
def test_memoryview(method, args, fmt, expected_view):
    view = method(*args)
    assert isinstance(view, memoryview)
    assert view.format == fmt
    assert list(view) == list(expected_view)


@pytest.mark.xfail("env.PYPY", reason="getrefcount is not available")
@pytest.mark.parametrize(
    "method",
    [
        m.test_memoryview_object,
        m.test_memoryview_buffer_info,
    ],
)
def test_memoryview_refcount(method):
    # Avoiding a literal to avoid an immortal object in free-threaded builds
    buf = "\x0a\x0b\x0c\x0d".encode("ascii")
    ref_before = sys.getrefcount(buf)
    view = method(buf)
    ref_after = sys.getrefcount(buf)
    assert ref_before < ref_after
    assert list(view) == list(buf)


def test_memoryview_from_buffer_empty_shape():
    view = m.test_memoryview_from_buffer_empty_shape()
    assert isinstance(view, memoryview)
    assert view.format == "B"
    assert bytes(view) == b""


def test_test_memoryview_from_buffer_invalid_strides():
    with pytest.raises(RuntimeError):
        m.test_memoryview_from_buffer_invalid_strides()


def test_test_memoryview_from_buffer_nullptr():
    with pytest.raises(ValueError):
        m.test_memoryview_from_buffer_nullptr()


def test_memoryview_from_memory():
    view = m.test_memoryview_from_memory()
    assert isinstance(view, memoryview)
    assert view.format == "B"
    assert bytes(view) == b"\xff\xe1\xab\x37"


def test_builtin_functions():
    assert m.get_len(list(range(42))) == 42
    with pytest.raises(TypeError) as exc_info:
        m.get_len(i for i in range(42))
    assert str(exc_info.value) in [
        "object of type 'generator' has no len()",
        "'generator' has no length",
    ]  # PyPy


def test_isinstance_string_types():
    assert m.isinstance_pybind11_bytes(b"")
    assert not m.isinstance_pybind11_bytes("")

    assert m.isinstance_pybind11_str("")
    if hasattr(m, "PYBIND11_STR_LEGACY_PERMISSIVE"):
        assert m.isinstance_pybind11_str(b"")
    else:
        assert not m.isinstance_pybind11_str(b"")


def test_pass_bytes_or_unicode_to_string_types():
    assert m.pass_to_pybind11_bytes(b"Bytes") == 5
    with pytest.raises(TypeError):
        m.pass_to_pybind11_bytes("Str")

    if hasattr(m, "PYBIND11_STR_LEGACY_PERMISSIVE"):
        assert m.pass_to_pybind11_str(b"Bytes") == 5
    else:
        with pytest.raises(TypeError):
            m.pass_to_pybind11_str(b"Bytes")
    assert m.pass_to_pybind11_str("Str") == 3

    assert m.pass_to_std_string(b"Bytes") == 5
    assert m.pass_to_std_string("Str") == 3

    malformed_utf8 = b"\x80"
    if hasattr(m, "PYBIND11_STR_LEGACY_PERMISSIVE"):
        assert m.pass_to_pybind11_str(malformed_utf8) == 1
    else:
        with pytest.raises(TypeError):
            m.pass_to_pybind11_str(malformed_utf8)


@pytest.mark.parametrize(
    ("create_weakref", "create_weakref_with_callback"),
    [
        (m.weakref_from_handle, m.weakref_from_handle_and_function),
        (m.weakref_from_object, m.weakref_from_object_and_function),
    ],
)
def test_weakref(create_weakref, create_weakref_with_callback):
    from weakref import getweakrefcount

    # Apparently, you cannot weakly reference an object()
    class WeaklyReferenced:
        pass

    callback_called = False

    def callback(_):
        nonlocal callback_called
        callback_called = True

    obj = WeaklyReferenced()
    assert getweakrefcount(obj) == 0
    wr = create_weakref(obj)
    assert getweakrefcount(obj) == 1

    obj = WeaklyReferenced()
    assert getweakrefcount(obj) == 0
    wr = create_weakref_with_callback(obj, callback)  # noqa: F841
    assert getweakrefcount(obj) == 1
    assert not callback_called
    del obj
    pytest.gc_collect()
    assert callback_called


@pytest.mark.parametrize(
    ("create_weakref", "has_callback"),
    [
        (m.weakref_from_handle, False),
        (m.weakref_from_object, False),
        (m.weakref_from_handle_and_function, True),
        (m.weakref_from_object_and_function, True),
    ],
)
def test_weakref_err(create_weakref, has_callback):
    class C:
        __slots__ = []

    def callback(_):
        pass

    ob = C()
    # Should raise TypeError on CPython
    with pytest.raises(TypeError) if not env.PYPY else contextlib.nullcontext():
        _ = create_weakref(ob, callback) if has_callback else create_weakref(ob)


def test_cpp_iterators():
    assert m.tuple_iterator() == 12
    assert m.dict_iterator() == 305 + 711
    assert m.passed_iterator(iter((-7, 3))) == -4


def test_implementation_details():
    lst = [39, 43, 92, 49, 22, 29, 93, 98, 26, 57, 8]
    tup = tuple(lst)
    assert m.sequence_item_get_ssize_t(lst) == 43
    assert m.sequence_item_set_ssize_t(lst) is None
    assert lst[1] == "peppa"
    assert m.sequence_item_get_size_t(lst) == 92
    assert m.sequence_item_set_size_t(lst) is None
    assert lst[2] == "george"
    assert m.list_item_get_ssize_t(lst) == 49
    assert m.list_item_set_ssize_t(lst) is None
    assert lst[3] == "rebecca"
    assert m.list_item_get_size_t(lst) == 22
    assert m.list_item_set_size_t(lst) is None
    assert lst[4] == "richard"
    assert m.tuple_item_get_ssize_t(tup) == 29
    assert m.tuple_item_set_ssize_t() == ("emely", "edmond")
    assert m.tuple_item_get_size_t(tup) == 93
    assert m.tuple_item_set_size_t() == ("candy", "cat")


def test_external_float_():
    r1 = m.square_float_(2.0)
    assert r1 == 4.0


def test_tuple_rvalue_getter():
    pop = 1000
    tup = tuple(range(pop))
    m.tuple_rvalue_getter(tup)


def test_list_rvalue_getter():
    pop = 1000
    my_list = list(range(pop))
    m.list_rvalue_getter(my_list)


def test_populate_dict_rvalue():
    pop = 1000
    my_dict = {i: i for i in range(pop)}
    assert m.populate_dict_rvalue(pop) == my_dict


def test_populate_obj_str_attrs():
    pop = 1000
    o = types.SimpleNamespace(**{str(i): i for i in range(pop)})
    new_o = m.populate_obj_str_attrs(o, pop)
    new_attrs = {k: v for k, v in new_o.__dict__.items() if not k.startswith("_")}
    assert all(isinstance(v, str) for v in new_attrs.values())
    assert len(new_attrs) == pop


@pytest.mark.parametrize(
    ("a", "b"),
    [("foo", "bar"), (1, 2), (1.0, 2.0), (list(range(3)), list(range(3, 6)))],
)
def test_inplace_append(a, b):
    expected = a + b
    assert m.inplace_append(a, b) == expected


@pytest.mark.parametrize(
    ("a", "b"), [(3, 2), (3.0, 2.0), (set(range(3)), set(range(2)))]
)
def test_inplace_subtract(a, b):
    expected = a - b
    assert m.inplace_subtract(a, b) == expected


@pytest.mark.parametrize(("a", "b"), [(3, 2), (3.0, 2.0), ([1], 3)])
def test_inplace_multiply(a, b):
    expected = a * b
    assert m.inplace_multiply(a, b) == expected


@pytest.mark.parametrize(("a", "b"), [(6, 3), (6.0, 3.0)])
def test_inplace_divide(a, b):
    expected = a / b
    assert m.inplace_divide(a, b) == expected


@pytest.mark.parametrize(
    ("a", "b"),
    [
        (False, True),
        (
            set(),
            {
                1,
            },
        ),
    ],
)
def test_inplace_or(a, b):
    expected = a | b
    assert m.inplace_or(a, b) == expected


@pytest.mark.parametrize(
    ("a", "b"),
    [
        (True, False),
        (
            {1, 2, 3},
            {
                1,
            },
        ),
    ],
)
def test_inplace_and(a, b):
    expected = a & b
    assert m.inplace_and(a, b) == expected


@pytest.mark.parametrize(("a", "b"), [(8, 1), (-3, 2)])
def test_inplace_lshift(a, b):
    expected = a << b
    assert m.inplace_lshift(a, b) == expected


@pytest.mark.parametrize(("a", "b"), [(8, 1), (-2, 2)])
def test_inplace_rshift(a, b):
    expected = a >> b
    assert m.inplace_rshift(a, b) == expected


def test_tuple_nonempty_annotations(doc):
    assert (
        doc(m.annotate_tuple_float_str)
        == "annotate_tuple_float_str(arg0: tuple[float, str]) -> None"
    )


def test_tuple_empty_annotations(doc):
    assert (
        doc(m.annotate_tuple_empty) == "annotate_tuple_empty(arg0: tuple[()]) -> None"
    )


def test_tuple_variable_length_annotations(doc):
    assert (
        doc(m.annotate_tuple_variable_length)
        == "annotate_tuple_variable_length(arg0: tuple[float, ...]) -> None"
    )


def test_dict_annotations(doc):
    assert (
        doc(m.annotate_dict_str_int)
        == "annotate_dict_str_int(arg0: dict[str, int]) -> None"
    )


def test_list_annotations(doc):
    assert doc(m.annotate_list_int) == "annotate_list_int(arg0: list[int]) -> None"


def test_set_annotations(doc):
    assert doc(m.annotate_set_str) == "annotate_set_str(arg0: set[str]) -> None"


def test_iterable_annotations(doc):
    assert (
        doc(m.annotate_iterable_str)
        == "annotate_iterable_str(arg0: Iterable[str]) -> None"
    )


def test_iterator_annotations(doc):
    assert (
        doc(m.annotate_iterator_int)
        == "annotate_iterator_int(arg0: Iterator[int]) -> None"
    )


def test_fn_annotations(doc):
    assert (
        doc(m.annotate_fn)
        == "annotate_fn(arg0: Callable[[list[str], str], int]) -> None"
    )


def test_type_annotation(doc):
    assert doc(m.annotate_type) == "annotate_type(arg0: type[int]) -> type"


def test_union_annotations(doc):
    assert (
        doc(m.annotate_union)
        == "annotate_union(arg0: list[Union[str, int, object]], arg1: str, arg2: int, arg3: object) -> list[Union[str, int, object]]"
    )


def test_union_typing_only(doc):
    assert (
        doc(m.union_typing_only)
        == "union_typing_only(arg0: list[Union[str]]) -> list[Union[int]]"
    )


def test_union_object_annotations(doc):
    assert (
        doc(m.annotate_union_to_object)
        == "annotate_union_to_object(arg0: Union[int, str]) -> object"
    )


def test_optional_annotations(doc):
    assert (
        doc(m.annotate_optional)
        == "annotate_optional(arg0: list) -> list[Optional[str]]"
    )


<<<<<<< HEAD
def test_type_guard_annotations(doc):
    assert (
        doc(m.annotate_type_guard)
        == "annotate_type_guard(arg0: object) -> TypeGuard[str]"
    )


def test_type_is_annotations(doc):
    assert doc(m.annotate_type_is) == "annotate_type_is(arg0: object) -> TypeIs[str]"
=======
def test_no_return_annotation(doc):
    assert doc(m.annotate_no_return) == "annotate_no_return() -> NoReturn"


def test_never_annotation(doc):
    assert doc(m.annotate_never) == "annotate_never() -> Never"
>>>>>>> b5ec7c71


def test_optional_object_annotations(doc):
    assert (
        doc(m.annotate_optional_to_object)
        == "annotate_optional_to_object(arg0: Optional[int]) -> object"
    )


@pytest.mark.skipif(
    not m.if_defined__cpp_nontype_template_parameter_class,
    reason="C++20 feature not available.",
)
def test_literal(doc):
    assert (
        doc(m.annotate_literal)
        == 'annotate_literal(arg0: Literal[26, 0x1A, "hello world", b"hello world", u"hello world", True, Color.RED, None]) -> object'
    )


@pytest.mark.skipif(
    not m.if_defined__cpp_nontype_template_parameter_class,
    reason="C++20 feature not available.",
)
def test_typevar(doc):
    assert (
        doc(m.annotate_generic_containers)
        == "annotate_generic_containers(arg0: list[T]) -> list[V]"
    )

    assert doc(m.annotate_listT_to_T) == "annotate_listT_to_T(arg0: list[T]) -> T"

    assert doc(m.annotate_object_to_T) == "annotate_object_to_T(arg0: object) -> T"<|MERGE_RESOLUTION|>--- conflicted
+++ resolved
@@ -991,7 +991,6 @@
     )
 
 
-<<<<<<< HEAD
 def test_type_guard_annotations(doc):
     assert (
         doc(m.annotate_type_guard)
@@ -1001,14 +1000,14 @@
 
 def test_type_is_annotations(doc):
     assert doc(m.annotate_type_is) == "annotate_type_is(arg0: object) -> TypeIs[str]"
-=======
+
+
 def test_no_return_annotation(doc):
     assert doc(m.annotate_no_return) == "annotate_no_return() -> NoReturn"
 
 
 def test_never_annotation(doc):
     assert doc(m.annotate_never) == "annotate_never() -> Never"
->>>>>>> b5ec7c71
 
 
 def test_optional_object_annotations(doc):
