--- conflicted
+++ resolved
@@ -991,7 +991,6 @@
     )
 
 
-<<<<<<< HEAD
 def test_type_guard_annotations(doc):
     assert (
         doc(m.annotate_type_guard)
@@ -1001,7 +1000,8 @@
 
 def test_type_is_annotations(doc):
     assert doc(m.annotate_type_is) == "annotate_type_is(arg0: object) -> TypeIs[str]"
-=======
+
+
 def test_optional_object_annotations(doc):
     assert (
         doc(m.annotate_optional_to_object)
@@ -1021,5 +1021,4 @@
 
     assert doc(m.annotate_listT_to_T) == "annotate_listT_to_T(arg0: list[T]) -> T"
 
-    assert doc(m.annotate_object_to_T) == "annotate_object_to_T(arg0: object) -> T"
->>>>>>> aebcd704
+    assert doc(m.annotate_object_to_T) == "annotate_object_to_T(arg0: object) -> T"