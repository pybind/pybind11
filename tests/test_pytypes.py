--- conflicted
+++ resolved
@@ -972,10 +972,6 @@
         assert doc(m.annotate_listT_to_T) == "annotate_listT_to_T(arg0: list[T]) -> T"
     except AttributeError:
         pass
-<<<<<<< HEAD
-=======
-
->>>>>>> d13e3d51
 
     
 def test_object_and_typevar_equivalence(doc):
