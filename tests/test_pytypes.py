--- conflicted
+++ resolved
@@ -221,8 +221,7 @@
     assert str(excinfo.value) == "make_tuple(): unable to convert " + (
         "argument of type 'UnregisteredType' to Python object"
         if debug_enabled else
-<<<<<<< HEAD
-        "arguments to Python object (compile in debug mode for details)"
+        "arguments to Python object (compile in debug mode (#undef NDEBUG) for details)"
     )
 
 
@@ -251,8 +250,4 @@
 
 def test_list_slicing():
     li = list(range(100))
-    assert li[::2] == m.test_list_slicing(li)
-=======
-        "arguments to Python object (compile in debug mode (#undef NDEBUG) for details)"
-    )
->>>>>>> 6c10cced
+    assert li[::2] == m.test_list_slicing(li)