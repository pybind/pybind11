--- conflicted
+++ resolved
@@ -24,7 +24,6 @@
     assert doc(m.get_iterable) == "get_iterable() -> Iterable"
 
 
-<<<<<<< HEAD
 def test_iterable_t(doc):
     assert doc(m.get_iterable_t) == "get_iterable_t() -> Iterable[str]"
 
@@ -62,10 +61,10 @@
     list_of_bytes_and_then_some = [b"hey", 0]
     with pytest.raises(TypeError):
         m.accept_iterable_t(list_of_bytes_and_then_some)
-=======
+
+
 def test_float(doc):
     assert doc(m.get_float) == "get_float() -> float"
->>>>>>> c4e29528
 
 
 def test_list(capture, doc):
