from __future__ import division
import pytest
import sys

from pybind11_tests import pytypes as m
from pybind11_tests import debug_enabled


def test_list(capture, doc):
    with capture:
        lst = m.get_list()
        assert lst == ["overwritten"]

        lst.append("value2")
        m.print_list(lst)
    assert capture.unordered == """
        Entry at position 0: value
        list item 0: overwritten
        list item 1: value2
    """

    assert doc(m.get_list) == "get_list() -> list"
    assert doc(m.print_list) == "print_list(arg0: list) -> None"


def test_set(capture, doc):
    s = m.get_set()
    assert s == {"key1", "key2", "key3"}

    with capture:
        s.add("key4")
        m.print_set(s)
    assert capture.unordered == """
        key: key1
        key: key2
        key: key3
        key: key4
    """

    assert doc(m.get_list) == "get_list() -> list"
    assert doc(m.print_list) == "print_list(arg0: list) -> None"


def test_dict(capture, doc):
    d = m.get_dict()
    assert d == {"key": "value"}

    with capture:
        d["key2"] = "value2"
        m.print_dict(d)
    assert capture.unordered == """
        key: key, value=value
        key: key2, value=value2
    """

    assert doc(m.get_dict) == "get_dict() -> dict"
    assert doc(m.print_dict) == "print_dict(arg0: dict) -> None"

    assert m.dict_keyword_constructor() == {"x": 1, "y": 2, "z": 3}


def test_str(doc):
    assert m.str_from_string().encode().decode() == "baz"
    assert m.str_from_bytes().encode().decode() == "boo"

    assert doc(m.str_from_bytes) == "str_from_bytes() -> str"

    class A(object):
        def __str__(self):
            return "this is a str"

        def __repr__(self):
            return "this is a repr"

    assert m.str_from_object(A()) == "this is a str"
    assert m.repr_from_object(A()) == "this is a repr"

    s1, s2 = m.str_format()
    assert s1 == "1 + 2 = 3"
    assert s1 == s2


def test_bytes(doc):
    assert m.bytes_from_string().decode() == "foo"
    assert m.bytes_from_str().decode() == "bar"

    assert doc(m.bytes_from_str) == "bytes_from_str() -> {}".format(
        "bytes" if sys.version_info[0] == 3 else "str"
    )


def test_capsule(capture):
    pytest.gc_collect()
    with capture:
        a = m.return_capsule_with_destructor()
        del a
        pytest.gc_collect()
    assert capture.unordered == """
        creating capsule
        destructing capsule
    """

    with capture:
        a = m.return_capsule_with_destructor_2()
        del a
        pytest.gc_collect()
    assert capture.unordered == """
        creating capsule
        destructing capsule: 1234
    """

    with capture:
        a = m.return_capsule_with_name_and_destructor()
        del a
        pytest.gc_collect()
    assert capture.unordered == """
        created capsule (1234, 'pointer type description')
        destructing capsule (1234, 'pointer type description')
    """


def test_accessors():
    class SubTestObject:
        attr_obj = 1
        attr_char = 2

    class TestObject:
        basic_attr = 1
        begin_end = [1, 2, 3]
        d = {"operator[object]": 1, "operator[char *]": 2}
        sub = SubTestObject()

        def func(self, x, *args):
            return self.basic_attr + x + sum(args)

    d = m.accessor_api(TestObject())
    assert d["basic_attr"] == 1
    assert d["begin_end"] == [1, 2, 3]
    assert d["operator[object]"] == 1
    assert d["operator[char *]"] == 2
    assert d["attr(object)"] == 1
    assert d["attr(char *)"] == 2
    assert d["missing_attr_ptr"] == "raised"
    assert d["missing_attr_chain"] == "raised"
    assert d["is_none"] is False
    assert d["operator()"] == 2
    assert d["operator*"] == 7
    assert d["implicit_list"] == [1, 2, 3]
    assert all(x in TestObject.__dict__ for x in d["implicit_dict"])

    assert m.tuple_accessor(tuple()) == (0, 1, 2)

    d = m.accessor_assignment()
    assert d["get"] == 0
    assert d["deferred_get"] == 0
    assert d["set"] == 1
    assert d["deferred_set"] == 1
    assert d["var"] == 99


def test_constructors():
    """C++ default and converting constructors are equivalent to type calls in Python"""
    types = [str, bool, int, float, tuple, list, dict, set]
    expected = {t.__name__: t() for t in types}
    assert m.default_constructors() == expected

    data = {
        str: 42,
        bool: "Not empty",
        int: "42",
        float: "+1e3",
        tuple: range(3),
        list: range(3),
        dict: [("two", 2), ("one", 1), ("three", 3)],
        set: [4, 4, 5, 6, 6, 6],
        memoryview: b'abc'
    }
    inputs = {k.__name__: v for k, v in data.items()}
    expected = {k.__name__: k(v) for k, v in data.items()}

    assert m.converting_constructors(inputs) == expected
    assert m.cast_functions(inputs) == expected

    # Converting constructors and cast functions should just reference rather
    # than copy when no conversion is needed:
    noconv1 = m.converting_constructors(expected)
    for k in noconv1:
        assert noconv1[k] is expected[k]

    noconv2 = m.cast_functions(expected)
    for k in noconv2:
        assert noconv2[k] is expected[k]


def test_implicit_casting():
    """Tests implicit casting when assigning or appending to dicts and lists."""
    z = m.get_implicit_casting()
    assert z['d'] == {
        'char*_i1': 'abc', 'char*_i2': 'abc', 'char*_e': 'abc', 'char*_p': 'abc',
        'str_i1': 'str', 'str_i2': 'str1', 'str_e': 'str2', 'str_p': 'str3',
        'int_i1': 42, 'int_i2': 42, 'int_e': 43, 'int_p': 44
    }
    assert z['l'] == [3, 6, 9, 12, 15]


def test_print(capture):
    with capture:
        m.print_function()
    assert capture == """
        Hello, World!
        1 2.0 three True -- multiple args
        *args-and-a-custom-separator
        no new line here -- next print
        flush
        py::print + str.format = this
    """
    assert capture.stderr == "this goes to stderr"

    with pytest.raises(RuntimeError) as excinfo:
        m.print_failure()
    assert str(excinfo.value) == "make_tuple(): unable to convert " + (
        "argument of type 'UnregisteredType' to Python object"
        if debug_enabled else
        "arguments to Python object (compile in debug mode for details)"
    )


def test_hash():
    class Hashable(object):
        def __init__(self, value):
            self.value = value

        def __hash__(self):
            return self.value

    class Unhashable(object):
        __hash__ = None

    assert m.hash_function(Hashable(42)) == 42
    with pytest.raises(TypeError):
        m.hash_function(Unhashable())


<<<<<<< HEAD
def test_str_isinstance():
    assert m.is_str_instance(u"abc")
    assert not m.is_str_instance(b"abc")
=======
def test_number_protocol():
    for a, b in [(1, 1), (3, 5)]:
        li = [a == b, a != b, a < b, a <= b, a > b, a >= b, a + b,
              a - b, a * b, a / b, a | b, a & b, a ^ b, a >> b, a << b]
        assert m.test_number_protocol(a, b) == li


def test_list_slicing():
    li = list(range(100))
    assert li[::2] == m.test_list_slicing(li)
>>>>>>> 43130fdd
<|MERGE_RESOLUTION|>--- conflicted
+++ resolved
@@ -241,11 +241,11 @@
         m.hash_function(Unhashable())
 
 
-<<<<<<< HEAD
 def test_str_isinstance():
     assert m.is_str_instance(u"abc")
     assert not m.is_str_instance(b"abc")
-=======
+
+
 def test_number_protocol():
     for a, b in [(1, 1), (3, 5)]:
         li = [a == b, a != b, a < b, a <= b, a > b, a >= b, a + b,
@@ -255,5 +255,4 @@
 
 def test_list_slicing():
     li = list(range(100))
-    assert li[::2] == m.test_list_slicing(li)
->>>>>>> 43130fdd
+    assert li[::2] == m.test_list_slicing(li)