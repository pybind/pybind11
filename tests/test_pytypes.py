--- conflicted
+++ resolved
@@ -957,7 +957,6 @@
     )
 
 
-<<<<<<< HEAD
 @pytest.mark.skipif(
     not m.if_defined__cpp_nontype_template_parameter_class,
     reason="C++20 feature not available.",
@@ -971,10 +970,8 @@
     assert doc(m.annotate_listT_to_T) == "annotate_listT_to_T(arg0: list[T]) -> T"
 
     assert doc(m.annotate_object_to_T) == "annotate_object_to_T(arg0: object) -> T"
-=======
 def test_type_annotation(doc):
     assert doc(m.annotate_type) == "annotate_type(arg0: type[int]) -> None"
->>>>>>> 7c4ac91d
 
 
 def test_union_annotations(doc):
