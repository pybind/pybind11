from __future__ import annotations

import contextlib
import sys
import types

import pytest

import env
from pybind11_tests import detailed_error_messages_enabled
from pybind11_tests import pytypes as m


def test_obj_class_name():
    assert m.obj_class_name(None) == "NoneType"
    assert m.obj_class_name(list) == "list"
    assert m.obj_class_name([]) == "list"


def test_handle_from_move_only_type_with_operator_PyObject():
    assert m.handle_from_move_only_type_with_operator_PyObject_ncnst()
    assert m.handle_from_move_only_type_with_operator_PyObject_const()


def test_bool(doc):
    assert doc(m.get_bool) == "get_bool() -> bool"


def test_int(doc):
    assert doc(m.get_int) == "get_int() -> int"


def test_iterator(doc):
    assert doc(m.get_iterator) == "get_iterator() -> Iterator"


@pytest.mark.parametrize(
    ("pytype", "from_iter_func"),
    [
        (frozenset, m.get_frozenset_from_iterable),
        (list, m.get_list_from_iterable),
        (set, m.get_set_from_iterable),
        (tuple, m.get_tuple_from_iterable),
    ],
)
def test_from_iterable(pytype, from_iter_func):
    my_iter = iter(range(10))
    s = from_iter_func(my_iter)
    assert type(s) == pytype
    assert s == pytype(range(10))


def test_iterable(doc):
    assert doc(m.get_iterable) == "get_iterable() -> Iterable"


def test_float(doc):
    assert doc(m.get_float) == "get_float() -> float"


def test_list(capture, doc):
    assert m.list_no_args() == []
    assert m.list_ssize_t() == []
    assert m.list_size_t() == []
    lins = [1, 2]
    m.list_insert_ssize_t(lins)
    assert lins == [1, 83, 2]
    m.list_insert_size_t(lins)
    assert lins == [1, 83, 2, 57]
    m.list_clear(lins)
    assert lins == []

    with capture:
        lst = m.get_list()
        assert lst == ["inserted-0", "overwritten", "inserted-2"]

        lst.append("value2")
        m.print_list(lst)
    assert (
        capture.unordered
        == """
        Entry at position 0: value
        list item 0: inserted-0
        list item 1: overwritten
        list item 2: inserted-2
        list item 3: value2
    """
    )

    assert doc(m.get_list) == "get_list() -> list"
    assert doc(m.print_list) == "print_list(arg0: list) -> None"


def test_none(doc):
    assert doc(m.get_none) == "get_none() -> None"
    assert doc(m.print_none) == "print_none(arg0: None) -> None"


def test_set(capture, doc):
    s = m.get_set()
    assert isinstance(s, set)
    assert s == {"key1", "key2", "key3"}

    s.add("key4")
    with capture:
        m.print_anyset(s)
    assert (
        capture.unordered
        == """
        key: key1
        key: key2
        key: key3
        key: key4
    """
    )

    m.set_add(s, "key5")
    assert m.anyset_size(s) == 5

    m.set_clear(s)
    assert m.anyset_empty(s)

    assert not m.anyset_contains(set(), 42)
    assert m.anyset_contains({42}, 42)
    assert m.anyset_contains({"foo"}, "foo")

    assert doc(m.get_set) == "get_set() -> set"
    assert doc(m.print_anyset) == "print_anyset(arg0: Union[set, frozenset]) -> None"


def test_frozenset(capture, doc):
    s = m.get_frozenset()
    assert isinstance(s, frozenset)
    assert s == frozenset({"key1", "key2", "key3"})

    with capture:
        m.print_anyset(s)
    assert (
        capture.unordered
        == """
        key: key1
        key: key2
        key: key3
    """
    )
    assert m.anyset_size(s) == 3
    assert not m.anyset_empty(s)

    assert not m.anyset_contains(frozenset(), 42)
    assert m.anyset_contains(frozenset({42}), 42)
    assert m.anyset_contains(frozenset({"foo"}), "foo")

    assert doc(m.get_frozenset) == "get_frozenset() -> frozenset"


def test_dict(capture, doc):
    d = m.get_dict()
    assert d == {"key": "value"}

    with capture:
        d["key2"] = "value2"
        m.print_dict(d)
    assert (
        capture.unordered
        == """
        key: key, value=value
        key: key2, value=value2
    """
    )

    assert not m.dict_contains({}, 42)
    assert m.dict_contains({42: None}, 42)
    assert m.dict_contains({"foo": None}, "foo")

    assert doc(m.get_dict) == "get_dict() -> dict"
    assert doc(m.print_dict) == "print_dict(arg0: dict) -> None"

    assert m.dict_keyword_constructor() == {"x": 1, "y": 2, "z": 3}


class CustomContains:
    d = {"key": None}

    def __contains__(self, m):
        return m in self.d


@pytest.mark.parametrize(
    ("arg", "func"),
    [
        (set(), m.anyset_contains),
        ({}, m.dict_contains),
        (CustomContains(), m.obj_contains),
    ],
)
@pytest.mark.xfail("env.PYPY and sys.pypy_version_info < (7, 3, 10)", strict=False)
def test_unhashable_exceptions(arg, func):
    class Unhashable:
        __hash__ = None

    with pytest.raises(TypeError) as exc_info:
        func(arg, Unhashable())
    assert "unhashable type:" in str(exc_info.value)


def test_tuple():
    assert m.tuple_no_args() == ()
    assert m.tuple_ssize_t() == ()
    assert m.tuple_size_t() == ()
    assert m.get_tuple() == (42, None, "spam")


def test_simple_namespace():
    ns = m.get_simple_namespace()
    assert ns.attr == 42
    assert ns.x == "foo"
    assert ns.right == 2
    assert not hasattr(ns, "wrong")


def test_str(doc):
    assert m.str_from_char_ssize_t().encode().decode() == "red"
    assert m.str_from_char_size_t().encode().decode() == "blue"
    assert m.str_from_string().encode().decode() == "baz"
    assert m.str_from_bytes().encode().decode() == "boo"

    assert doc(m.str_from_bytes) == "str_from_bytes() -> str"

    class A:
        def __str__(self):
            return "this is a str"

        def __repr__(self):
            return "this is a repr"

    assert m.str_from_object(A()) == "this is a str"
    assert m.repr_from_object(A()) == "this is a repr"
    assert m.str_from_handle(A()) == "this is a str"

    s1, s2 = m.str_format()
    assert s1 == "1 + 2 = 3"
    assert s1 == s2

    malformed_utf8 = b"\x80"
    if hasattr(m, "PYBIND11_STR_LEGACY_PERMISSIVE"):
        assert m.str_from_object(malformed_utf8) is malformed_utf8
    else:
        assert m.str_from_object(malformed_utf8) == "b'\\x80'"
    assert m.str_from_handle(malformed_utf8) == "b'\\x80'"

    assert m.str_from_string_from_str("this is a str") == "this is a str"
    ucs_surrogates_str = "\udcc3"
    with pytest.raises(UnicodeEncodeError):
        m.str_from_string_from_str(ucs_surrogates_str)


@pytest.mark.parametrize(
    "func",
    [
        m.str_from_bytes_input,
        m.str_from_cstr_input,
        m.str_from_std_string_input,
    ],
)
def test_surrogate_pairs_unicode_error(func):
    input_str = "\ud83d\ude4f".encode("utf-8", "surrogatepass")
    with pytest.raises(UnicodeDecodeError):
        func(input_str)


def test_bytes(doc):
    assert m.bytes_from_char_ssize_t().decode() == "green"
    assert m.bytes_from_char_size_t().decode() == "purple"
    assert m.bytes_from_string().decode() == "foo"
    assert m.bytes_from_str().decode() == "bar"

    assert doc(m.bytes_from_str) == "bytes_from_str() -> bytes"


def test_bytearray():
    assert m.bytearray_from_char_ssize_t().decode() == "$%"
    assert m.bytearray_from_char_size_t().decode() == "@$!"
    assert m.bytearray_from_string().decode() == "foo"
    assert m.bytearray_size() == len("foo")


def test_capsule(capture):
    pytest.gc_collect()
    with capture:
        a = m.return_capsule_with_destructor()
        del a
        pytest.gc_collect()
    assert (
        capture.unordered
        == """
        creating capsule
        destructing capsule
    """
    )

    with capture:
        a = m.return_renamed_capsule_with_destructor()
        del a
        pytest.gc_collect()
    assert (
        capture.unordered
        == """
        creating capsule
        renaming capsule
        destructing capsule
    """
    )

    with capture:
        a = m.return_capsule_with_destructor_2()
        del a
        pytest.gc_collect()
    assert (
        capture.unordered
        == """
        creating capsule
        destructing capsule: 1234
    """
    )

    with capture:
        a = m.return_capsule_with_destructor_3()
        del a
        pytest.gc_collect()
    assert (
        capture.unordered
        == """
        creating capsule
        destructing capsule: 1233
        original name: oname
    """
    )

    with capture:
        a = m.return_renamed_capsule_with_destructor_2()
        del a
        pytest.gc_collect()
    assert (
        capture.unordered
        == """
        creating capsule
        renaming capsule
        destructing capsule: 1234
    """
    )

    with capture:
        a = m.return_capsule_with_name_and_destructor()
        del a
        pytest.gc_collect()
    assert (
        capture.unordered
        == """
        created capsule (1234, 'pointer type description')
        destructing capsule (1234, 'pointer type description')
    """
    )

    with capture:
        a = m.return_capsule_with_explicit_nullptr_dtor()
        del a
        pytest.gc_collect()
    assert (
        capture.unordered
        == """
        creating capsule with explicit nullptr dtor
    """
    )


def test_accessors():
    class SubTestObject:
        attr_obj = 1
        attr_char = 2

    class TestObject:
        basic_attr = 1
        begin_end = [1, 2, 3]
        d = {"operator[object]": 1, "operator[char *]": 2}
        sub = SubTestObject()

        def func(self, x, *args):
            return self.basic_attr + x + sum(args)

    d = m.accessor_api(TestObject())
    assert d["basic_attr"] == 1
    assert d["begin_end"] == [1, 2, 3]
    assert d["operator[object]"] == 1
    assert d["operator[char *]"] == 2
    assert d["attr(object)"] == 1
    assert d["attr(char *)"] == 2
    assert d["missing_attr_ptr"] == "raised"
    assert d["missing_attr_chain"] == "raised"
    assert d["is_none"] is False
    assert d["operator()"] == 2
    assert d["operator*"] == 7
    assert d["implicit_list"] == [1, 2, 3]
    assert all(x in TestObject.__dict__ for x in d["implicit_dict"])

    assert m.tuple_accessor(()) == (0, 1, 2)

    d = m.accessor_assignment()
    assert d["get"] == 0
    assert d["deferred_get"] == 0
    assert d["set"] == 1
    assert d["deferred_set"] == 1
    assert d["var"] == 99


def test_accessor_moves():
    inc_refs = m.accessor_moves()
    if inc_refs:
        assert inc_refs == [1, 0, 1, 0, 1, 0, 1, 0, 1, 0, 1, 0, 1, 0]
    else:
        pytest.skip("Not defined: PYBIND11_HANDLE_REF_DEBUG")


def test_constructors():
    """C++ default and converting constructors are equivalent to type calls in Python"""
    types = [bytes, bytearray, str, bool, int, float, tuple, list, dict, set]
    expected = {t.__name__: t() for t in types}
    assert m.default_constructors() == expected

    data = {
        bytes: b"41",  # Currently no supported or working conversions.
        bytearray: bytearray(b"41"),
        str: 42,
        bool: "Not empty",
        int: "42",
        float: "+1e3",
        tuple: range(3),
        list: range(3),
        dict: [("two", 2), ("one", 1), ("three", 3)],
        set: [4, 4, 5, 6, 6, 6],
        frozenset: [4, 4, 5, 6, 6, 6],
        memoryview: b"abc",
    }
    inputs = {k.__name__: v for k, v in data.items()}
    expected = {k.__name__: k(v) for k, v in data.items()}

    assert m.converting_constructors(inputs) == expected
    assert m.cast_functions(inputs) == expected

    # Converting constructors and cast functions should just reference rather
    # than copy when no conversion is needed:
    noconv1 = m.converting_constructors(expected)
    for k in noconv1:
        assert noconv1[k] is expected[k]

    noconv2 = m.cast_functions(expected)
    for k in noconv2:
        assert noconv2[k] is expected[k]


def test_non_converting_constructors():
    non_converting_test_cases = [
        ("bytes", range(10)),
        ("none", 42),
        ("ellipsis", 42),
        ("type", 42),
    ]
    for t, v in non_converting_test_cases:
        for move in [True, False]:
            with pytest.raises(TypeError) as excinfo:
                m.nonconverting_constructor(t, v, move)
            expected_error = (
                f"Object of type '{type(v).__name__}' is not an instance of '{t}'"
            )
            assert str(excinfo.value) == expected_error


def test_pybind11_str_raw_str():
    # specifically to exercise pybind11::str::raw_str
    cvt = m.convert_to_pybind11_str
    assert cvt("Str") == "Str"
    assert cvt(b"Bytes") == "b'Bytes'"
    assert cvt(None) == "None"
    assert cvt(False) == "False"
    assert cvt(True) == "True"
    assert cvt(42) == "42"
    assert cvt(2**65) == "36893488147419103232"
    assert cvt(-1.50) == "-1.5"
    assert cvt(()) == "()"
    assert cvt((18,)) == "(18,)"
    assert cvt([]) == "[]"
    assert cvt([28]) == "[28]"
    assert cvt({}) == "{}"
    assert cvt({3: 4}) == "{3: 4}"
    assert cvt(set()) == "set()"
    assert cvt({3}) == "{3}"

    valid_orig = "Ǳ"
    valid_utf8 = valid_orig.encode("utf-8")
    valid_cvt = cvt(valid_utf8)
    if hasattr(m, "PYBIND11_STR_LEGACY_PERMISSIVE"):
        assert valid_cvt is valid_utf8
    else:
        assert type(valid_cvt) is str
        assert valid_cvt == "b'\\xc7\\xb1'"

    malformed_utf8 = b"\x80"
    if hasattr(m, "PYBIND11_STR_LEGACY_PERMISSIVE"):
        assert cvt(malformed_utf8) is malformed_utf8
    else:
        malformed_cvt = cvt(malformed_utf8)
        assert type(malformed_cvt) is str
        assert malformed_cvt == "b'\\x80'"


def test_implicit_casting():
    """Tests implicit casting when assigning or appending to dicts and lists."""
    z = m.get_implicit_casting()
    assert z["d"] == {
        "char*_i1": "abc",
        "char*_i2": "abc",
        "char*_e": "abc",
        "char*_p": "abc",
        "str_i1": "str",
        "str_i2": "str1",
        "str_e": "str2",
        "str_p": "str3",
        "int_i1": 42,
        "int_i2": 42,
        "int_e": 43,
        "int_p": 44,
    }
    assert z["l"] == [3, 6, 9, 12, 15]


def test_print(capture):
    with capture:
        m.print_function()
    assert (
        capture
        == """
        Hello, World!
        1 2.0 three True -- multiple args
        *args-and-a-custom-separator
        no new line here -- next print
        flush
        py::print + str.format = this
    """
    )
    assert capture.stderr == "this goes to stderr"

    with pytest.raises(RuntimeError) as excinfo:
        m.print_failure()
    assert str(excinfo.value) == "Unable to convert call argument " + (
        "'1' of type 'UnregisteredType' to Python object"
        if detailed_error_messages_enabled
        else "'1' to Python object (#define PYBIND11_DETAILED_ERROR_MESSAGES or compile in debug mode for details)"
    )


def test_hash():
    class Hashable:
        def __init__(self, value):
            self.value = value

        def __hash__(self):
            return self.value

    class Unhashable:
        __hash__ = None

    assert m.hash_function(Hashable(42)) == 42
    with pytest.raises(TypeError):
        m.hash_function(Unhashable())


def test_number_protocol():
    for a, b in [(1, 1), (3, 5)]:
        li = [
            a == b,
            a != b,
            a < b,
            a <= b,
            a > b,
            a >= b,
            a + b,
            a - b,
            a * b,
            a / b,
            a | b,
            a & b,
            a ^ b,
            a >> b,
            a << b,
        ]
        assert m.test_number_protocol(a, b) == li


def test_list_slicing():
    li = list(range(100))
    assert li[::2] == m.test_list_slicing(li)


def test_issue2361():
    # See issue #2361
    assert m.issue2361_str_implicit_copy_none() == "None"
    with pytest.raises(TypeError) as excinfo:
        assert m.issue2361_dict_implicit_copy_none()
    assert "NoneType" in str(excinfo.value)
    assert "iterable" in str(excinfo.value)


@pytest.mark.parametrize(
    ("method", "args", "fmt", "expected_view"),
    [
        (m.test_memoryview_object, (b"red",), "B", b"red"),
        (m.test_memoryview_buffer_info, (b"green",), "B", b"green"),
        (m.test_memoryview_from_buffer, (False,), "h", [3, 1, 4, 1, 5]),
        (m.test_memoryview_from_buffer, (True,), "H", [2, 7, 1, 8]),
        (m.test_memoryview_from_buffer_nativeformat, (), "@i", [4, 7, 5]),
    ],
)
def test_memoryview(method, args, fmt, expected_view):
    view = method(*args)
    assert isinstance(view, memoryview)
    assert view.format == fmt
    assert list(view) == list(expected_view)


@pytest.mark.xfail("env.PYPY", reason="getrefcount is not available")
@pytest.mark.parametrize(
    "method",
    [
        m.test_memoryview_object,
        m.test_memoryview_buffer_info,
    ],
)
def test_memoryview_refcount(method):
    # Avoiding a literal to avoid an immortal object in free-threaded builds
    buf = "\x0a\x0b\x0c\x0d".encode("ascii")
    ref_before = sys.getrefcount(buf)
    view = method(buf)
    ref_after = sys.getrefcount(buf)
    assert ref_before < ref_after
    assert list(view) == list(buf)


def test_memoryview_from_buffer_empty_shape():
    view = m.test_memoryview_from_buffer_empty_shape()
    assert isinstance(view, memoryview)
    assert view.format == "B"
    assert bytes(view) == b""


def test_test_memoryview_from_buffer_invalid_strides():
    with pytest.raises(RuntimeError):
        m.test_memoryview_from_buffer_invalid_strides()


def test_test_memoryview_from_buffer_nullptr():
    with pytest.raises(ValueError):
        m.test_memoryview_from_buffer_nullptr()


def test_memoryview_from_memory():
    view = m.test_memoryview_from_memory()
    assert isinstance(view, memoryview)
    assert view.format == "B"
    assert bytes(view) == b"\xff\xe1\xab\x37"


def test_builtin_functions():
    assert m.get_len(list(range(42))) == 42
    with pytest.raises(TypeError) as exc_info:
        m.get_len(i for i in range(42))
    assert str(exc_info.value) in [
        "object of type 'generator' has no len()",
        "'generator' has no length",
    ]  # PyPy


def test_isinstance_string_types():
    assert m.isinstance_pybind11_bytes(b"")
    assert not m.isinstance_pybind11_bytes("")

    assert m.isinstance_pybind11_str("")
    if hasattr(m, "PYBIND11_STR_LEGACY_PERMISSIVE"):
        assert m.isinstance_pybind11_str(b"")
    else:
        assert not m.isinstance_pybind11_str(b"")


def test_pass_bytes_or_unicode_to_string_types():
    assert m.pass_to_pybind11_bytes(b"Bytes") == 5
    with pytest.raises(TypeError):
        m.pass_to_pybind11_bytes("Str")

    if hasattr(m, "PYBIND11_STR_LEGACY_PERMISSIVE"):
        assert m.pass_to_pybind11_str(b"Bytes") == 5
    else:
        with pytest.raises(TypeError):
            m.pass_to_pybind11_str(b"Bytes")
    assert m.pass_to_pybind11_str("Str") == 3

    assert m.pass_to_std_string(b"Bytes") == 5
    assert m.pass_to_std_string("Str") == 3

    malformed_utf8 = b"\x80"
    if hasattr(m, "PYBIND11_STR_LEGACY_PERMISSIVE"):
        assert m.pass_to_pybind11_str(malformed_utf8) == 1
    else:
        with pytest.raises(TypeError):
            m.pass_to_pybind11_str(malformed_utf8)


@pytest.mark.parametrize(
    ("create_weakref", "create_weakref_with_callback"),
    [
        (m.weakref_from_handle, m.weakref_from_handle_and_function),
        (m.weakref_from_object, m.weakref_from_object_and_function),
    ],
)
def test_weakref(create_weakref, create_weakref_with_callback):
    from weakref import getweakrefcount

    # Apparently, you cannot weakly reference an object()
    class WeaklyReferenced:
        pass

    callback_called = False

    def callback(_):
        nonlocal callback_called
        callback_called = True

    obj = WeaklyReferenced()
    assert getweakrefcount(obj) == 0
    wr = create_weakref(obj)
    assert getweakrefcount(obj) == 1

    obj = WeaklyReferenced()
    assert getweakrefcount(obj) == 0
    wr = create_weakref_with_callback(obj, callback)  # noqa: F841
    assert getweakrefcount(obj) == 1
    assert not callback_called
    del obj
    pytest.gc_collect()
    assert callback_called


@pytest.mark.parametrize(
    ("create_weakref", "has_callback"),
    [
        (m.weakref_from_handle, False),
        (m.weakref_from_object, False),
        (m.weakref_from_handle_and_function, True),
        (m.weakref_from_object_and_function, True),
    ],
)
def test_weakref_err(create_weakref, has_callback):
    class C:
        __slots__ = []

    def callback(_):
        pass

    ob = C()
    # Should raise TypeError on CPython
    with pytest.raises(TypeError) if not env.PYPY else contextlib.nullcontext():
        _ = create_weakref(ob, callback) if has_callback else create_weakref(ob)


def test_cpp_iterators():
    assert m.tuple_iterator() == 12
    assert m.dict_iterator() == 305 + 711
    assert m.passed_iterator(iter((-7, 3))) == -4


def test_implementation_details():
    lst = [39, 43, 92, 49, 22, 29, 93, 98, 26, 57, 8]
    tup = tuple(lst)
    assert m.sequence_item_get_ssize_t(lst) == 43
    assert m.sequence_item_set_ssize_t(lst) is None
    assert lst[1] == "peppa"
    assert m.sequence_item_get_size_t(lst) == 92
    assert m.sequence_item_set_size_t(lst) is None
    assert lst[2] == "george"
    assert m.list_item_get_ssize_t(lst) == 49
    assert m.list_item_set_ssize_t(lst) is None
    assert lst[3] == "rebecca"
    assert m.list_item_get_size_t(lst) == 22
    assert m.list_item_set_size_t(lst) is None
    assert lst[4] == "richard"
    assert m.tuple_item_get_ssize_t(tup) == 29
    assert m.tuple_item_set_ssize_t() == ("emely", "edmond")
    assert m.tuple_item_get_size_t(tup) == 93
    assert m.tuple_item_set_size_t() == ("candy", "cat")


def test_external_float_():
    r1 = m.square_float_(2.0)
    assert r1 == 4.0


def test_tuple_rvalue_getter():
    pop = 1000
    tup = tuple(range(pop))
    m.tuple_rvalue_getter(tup)


def test_list_rvalue_getter():
    pop = 1000
    my_list = list(range(pop))
    m.list_rvalue_getter(my_list)


def test_populate_dict_rvalue():
    pop = 1000
    my_dict = {i: i for i in range(pop)}
    assert m.populate_dict_rvalue(pop) == my_dict


def test_populate_obj_str_attrs():
    pop = 1000
    o = types.SimpleNamespace(**{str(i): i for i in range(pop)})
    new_o = m.populate_obj_str_attrs(o, pop)
    new_attrs = {k: v for k, v in new_o.__dict__.items() if not k.startswith("_")}
    assert all(isinstance(v, str) for v in new_attrs.values())
    assert len(new_attrs) == pop


@pytest.mark.parametrize(
    ("a", "b"),
    [("foo", "bar"), (1, 2), (1.0, 2.0), (list(range(3)), list(range(3, 6)))],
)
def test_inplace_append(a, b):
    expected = a + b
    assert m.inplace_append(a, b) == expected


@pytest.mark.parametrize(
    ("a", "b"), [(3, 2), (3.0, 2.0), (set(range(3)), set(range(2)))]
)
def test_inplace_subtract(a, b):
    expected = a - b
    assert m.inplace_subtract(a, b) == expected


@pytest.mark.parametrize(("a", "b"), [(3, 2), (3.0, 2.0), ([1], 3)])
def test_inplace_multiply(a, b):
    expected = a * b
    assert m.inplace_multiply(a, b) == expected


@pytest.mark.parametrize(("a", "b"), [(6, 3), (6.0, 3.0)])
def test_inplace_divide(a, b):
    expected = a / b
    assert m.inplace_divide(a, b) == expected


@pytest.mark.parametrize(
    ("a", "b"),
    [
        (False, True),
        (
            set(),
            {
                1,
            },
        ),
    ],
)
def test_inplace_or(a, b):
    expected = a | b
    assert m.inplace_or(a, b) == expected


@pytest.mark.parametrize(
    ("a", "b"),
    [
        (True, False),
        (
            {1, 2, 3},
            {
                1,
            },
        ),
    ],
)
def test_inplace_and(a, b):
    expected = a & b
    assert m.inplace_and(a, b) == expected


@pytest.mark.parametrize(("a", "b"), [(8, 1), (-3, 2)])
def test_inplace_lshift(a, b):
    expected = a << b
    assert m.inplace_lshift(a, b) == expected


@pytest.mark.parametrize(("a", "b"), [(8, 1), (-2, 2)])
def test_inplace_rshift(a, b):
    expected = a >> b
    assert m.inplace_rshift(a, b) == expected


def test_tuple_nonempty_annotations(doc):
    assert (
        doc(m.annotate_tuple_float_str)
        == "annotate_tuple_float_str(arg0: tuple[float, str]) -> None"
    )


def test_tuple_empty_annotations(doc):
    assert (
        doc(m.annotate_tuple_empty) == "annotate_tuple_empty(arg0: tuple[()]) -> None"
    )


def test_tuple_variable_length_annotations(doc):
    assert (
        doc(m.annotate_tuple_variable_length)
        == "annotate_tuple_variable_length(arg0: tuple[float, ...]) -> None"
    )


def test_dict_annotations(doc):
    assert (
        doc(m.annotate_dict_str_int)
        == "annotate_dict_str_int(arg0: dict[str, int]) -> None"
    )


def test_list_annotations(doc):
    assert doc(m.annotate_list_int) == "annotate_list_int(arg0: list[int]) -> None"


def test_set_annotations(doc):
    assert doc(m.annotate_set_str) == "annotate_set_str(arg0: set[str]) -> None"


def test_iterable_annotations(doc):
    assert (
        doc(m.annotate_iterable_str)
        == "annotate_iterable_str(arg0: Iterable[str]) -> None"
    )


def test_iterator_annotations(doc):
    assert (
        doc(m.annotate_iterator_int)
        == "annotate_iterator_int(arg0: Iterator[int]) -> None"
    )


def test_fn_annotations(doc):
    assert (
        doc(m.annotate_fn)
        == "annotate_fn(arg0: Callable[[list[str], str], int]) -> None"
    )


<<<<<<< HEAD
def test_generics_compatibility(doc):
    with contextlib.suppress(AttributeError):
        assert (
            doc(m.annotate_generic_containers)
            == "annotate_generic_containers(arg0: list[T]) -> list[V]"
        )


def test_get_generic_from_container(doc):
    with contextlib.suppress(AttributeError):
        assert doc(m.annotate_listT_to_T) == "annotate_listT_to_T(arg0: list[T]) -> T"


def test_object_and_typevar_equivalence(doc):
    with contextlib.suppress(AttributeError):
        assert doc(m.annotate_object_to_T) == "annotate_object_to_T(arg0: object) -> T"


def test_string_literal(doc):
    with contextlib.suppress(AttributeError):
        assert (
            doc(m.annotate_str_literal)
            == 'annotate_str_literal(arg0: Literal["A", "B", C"]) -> str'
        )


def test_int_literal(doc):
    with contextlib.suppress(AttributeError):
        assert (
            doc(m.annotate_int_literal)
            == "annotate_int_literal(arg0: Literal[1, 2, 3]) -> int"
        )


def test_bool_literal(doc):
    with contextlib.suppress(AttributeError):
        assert (
            doc(m.annotate_bool_literal)
            == "annotate_bool_literal(arg0: Literal[True, False]) -> bool"
        )


def test_none_literal(doc):
    with contextlib.suppress(AttributeError):
        assert (
            doc(m.annotate_none_literal)
            == "annotate_none_literal(arg0: Literal[None]) -> None"
        )


def test_any_literal(doc):
    with contextlib.suppress(AttributeError):
        assert (
            doc(m.annotate_any_literal)
            == 'annotate_any_literal(arg0: Literal["A", 1, true, None]) -> object'
        )


# def test_literal_order(doc):
#     with contextlib.suppress(AttributeError):
#         assert (
#             doc(m.annotate_int_literal)
#             == "annotate_object_to_T(arg0: Literal[1, 2, 3]) -> int"
#         )
=======
def test_type_annotation(doc):
    assert doc(m.annotate_type) == "annotate_type(arg0: type[int]) -> None"


def test_union_annotations(doc):
    assert (
        doc(m.annotate_union)
        == "annotate_union(arg0: list[Union[str, int, object]], arg1: str, arg2: int, arg3: object) -> list[Union[str, int, object]]"
    )


def test_union_typing_only(doc):
    assert (
        doc(m.union_typing_only)
        == "union_typing_only(arg0: list[Union[str]]) -> list[Union[int]]"
    )


def test_optional_annotations(doc):
    assert (
        doc(m.annotate_optional)
        == "annotate_optional(arg0: list) -> list[Optional[str]]"
    )
>>>>>>> a406a62e
<|MERGE_RESOLUTION|>--- conflicted
+++ resolved
@@ -959,7 +959,6 @@
     )
 
 
-<<<<<<< HEAD
 def test_generics_compatibility(doc):
     with contextlib.suppress(AttributeError):
         assert (
@@ -1024,7 +1023,6 @@
 #             doc(m.annotate_int_literal)
 #             == "annotate_object_to_T(arg0: Literal[1, 2, 3]) -> int"
 #         )
-=======
 def test_type_annotation(doc):
     assert doc(m.annotate_type) == "annotate_type(arg0: type[int]) -> None"
 
@@ -1047,5 +1045,4 @@
     assert (
         doc(m.annotate_optional)
         == "annotate_optional(arg0: list) -> list[Optional[str]]"
-    )
->>>>>>> a406a62e
+    )