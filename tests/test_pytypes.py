from __future__ import annotations

import contextlib
import sys
import types

import pytest

import env
from pybind11_tests import detailed_error_messages_enabled
from pybind11_tests import pytypes as m


def test_obj_class_name():
    assert m.obj_class_name(None) == "NoneType"
    assert m.obj_class_name(list) == "list"
    assert m.obj_class_name([]) == "list"


def test_handle_from_move_only_type_with_operator_PyObject():
    assert m.handle_from_move_only_type_with_operator_PyObject_ncnst()
    assert m.handle_from_move_only_type_with_operator_PyObject_const()


def test_bool(doc):
    assert doc(m.get_bool) == "get_bool() -> bool"


def test_int(doc):
    assert doc(m.get_int) == "get_int() -> int"


def test_iterator(doc):
    assert doc(m.get_iterator) == "get_iterator() -> Iterator"


@pytest.mark.parametrize(
    ("pytype", "from_iter_func"),
    [
        (frozenset, m.get_frozenset_from_iterable),
        (list, m.get_list_from_iterable),
        (set, m.get_set_from_iterable),
        (tuple, m.get_tuple_from_iterable),
    ],
)
def test_from_iterable(pytype, from_iter_func):
    my_iter = iter(range(10))
    s = from_iter_func(my_iter)
    assert type(s) == pytype
    assert s == pytype(range(10))


def test_iterable(doc):
    assert doc(m.get_iterable) == "get_iterable() -> Iterable"


def test_float(doc):
    assert doc(m.get_float) == "get_float() -> float"


def test_list(capture, doc):
    assert m.list_no_args() == []
    assert m.list_ssize_t() == []
    assert m.list_size_t() == []
    lins = [1, 2]
    m.list_insert_ssize_t(lins)
    assert lins == [1, 83, 2]
    m.list_insert_size_t(lins)
    assert lins == [1, 83, 2, 57]
    m.list_clear(lins)
    assert lins == []

    with capture:
        lst = m.get_list()
        assert lst == ["inserted-0", "overwritten", "inserted-2"]

        lst.append("value2")
        m.print_list(lst)
    assert (
        capture.unordered
        == """
        Entry at position 0: value
        list item 0: inserted-0
        list item 1: overwritten
        list item 2: inserted-2
        list item 3: value2
    """
    )

    assert doc(m.get_list) == "get_list() -> list"
    assert doc(m.print_list) == "print_list(arg0: list) -> None"


def test_none(doc):
    assert doc(m.get_none) == "get_none() -> None"
    assert doc(m.print_none) == "print_none(arg0: None) -> None"


def test_set(capture, doc):
    s = m.get_set()
    assert isinstance(s, set)
    assert s == {"key1", "key2", "key3"}

    s.add("key4")
    with capture:
        m.print_anyset(s)
    assert (
        capture.unordered
        == """
        key: key1
        key: key2
        key: key3
        key: key4
    """
    )

    m.set_add(s, "key5")
    assert m.anyset_size(s) == 5

    m.set_clear(s)
    assert m.anyset_empty(s)

    assert not m.anyset_contains(set(), 42)
    assert m.anyset_contains({42}, 42)
    assert m.anyset_contains({"foo"}, "foo")

    assert doc(m.get_set) == "get_set() -> set"
    assert doc(m.print_anyset) == "print_anyset(arg0: Union[set, frozenset]) -> None"


def test_frozenset(capture, doc):
    s = m.get_frozenset()
    assert isinstance(s, frozenset)
    assert s == frozenset({"key1", "key2", "key3"})

    with capture:
        m.print_anyset(s)
    assert (
        capture.unordered
        == """
        key: key1
        key: key2
        key: key3
    """
    )
    assert m.anyset_size(s) == 3
    assert not m.anyset_empty(s)

    assert not m.anyset_contains(frozenset(), 42)
    assert m.anyset_contains(frozenset({42}), 42)
    assert m.anyset_contains(frozenset({"foo"}), "foo")

    assert doc(m.get_frozenset) == "get_frozenset() -> frozenset"


def test_dict(capture, doc):
    d = m.get_dict()
    assert d == {"key": "value"}

    with capture:
        d["key2"] = "value2"
        m.print_dict(d)
    assert (
        capture.unordered
        == """
        key: key, value=value
        key: key2, value=value2
    """
    )

    assert not m.dict_contains({}, 42)
    assert m.dict_contains({42: None}, 42)
    assert m.dict_contains({"foo": None}, "foo")

    assert doc(m.get_dict) == "get_dict() -> dict"
    assert doc(m.print_dict) == "print_dict(arg0: dict) -> None"

    assert m.dict_keyword_constructor() == {"x": 1, "y": 2, "z": 3}


class CustomContains:
    d = {"key": None}

    def __contains__(self, m):
        return m in self.d


@pytest.mark.parametrize(
    ("arg", "func"),
    [
        (set(), m.anyset_contains),
        ({}, m.dict_contains),
        (CustomContains(), m.obj_contains),
    ],
)
@pytest.mark.xfail("env.PYPY and sys.pypy_version_info < (7, 3, 10)", strict=False)
def test_unhashable_exceptions(arg, func):
    class Unhashable:
        __hash__ = None

    with pytest.raises(TypeError) as exc_info:
        func(arg, Unhashable())
    assert "unhashable type:" in str(exc_info.value)


def test_tuple():
    assert m.tuple_no_args() == ()
    assert m.tuple_ssize_t() == ()
    assert m.tuple_size_t() == ()
    assert m.get_tuple() == (42, None, "spam")


def test_simple_namespace():
    ns = m.get_simple_namespace()
    assert ns.attr == 42
    assert ns.x == "foo"
    assert ns.right == 2
    assert not hasattr(ns, "wrong")


def test_str(doc):
    assert m.str_from_char_ssize_t().encode().decode() == "red"
    assert m.str_from_char_size_t().encode().decode() == "blue"
    assert m.str_from_string().encode().decode() == "baz"
    assert m.str_from_bytes().encode().decode() == "boo"

    assert doc(m.str_from_bytes) == "str_from_bytes() -> str"

    class A:
        def __str__(self):
            return "this is a str"

        def __repr__(self):
            return "this is a repr"

    assert m.str_from_object(A()) == "this is a str"
    assert m.repr_from_object(A()) == "this is a repr"
    assert m.str_from_handle(A()) == "this is a str"

    s1, s2 = m.str_format()
    assert s1 == "1 + 2 = 3"
    assert s1 == s2

    malformed_utf8 = b"\x80"
    if hasattr(m, "PYBIND11_STR_LEGACY_PERMISSIVE"):
        assert m.str_from_object(malformed_utf8) is malformed_utf8
    else:
        assert m.str_from_object(malformed_utf8) == "b'\\x80'"
    assert m.str_from_handle(malformed_utf8) == "b'\\x80'"

    assert m.str_from_string_from_str("this is a str") == "this is a str"
    ucs_surrogates_str = "\udcc3"
    with pytest.raises(UnicodeEncodeError):
        m.str_from_string_from_str(ucs_surrogates_str)


@pytest.mark.parametrize(
    "func",
    [
        m.str_from_bytes_input,
        m.str_from_cstr_input,
        m.str_from_std_string_input,
    ],
)
def test_surrogate_pairs_unicode_error(func):
    input_str = "\ud83d\ude4f".encode("utf-8", "surrogatepass")
    with pytest.raises(UnicodeDecodeError):
        func(input_str)


def test_bytes(doc):
    assert m.bytes_from_char_ssize_t().decode() == "green"
    assert m.bytes_from_char_size_t().decode() == "purple"
    assert m.bytes_from_string().decode() == "foo"
    assert m.bytes_from_str().decode() == "bar"

    assert doc(m.bytes_from_str) == "bytes_from_str() -> bytes"


def test_bytearray():
    assert m.bytearray_from_char_ssize_t().decode() == "$%"
    assert m.bytearray_from_char_size_t().decode() == "@$!"
    assert m.bytearray_from_string().decode() == "foo"
    assert m.bytearray_size() == len("foo")


def test_capsule(capture):
    pytest.gc_collect()
    with capture:
        a = m.return_capsule_with_destructor()
        del a
        pytest.gc_collect()
    assert (
        capture.unordered
        == """
        creating capsule
        destructing capsule
    """
    )

    with capture:
        a = m.return_renamed_capsule_with_destructor()
        del a
        pytest.gc_collect()
    assert (
        capture.unordered
        == """
        creating capsule
        renaming capsule
        destructing capsule
    """
    )

    with capture:
        a = m.return_capsule_with_destructor_2()
        del a
        pytest.gc_collect()
    assert (
        capture.unordered
        == """
        creating capsule
        destructing capsule: 1234
    """
    )

    with capture:
        a = m.return_capsule_with_destructor_3()
        del a
        pytest.gc_collect()
    assert (
        capture.unordered
        == """
        creating capsule
        destructing capsule: 1233
        original name: oname
    """
    )

    with capture:
        a = m.return_renamed_capsule_with_destructor_2()
        del a
        pytest.gc_collect()
    assert (
        capture.unordered
        == """
        creating capsule
        renaming capsule
        destructing capsule: 1234
    """
    )

    with capture:
        a = m.return_capsule_with_name_and_destructor()
        del a
        pytest.gc_collect()
    assert (
        capture.unordered
        == """
        created capsule (1234, 'pointer type description')
        destructing capsule (1234, 'pointer type description')
    """
    )

    with capture:
        a = m.return_capsule_with_explicit_nullptr_dtor()
        del a
        pytest.gc_collect()
    assert (
        capture.unordered
        == """
        creating capsule with explicit nullptr dtor
    """
    )


def test_accessors():
    class SubTestObject:
        attr_obj = 1
        attr_char = 2

    class TestObject:
        basic_attr = 1
        begin_end = [1, 2, 3]
        d = {"operator[object]": 1, "operator[char *]": 2}
        sub = SubTestObject()

        def func(self, x, *args):
            return self.basic_attr + x + sum(args)

    d = m.accessor_api(TestObject())
    assert d["basic_attr"] == 1
    assert d["begin_end"] == [1, 2, 3]
    assert d["operator[object]"] == 1
    assert d["operator[char *]"] == 2
    assert d["attr(object)"] == 1
    assert d["attr(char *)"] == 2
    assert d["missing_attr_ptr"] == "raised"
    assert d["missing_attr_chain"] == "raised"
    assert d["is_none"] is False
    assert d["operator()"] == 2
    assert d["operator*"] == 7
    assert d["implicit_list"] == [1, 2, 3]
    assert all(x in TestObject.__dict__ for x in d["implicit_dict"])

    assert m.tuple_accessor(()) == (0, 1, 2)

    d = m.accessor_assignment()
    assert d["get"] == 0
    assert d["deferred_get"] == 0
    assert d["set"] == 1
    assert d["deferred_set"] == 1
    assert d["var"] == 99


def test_accessor_moves():
    inc_refs = m.accessor_moves()
    if inc_refs:
        assert inc_refs == [1, 0, 1, 0, 1, 0, 1, 0, 1, 0, 1, 0, 1, 0]
    else:
        pytest.skip("Not defined: PYBIND11_HANDLE_REF_DEBUG")


def test_constructors():
    """C++ default and converting constructors are equivalent to type calls in Python"""
    types = [bytes, bytearray, str, bool, int, float, tuple, list, dict, set]
    expected = {t.__name__: t() for t in types}
    assert m.default_constructors() == expected

    data = {
        bytes: b"41",  # Currently no supported or working conversions.
        bytearray: bytearray(b"41"),
        str: 42,
        bool: "Not empty",
        int: "42",
        float: "+1e3",
        tuple: range(3),
        list: range(3),
        dict: [("two", 2), ("one", 1), ("three", 3)],
        set: [4, 4, 5, 6, 6, 6],
        frozenset: [4, 4, 5, 6, 6, 6],
        memoryview: b"abc",
    }
    inputs = {k.__name__: v for k, v in data.items()}
    expected = {k.__name__: k(v) for k, v in data.items()}

    assert m.converting_constructors(inputs) == expected
    assert m.cast_functions(inputs) == expected

    # Converting constructors and cast functions should just reference rather
    # than copy when no conversion is needed:
    noconv1 = m.converting_constructors(expected)
    for k in noconv1:
        assert noconv1[k] is expected[k]

    noconv2 = m.cast_functions(expected)
    for k in noconv2:
        assert noconv2[k] is expected[k]


def test_non_converting_constructors():
    non_converting_test_cases = [
        ("bytes", range(10)),
        ("none", 42),
        ("ellipsis", 42),
        ("type", 42),
    ]
    for t, v in non_converting_test_cases:
        for move in [True, False]:
            with pytest.raises(TypeError) as excinfo:
                m.nonconverting_constructor(t, v, move)
            expected_error = (
                f"Object of type '{type(v).__name__}' is not an instance of '{t}'"
            )
            assert str(excinfo.value) == expected_error


def test_pybind11_str_raw_str():
    # specifically to exercise pybind11::str::raw_str
    cvt = m.convert_to_pybind11_str
    assert cvt("Str") == "Str"
    assert cvt(b"Bytes") == "b'Bytes'"
    assert cvt(None) == "None"
    assert cvt(False) == "False"
    assert cvt(True) == "True"
    assert cvt(42) == "42"
    assert cvt(2**65) == "36893488147419103232"
    assert cvt(-1.50) == "-1.5"
    assert cvt(()) == "()"
    assert cvt((18,)) == "(18,)"
    assert cvt([]) == "[]"
    assert cvt([28]) == "[28]"
    assert cvt({}) == "{}"
    assert cvt({3: 4}) == "{3: 4}"
    assert cvt(set()) == "set()"
    assert cvt({3}) == "{3}"

    valid_orig = "Ǳ"
    valid_utf8 = valid_orig.encode("utf-8")
    valid_cvt = cvt(valid_utf8)
    if hasattr(m, "PYBIND11_STR_LEGACY_PERMISSIVE"):
        assert valid_cvt is valid_utf8
    else:
        assert type(valid_cvt) is str
        assert valid_cvt == "b'\\xc7\\xb1'"

    malformed_utf8 = b"\x80"
    if hasattr(m, "PYBIND11_STR_LEGACY_PERMISSIVE"):
        assert cvt(malformed_utf8) is malformed_utf8
    else:
        malformed_cvt = cvt(malformed_utf8)
        assert type(malformed_cvt) is str
        assert malformed_cvt == "b'\\x80'"


def test_implicit_casting():
    """Tests implicit casting when assigning or appending to dicts and lists."""
    z = m.get_implicit_casting()
    assert z["d"] == {
        "char*_i1": "abc",
        "char*_i2": "abc",
        "char*_e": "abc",
        "char*_p": "abc",
        "str_i1": "str",
        "str_i2": "str1",
        "str_e": "str2",
        "str_p": "str3",
        "int_i1": 42,
        "int_i2": 42,
        "int_e": 43,
        "int_p": 44,
    }
    assert z["l"] == [3, 6, 9, 12, 15]


def test_print(capture):
    with capture:
        m.print_function()
    assert (
        capture
        == """
        Hello, World!
        1 2.0 three True -- multiple args
        *args-and-a-custom-separator
        no new line here -- next print
        flush
        py::print + str.format = this
    """
    )
    assert capture.stderr == "this goes to stderr"

    with pytest.raises(RuntimeError) as excinfo:
        m.print_failure()
    assert str(excinfo.value) == "Unable to convert call argument " + (
        "'1' of type 'UnregisteredType' to Python object"
        if detailed_error_messages_enabled
        else "'1' to Python object (#define PYBIND11_DETAILED_ERROR_MESSAGES or compile in debug mode for details)"
    )


def test_hash():
    class Hashable:
        def __init__(self, value):
            self.value = value

        def __hash__(self):
            return self.value

    class Unhashable:
        __hash__ = None

    assert m.hash_function(Hashable(42)) == 42
    with pytest.raises(TypeError):
        m.hash_function(Unhashable())


def test_number_protocol():
    for a, b in [(1, 1), (3, 5)]:
        li = [
            a == b,
            a != b,
            a < b,
            a <= b,
            a > b,
            a >= b,
            a + b,
            a - b,
            a * b,
            a / b,
            a | b,
            a & b,
            a ^ b,
            a >> b,
            a << b,
        ]
        assert m.test_number_protocol(a, b) == li


def test_list_slicing():
    li = list(range(100))
    assert li[::2] == m.test_list_slicing(li)


def test_issue2361():
    # See issue #2361
    assert m.issue2361_str_implicit_copy_none() == "None"
    with pytest.raises(TypeError) as excinfo:
        assert m.issue2361_dict_implicit_copy_none()
    assert "NoneType" in str(excinfo.value)
    assert "iterable" in str(excinfo.value)


@pytest.mark.parametrize(
    ("method", "args", "fmt", "expected_view"),
    [
        (m.test_memoryview_object, (b"red",), "B", b"red"),
        (m.test_memoryview_buffer_info, (b"green",), "B", b"green"),
        (m.test_memoryview_from_buffer, (False,), "h", [3, 1, 4, 1, 5]),
        (m.test_memoryview_from_buffer, (True,), "H", [2, 7, 1, 8]),
        (m.test_memoryview_from_buffer_nativeformat, (), "@i", [4, 7, 5]),
    ],
)
def test_memoryview(method, args, fmt, expected_view):
    view = method(*args)
    assert isinstance(view, memoryview)
    assert view.format == fmt
    assert list(view) == list(expected_view)


@pytest.mark.xfail("env.PYPY", reason="getrefcount is not available")
@pytest.mark.parametrize(
    "method",
    [
        m.test_memoryview_object,
        m.test_memoryview_buffer_info,
    ],
)
def test_memoryview_refcount(method):
    # Avoiding a literal to avoid an immortal object in free-threaded builds
    buf = "\x0a\x0b\x0c\x0d".encode("ascii")
    ref_before = sys.getrefcount(buf)
    view = method(buf)
    ref_after = sys.getrefcount(buf)
    assert ref_before < ref_after
    assert list(view) == list(buf)


def test_memoryview_from_buffer_empty_shape():
    view = m.test_memoryview_from_buffer_empty_shape()
    assert isinstance(view, memoryview)
    assert view.format == "B"
    assert bytes(view) == b""


def test_test_memoryview_from_buffer_invalid_strides():
    with pytest.raises(RuntimeError):
        m.test_memoryview_from_buffer_invalid_strides()


def test_test_memoryview_from_buffer_nullptr():
    with pytest.raises(ValueError):
        m.test_memoryview_from_buffer_nullptr()


def test_memoryview_from_memory():
    view = m.test_memoryview_from_memory()
    assert isinstance(view, memoryview)
    assert view.format == "B"
    assert bytes(view) == b"\xff\xe1\xab\x37"


def test_builtin_functions():
    assert m.get_len(list(range(42))) == 42
    with pytest.raises(TypeError) as exc_info:
        m.get_len(i for i in range(42))
    assert str(exc_info.value) in [
        "object of type 'generator' has no len()",
        "'generator' has no length",
    ]  # PyPy


def test_isinstance_string_types():
    assert m.isinstance_pybind11_bytes(b"")
    assert not m.isinstance_pybind11_bytes("")

    assert m.isinstance_pybind11_str("")
    if hasattr(m, "PYBIND11_STR_LEGACY_PERMISSIVE"):
        assert m.isinstance_pybind11_str(b"")
    else:
        assert not m.isinstance_pybind11_str(b"")


def test_pass_bytes_or_unicode_to_string_types():
    assert m.pass_to_pybind11_bytes(b"Bytes") == 5
    with pytest.raises(TypeError):
        m.pass_to_pybind11_bytes("Str")

    if hasattr(m, "PYBIND11_STR_LEGACY_PERMISSIVE"):
        assert m.pass_to_pybind11_str(b"Bytes") == 5
    else:
        with pytest.raises(TypeError):
            m.pass_to_pybind11_str(b"Bytes")
    assert m.pass_to_pybind11_str("Str") == 3

    assert m.pass_to_std_string(b"Bytes") == 5
    assert m.pass_to_std_string("Str") == 3

    malformed_utf8 = b"\x80"
    if hasattr(m, "PYBIND11_STR_LEGACY_PERMISSIVE"):
        assert m.pass_to_pybind11_str(malformed_utf8) == 1
    else:
        with pytest.raises(TypeError):
            m.pass_to_pybind11_str(malformed_utf8)


@pytest.mark.parametrize(
    ("create_weakref", "create_weakref_with_callback"),
    [
        (m.weakref_from_handle, m.weakref_from_handle_and_function),
        (m.weakref_from_object, m.weakref_from_object_and_function),
    ],
)
def test_weakref(create_weakref, create_weakref_with_callback):
    from weakref import getweakrefcount

    # Apparently, you cannot weakly reference an object()
    class WeaklyReferenced:
        pass

    callback_called = False

    def callback(_):
        nonlocal callback_called
        callback_called = True

    obj = WeaklyReferenced()
    assert getweakrefcount(obj) == 0
    wr = create_weakref(obj)
    assert getweakrefcount(obj) == 1

    obj = WeaklyReferenced()
    assert getweakrefcount(obj) == 0
    wr = create_weakref_with_callback(obj, callback)  # noqa: F841
    assert getweakrefcount(obj) == 1
    assert not callback_called
    del obj
    pytest.gc_collect()
    assert callback_called


@pytest.mark.parametrize(
    ("create_weakref", "has_callback"),
    [
        (m.weakref_from_handle, False),
        (m.weakref_from_object, False),
        (m.weakref_from_handle_and_function, True),
        (m.weakref_from_object_and_function, True),
    ],
)
def test_weakref_err(create_weakref, has_callback):
    class C:
        __slots__ = []

    def callback(_):
        pass

    ob = C()
    # Should raise TypeError on CPython
    with pytest.raises(TypeError) if not env.PYPY else contextlib.nullcontext():
        _ = create_weakref(ob, callback) if has_callback else create_weakref(ob)


def test_cpp_iterators():
    assert m.tuple_iterator() == 12
    assert m.dict_iterator() == 305 + 711
    assert m.passed_iterator(iter((-7, 3))) == -4


def test_implementation_details():
    lst = [39, 43, 92, 49, 22, 29, 93, 98, 26, 57, 8]
    tup = tuple(lst)
    assert m.sequence_item_get_ssize_t(lst) == 43
    assert m.sequence_item_set_ssize_t(lst) is None
    assert lst[1] == "peppa"
    assert m.sequence_item_get_size_t(lst) == 92
    assert m.sequence_item_set_size_t(lst) is None
    assert lst[2] == "george"
    assert m.list_item_get_ssize_t(lst) == 49
    assert m.list_item_set_ssize_t(lst) is None
    assert lst[3] == "rebecca"
    assert m.list_item_get_size_t(lst) == 22
    assert m.list_item_set_size_t(lst) is None
    assert lst[4] == "richard"
    assert m.tuple_item_get_ssize_t(tup) == 29
    assert m.tuple_item_set_ssize_t() == ("emely", "edmond")
    assert m.tuple_item_get_size_t(tup) == 93
    assert m.tuple_item_set_size_t() == ("candy", "cat")


def test_external_float_():
    r1 = m.square_float_(2.0)
    assert r1 == 4.0


def test_tuple_rvalue_getter():
    pop = 1000
    tup = tuple(range(pop))
    m.tuple_rvalue_getter(tup)


def test_list_rvalue_getter():
    pop = 1000
    my_list = list(range(pop))
    m.list_rvalue_getter(my_list)


def test_populate_dict_rvalue():
    pop = 1000
    my_dict = {i: i for i in range(pop)}
    assert m.populate_dict_rvalue(pop) == my_dict


def test_populate_obj_str_attrs():
    pop = 1000
    o = types.SimpleNamespace(**{str(i): i for i in range(pop)})
    new_o = m.populate_obj_str_attrs(o, pop)
    new_attrs = {k: v for k, v in new_o.__dict__.items() if not k.startswith("_")}
    assert all(isinstance(v, str) for v in new_attrs.values())
    assert len(new_attrs) == pop


@pytest.mark.parametrize(
    ("a", "b"),
    [("foo", "bar"), (1, 2), (1.0, 2.0), (list(range(3)), list(range(3, 6)))],
)
def test_inplace_append(a, b):
    expected = a + b
    assert m.inplace_append(a, b) == expected


@pytest.mark.parametrize(
    ("a", "b"), [(3, 2), (3.0, 2.0), (set(range(3)), set(range(2)))]
)
def test_inplace_subtract(a, b):
    expected = a - b
    assert m.inplace_subtract(a, b) == expected


@pytest.mark.parametrize(("a", "b"), [(3, 2), (3.0, 2.0), ([1], 3)])
def test_inplace_multiply(a, b):
    expected = a * b
    assert m.inplace_multiply(a, b) == expected


@pytest.mark.parametrize(("a", "b"), [(6, 3), (6.0, 3.0)])
def test_inplace_divide(a, b):
    expected = a / b
    assert m.inplace_divide(a, b) == expected


@pytest.mark.parametrize(
    ("a", "b"),
    [
        (False, True),
        (
            set(),
            {
                1,
            },
        ),
    ],
)
def test_inplace_or(a, b):
    expected = a | b
    assert m.inplace_or(a, b) == expected


@pytest.mark.parametrize(
    ("a", "b"),
    [
        (True, False),
        (
            {1, 2, 3},
            {
                1,
            },
        ),
    ],
)
def test_inplace_and(a, b):
    expected = a & b
    assert m.inplace_and(a, b) == expected


@pytest.mark.parametrize(("a", "b"), [(8, 1), (-3, 2)])
def test_inplace_lshift(a, b):
    expected = a << b
    assert m.inplace_lshift(a, b) == expected


@pytest.mark.parametrize(("a", "b"), [(8, 1), (-2, 2)])
def test_inplace_rshift(a, b):
    expected = a >> b
    assert m.inplace_rshift(a, b) == expected


def test_tuple_nonempty_annotations(doc):
    assert (
        doc(m.annotate_tuple_float_str)
        == "annotate_tuple_float_str(arg0: tuple[float, str]) -> None"
    )


def test_tuple_empty_annotations(doc):
    assert (
        doc(m.annotate_tuple_empty) == "annotate_tuple_empty(arg0: tuple[()]) -> None"
    )


def test_tuple_variable_length_annotations(doc):
    assert (
        doc(m.annotate_tuple_variable_length)
        == "annotate_tuple_variable_length(arg0: tuple[float, ...]) -> None"
    )


def test_dict_annotations(doc):
    assert (
        doc(m.annotate_dict_str_int)
        == "annotate_dict_str_int(arg0: dict[str, int]) -> None"
    )


def test_list_annotations(doc):
    assert doc(m.annotate_list_int) == "annotate_list_int(arg0: list[int]) -> None"


def test_set_annotations(doc):
    assert doc(m.annotate_set_str) == "annotate_set_str(arg0: set[str]) -> None"


def test_iterable_annotations(doc):
    assert (
        doc(m.annotate_iterable_str)
        == "annotate_iterable_str(arg0: Iterable[str]) -> None"
    )


def test_iterator_annotations(doc):
    assert (
        doc(m.annotate_iterator_int)
        == "annotate_iterator_int(arg0: Iterator[int]) -> None"
    )


def test_fn_annotations(doc):
    assert (
        doc(m.annotate_fn)
        == "annotate_fn(arg0: Callable[[list[str], str], int]) -> None"
    )


def test_type_annotation(doc):
    assert doc(m.annotate_type) == "annotate_type(arg0: type[int]) -> type"


def test_union_annotations(doc):
    assert (
        doc(m.annotate_union)
        == "annotate_union(arg0: list[Union[str, int, object]], arg1: str, arg2: int, arg3: object) -> list[Union[str, int, object]]"
    )


def test_union_typing_only(doc):
    assert (
        doc(m.union_typing_only)
        == "union_typing_only(arg0: list[Union[str]]) -> list[Union[int]]"
    )


def test_union_object_annotations(doc):
    assert (
        doc(m.annotate_union_to_object)
        == "annotate_union_to_object(arg0: Union[int, str]) -> object"
    )


def test_optional_annotations(doc):
    assert (
        doc(m.annotate_optional)
        == "annotate_optional(arg0: list) -> list[Optional[str]]"
    )


<<<<<<< HEAD
def test_no_return_annotation(doc):
    assert doc(m.annotate_no_return) == "annotate_no_return() -> NoReturn"


def test_never_annotation(doc):
    assert doc(m.annotate_never) == "annotate_never() -> Never"
=======
def test_optional_object_annotations(doc):
    assert (
        doc(m.annotate_optional_to_object)
        == "annotate_optional_to_object(arg0: Optional[int]) -> object"
    )


@pytest.mark.skipif(
    not m.if_defined__cpp_nontype_template_parameter_class,
    reason="C++20 feature not available.",
)
def test_typevar(doc):
    assert (
        doc(m.annotate_generic_containers)
        == "annotate_generic_containers(arg0: list[T]) -> list[V]"
    )

    assert doc(m.annotate_listT_to_T) == "annotate_listT_to_T(arg0: list[T]) -> T"

    assert doc(m.annotate_object_to_T) == "annotate_object_to_T(arg0: object) -> T"
>>>>>>> aebcd704
<|MERGE_RESOLUTION|>--- conflicted
+++ resolved
@@ -991,14 +991,12 @@
     )
 
 
-<<<<<<< HEAD
 def test_no_return_annotation(doc):
     assert doc(m.annotate_no_return) == "annotate_no_return() -> NoReturn"
 
 
 def test_never_annotation(doc):
     assert doc(m.annotate_never) == "annotate_never() -> Never"
-=======
 def test_optional_object_annotations(doc):
     assert (
         doc(m.annotate_optional_to_object)
@@ -1018,5 +1016,4 @@
 
     assert doc(m.annotate_listT_to_T) == "annotate_listT_to_T(arg0: list[T]) -> T"
 
-    assert doc(m.annotate_object_to_T) == "annotate_object_to_T(arg0: object) -> T"
->>>>>>> aebcd704
+    assert doc(m.annotate_object_to_T) == "annotate_object_to_T(arg0: object) -> T"