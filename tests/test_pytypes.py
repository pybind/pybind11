import contextlib
import sys
import types

import pytest

import env
from pybind11_tests import detailed_error_messages_enabled
from pybind11_tests import pytypes as m


def test_obj_class_name():
    assert m.obj_class_name(None) == "NoneType"
    assert m.obj_class_name(list) == "list"
    assert m.obj_class_name([]) == "list"


def test_handle_from_move_only_type_with_operator_PyObject():
    assert m.handle_from_move_only_type_with_operator_PyObject_ncnst()
    assert m.handle_from_move_only_type_with_operator_PyObject_const()


def test_bool(doc):
    assert doc(m.get_bool) == "get_bool() -> bool"


def test_int(doc):
    assert doc(m.get_int) == "get_int() -> int"


def test_iterator(doc):
    assert doc(m.get_iterator) == "get_iterator() -> Iterator"


@pytest.mark.parametrize(
    ("pytype", "from_iter_func"),
    [
        (frozenset, m.get_frozenset_from_iterable),
        (list, m.get_list_from_iterable),
        (set, m.get_set_from_iterable),
        (tuple, m.get_tuple_from_iterable),
    ],
)
def test_from_iterable(pytype, from_iter_func):
    my_iter = iter(range(10))
    s = from_iter_func(my_iter)
    assert type(s) == pytype
    assert s == pytype(range(10))


def test_iterable(doc):
    assert doc(m.get_iterable) == "get_iterable() -> Iterable"


def test_float(doc):
    assert doc(m.get_float) == "get_float() -> float"


def test_list(capture, doc):
    assert m.list_no_args() == []
    assert m.list_ssize_t() == []
    assert m.list_size_t() == []
    lins = [1, 2]
    m.list_insert_ssize_t(lins)
    assert lins == [1, 83, 2]
    m.list_insert_size_t(lins)
    assert lins == [1, 83, 2, 57]
    m.list_clear(lins)
    assert lins == []

    with capture:
        lst = m.get_list()
        assert lst == ["inserted-0", "overwritten", "inserted-2"]

        lst.append("value2")
        m.print_list(lst)
    assert (
        capture.unordered
        == """
        Entry at position 0: value
        list item 0: inserted-0
        list item 1: overwritten
        list item 2: inserted-2
        list item 3: value2
    """
    )

    assert doc(m.get_list) == "get_list() -> list"
    assert doc(m.print_list) == "print_list(arg0: list) -> None"


def test_none(doc):
    assert doc(m.get_none) == "get_none() -> None"
    assert doc(m.print_none) == "print_none(arg0: None) -> None"


def test_set(capture, doc):
    s = m.get_set()
    assert isinstance(s, set)
    assert s == {"key1", "key2", "key3"}

    s.add("key4")
    with capture:
        m.print_anyset(s)
    assert (
        capture.unordered
        == """
        key: key1
        key: key2
        key: key3
        key: key4
    """
    )

    m.set_add(s, "key5")
    assert m.anyset_size(s) == 5

    m.set_clear(s)
    assert m.anyset_empty(s)

    assert not m.anyset_contains(set(), 42)
    assert m.anyset_contains({42}, 42)
    assert m.anyset_contains({"foo"}, "foo")

    assert doc(m.get_set) == "get_set() -> set"
    assert doc(m.print_anyset) == "print_anyset(arg0: Union[set, frozenset]) -> None"


def test_frozenset(capture, doc):
    s = m.get_frozenset()
    assert isinstance(s, frozenset)
    assert s == frozenset({"key1", "key2", "key3"})

    with capture:
        m.print_anyset(s)
    assert (
        capture.unordered
        == """
        key: key1
        key: key2
        key: key3
    """
    )
    assert m.anyset_size(s) == 3
    assert not m.anyset_empty(s)

    assert not m.anyset_contains(frozenset(), 42)
    assert m.anyset_contains(frozenset({42}), 42)
    assert m.anyset_contains(frozenset({"foo"}), "foo")

    assert doc(m.get_frozenset) == "get_frozenset() -> frozenset"


def test_dict(capture, doc):
    d = m.get_dict()
    assert d == {"key": "value"}

    with capture:
        d["key2"] = "value2"
        m.print_dict(d)
    assert (
        capture.unordered
        == """
        key: key, value=value
        key: key2, value=value2
    """
    )

    assert not m.dict_contains({}, 42)
    assert m.dict_contains({42: None}, 42)
    assert m.dict_contains({"foo": None}, "foo")

    assert doc(m.get_dict) == "get_dict() -> dict"
    assert doc(m.print_dict) == "print_dict(arg0: dict) -> None"

    assert m.dict_keyword_constructor() == {"x": 1, "y": 2, "z": 3}


class CustomContains:
    d = {"key": None}

    def __contains__(self, m):
        return m in self.d


@pytest.mark.parametrize(
    ("arg", "func"),
    [
        (set(), m.anyset_contains),
        ({}, m.dict_contains),
        (CustomContains(), m.obj_contains),
    ],
)
@pytest.mark.xfail("env.PYPY and sys.pypy_version_info < (7, 3, 10)", strict=False)
def test_unhashable_exceptions(arg, func):
    class Unhashable:
        __hash__ = None

    with pytest.raises(TypeError) as exc_info:
        func(arg, Unhashable())
    assert "unhashable type:" in str(exc_info.value)


def test_tuple():
    assert m.tuple_no_args() == ()
    assert m.tuple_ssize_t() == ()
    assert m.tuple_size_t() == ()
    assert m.get_tuple() == (42, None, "spam")


def test_simple_namespace():
    ns = m.get_simple_namespace()
    assert ns.attr == 42
    assert ns.x == "foo"
    assert ns.right == 2
    assert not hasattr(ns, "wrong")


def test_str(doc):
    assert m.str_from_char_ssize_t().encode().decode() == "red"
    assert m.str_from_char_size_t().encode().decode() == "blue"
    assert m.str_from_string().encode().decode() == "baz"
    assert m.str_from_bytes().encode().decode() == "boo"

    assert doc(m.str_from_bytes) == "str_from_bytes() -> str"

    class A:
        def __str__(self):
            return "this is a str"

        def __repr__(self):
            return "this is a repr"

    assert m.str_from_object(A()) == "this is a str"
    assert m.repr_from_object(A()) == "this is a repr"
    assert m.str_from_handle(A()) == "this is a str"

    s1, s2 = m.str_format()
    assert s1 == "1 + 2 = 3"
    assert s1 == s2

    malformed_utf8 = b"\x80"
    if hasattr(m, "PYBIND11_STR_LEGACY_PERMISSIVE"):
        assert m.str_from_object(malformed_utf8) is malformed_utf8
    else:
        assert m.str_from_object(malformed_utf8) == "b'\\x80'"
    assert m.str_from_handle(malformed_utf8) == "b'\\x80'"

    assert m.str_from_string_from_str("this is a str") == "this is a str"
    ucs_surrogates_str = "\udcc3"
    with pytest.raises(UnicodeEncodeError):
        m.str_from_string_from_str(ucs_surrogates_str)


@pytest.mark.parametrize(
    "func",
    [
        m.str_from_bytes_input,
        m.str_from_cstr_input,
        m.str_from_std_string_input,
    ],
)
def test_surrogate_pairs_unicode_error(func):
    input_str = "\ud83d\ude4f".encode("utf-8", "surrogatepass")
    with pytest.raises(UnicodeDecodeError):
        func(input_str)


def test_bytes(doc):
    assert m.bytes_from_char_ssize_t().decode() == "green"
    assert m.bytes_from_char_size_t().decode() == "purple"
    assert m.bytes_from_string().decode() == "foo"
    assert m.bytes_from_str().decode() == "bar"

    assert doc(m.bytes_from_str) == "bytes_from_str() -> bytes"


def test_bytearray():
    assert m.bytearray_from_char_ssize_t().decode() == "$%"
    assert m.bytearray_from_char_size_t().decode() == "@$!"
    assert m.bytearray_from_string().decode() == "foo"
    assert m.bytearray_size() == len("foo")


def test_capsule(capture):
    pytest.gc_collect()
    with capture:
        a = m.return_capsule_with_destructor()
        del a
        pytest.gc_collect()
    assert (
        capture.unordered
        == """
        creating capsule
        destructing capsule
    """
    )

    with capture:
        a = m.return_renamed_capsule_with_destructor()
        del a
        pytest.gc_collect()
    assert (
        capture.unordered
        == """
        creating capsule
        renaming capsule
        destructing capsule
    """
    )

    with capture:
        a = m.return_capsule_with_destructor_2()
        del a
        pytest.gc_collect()
    assert (
        capture.unordered
        == """
        creating capsule
        destructing capsule: 1234
    """
    )

    with capture:
        a = m.return_capsule_with_destructor_3()
        del a
        pytest.gc_collect()
    assert (
        capture.unordered
        == """
        creating capsule
        destructing capsule: 1233
        original name: oname
    """
    )

    with capture:
        a = m.return_renamed_capsule_with_destructor_2()
        del a
        pytest.gc_collect()
    assert (
        capture.unordered
        == """
        creating capsule
        renaming capsule
        destructing capsule: 1234
    """
    )

    with capture:
        a = m.return_capsule_with_name_and_destructor()
        del a
        pytest.gc_collect()
    assert (
        capture.unordered
        == """
        created capsule (1234, 'pointer type description')
        destructing capsule (1234, 'pointer type description')
    """
    )

    with capture:
        a = m.return_capsule_with_explicit_nullptr_dtor()
        del a
        pytest.gc_collect()
    assert (
        capture.unordered
        == """
        creating capsule with explicit nullptr dtor
    """
    )


def test_accessors():
    class SubTestObject:
        attr_obj = 1
        attr_char = 2

    class TestObject:
        basic_attr = 1
        begin_end = [1, 2, 3]
        d = {"operator[object]": 1, "operator[char *]": 2}
        sub = SubTestObject()

        def func(self, x, *args):
            return self.basic_attr + x + sum(args)

    d = m.accessor_api(TestObject())
    assert d["basic_attr"] == 1
    assert d["begin_end"] == [1, 2, 3]
    assert d["operator[object]"] == 1
    assert d["operator[char *]"] == 2
    assert d["attr(object)"] == 1
    assert d["attr(char *)"] == 2
    assert d["missing_attr_ptr"] == "raised"
    assert d["missing_attr_chain"] == "raised"
    assert d["is_none"] is False
    assert d["operator()"] == 2
    assert d["operator*"] == 7
    assert d["implicit_list"] == [1, 2, 3]
    assert all(x in TestObject.__dict__ for x in d["implicit_dict"])

    assert m.tuple_accessor(()) == (0, 1, 2)

    d = m.accessor_assignment()
    assert d["get"] == 0
    assert d["deferred_get"] == 0
    assert d["set"] == 1
    assert d["deferred_set"] == 1
    assert d["var"] == 99


def test_accessor_moves():
    inc_refs = m.accessor_moves()
    if inc_refs:
        assert inc_refs == [1, 0, 1, 0, 1, 0, 1, 0, 1, 0, 1, 0, 1, 0]
    else:
        pytest.skip("Not defined: PYBIND11_HANDLE_REF_DEBUG")


def test_constructors():
    """C++ default and converting constructors are equivalent to type calls in Python"""
    types = [bytes, bytearray, str, bool, int, float, tuple, list, dict, set]
    expected = {t.__name__: t() for t in types}
    assert m.default_constructors() == expected

    data = {
        bytes: b"41",  # Currently no supported or working conversions.
        bytearray: bytearray(b"41"),
        str: 42,
        bool: "Not empty",
        int: "42",
        float: "+1e3",
        tuple: range(3),
        list: range(3),
        dict: [("two", 2), ("one", 1), ("three", 3)],
        set: [4, 4, 5, 6, 6, 6],
        frozenset: [4, 4, 5, 6, 6, 6],
        memoryview: b"abc",
    }
    inputs = {k.__name__: v for k, v in data.items()}
    expected = {k.__name__: k(v) for k, v in data.items()}

    assert m.converting_constructors(inputs) == expected
    assert m.cast_functions(inputs) == expected

    # Converting constructors and cast functions should just reference rather
    # than copy when no conversion is needed:
    noconv1 = m.converting_constructors(expected)
    for k in noconv1:
        assert noconv1[k] is expected[k]

    noconv2 = m.cast_functions(expected)
    for k in noconv2:
        assert noconv2[k] is expected[k]


def test_non_converting_constructors():
    non_converting_test_cases = [
        ("bytes", range(10)),
        ("none", 42),
        ("ellipsis", 42),
        ("type", 42),
    ]
    for t, v in non_converting_test_cases:
        for move in [True, False]:
            with pytest.raises(TypeError) as excinfo:
                m.nonconverting_constructor(t, v, move)
            expected_error = (
                f"Object of type '{type(v).__name__}' is not an instance of '{t}'"
            )
            assert str(excinfo.value) == expected_error


def test_pybind11_str_raw_str():
    # specifically to exercise pybind11::str::raw_str
    cvt = m.convert_to_pybind11_str
    assert cvt("Str") == "Str"
    assert cvt(b"Bytes") == "b'Bytes'"
    assert cvt(None) == "None"
    assert cvt(False) == "False"
    assert cvt(True) == "True"
    assert cvt(42) == "42"
    assert cvt(2**65) == "36893488147419103232"
    assert cvt(-1.50) == "-1.5"
    assert cvt(()) == "()"
    assert cvt((18,)) == "(18,)"
    assert cvt([]) == "[]"
    assert cvt([28]) == "[28]"
    assert cvt({}) == "{}"
    assert cvt({3: 4}) == "{3: 4}"
    assert cvt(set()) == "set()"
    assert cvt({3}) == "{3}"

    valid_orig = "Ǳ"
    valid_utf8 = valid_orig.encode("utf-8")
    valid_cvt = cvt(valid_utf8)
    if hasattr(m, "PYBIND11_STR_LEGACY_PERMISSIVE"):
        assert valid_cvt is valid_utf8
    else:
        assert type(valid_cvt) is str
        assert valid_cvt == "b'\\xc7\\xb1'"

    malformed_utf8 = b"\x80"
    if hasattr(m, "PYBIND11_STR_LEGACY_PERMISSIVE"):
        assert cvt(malformed_utf8) is malformed_utf8
    else:
        malformed_cvt = cvt(malformed_utf8)
        assert type(malformed_cvt) is str
        assert malformed_cvt == "b'\\x80'"


def test_implicit_casting():
    """Tests implicit casting when assigning or appending to dicts and lists."""
    z = m.get_implicit_casting()
    assert z["d"] == {
        "char*_i1": "abc",
        "char*_i2": "abc",
        "char*_e": "abc",
        "char*_p": "abc",
        "str_i1": "str",
        "str_i2": "str1",
        "str_e": "str2",
        "str_p": "str3",
        "int_i1": 42,
        "int_i2": 42,
        "int_e": 43,
        "int_p": 44,
    }
    assert z["l"] == [3, 6, 9, 12, 15]


def test_print(capture):
    with capture:
        m.print_function()
    assert (
        capture
        == """
        Hello, World!
        1 2.0 three True -- multiple args
        *args-and-a-custom-separator
        no new line here -- next print
        flush
        py::print + str.format = this
    """
    )
    assert capture.stderr == "this goes to stderr"

    with pytest.raises(RuntimeError) as excinfo:
        m.print_failure()
    assert str(excinfo.value) == "Unable to convert call argument " + (
        "'1' of type 'UnregisteredType' to Python object"
        if detailed_error_messages_enabled
        else "'1' to Python object (#define PYBIND11_DETAILED_ERROR_MESSAGES or compile in debug mode for details)"
    )


def test_hash():
    class Hashable:
        def __init__(self, value):
            self.value = value

        def __hash__(self):
            return self.value

    class Unhashable:
        __hash__ = None

    assert m.hash_function(Hashable(42)) == 42
    with pytest.raises(TypeError):
        m.hash_function(Unhashable())


def test_number_protocol():
    for a, b in [(1, 1), (3, 5)]:
        li = [
            a == b,
            a != b,
            a < b,
            a <= b,
            a > b,
            a >= b,
            a + b,
            a - b,
            a * b,
            a / b,
            a | b,
            a & b,
            a ^ b,
            a >> b,
            a << b,
        ]
        assert m.test_number_protocol(a, b) == li


def test_list_slicing():
    li = list(range(100))
    assert li[::2] == m.test_list_slicing(li)


def test_issue2361():
    # See issue #2361
    assert m.issue2361_str_implicit_copy_none() == "None"
    with pytest.raises(TypeError) as excinfo:
        assert m.issue2361_dict_implicit_copy_none()
    assert "NoneType" in str(excinfo.value)
    assert "iterable" in str(excinfo.value)


@pytest.mark.parametrize(
    ("method", "args", "fmt", "expected_view"),
    [
        (m.test_memoryview_object, (b"red",), "B", b"red"),
        (m.test_memoryview_buffer_info, (b"green",), "B", b"green"),
        (m.test_memoryview_from_buffer, (False,), "h", [3, 1, 4, 1, 5]),
        (m.test_memoryview_from_buffer, (True,), "H", [2, 7, 1, 8]),
        (m.test_memoryview_from_buffer_nativeformat, (), "@i", [4, 7, 5]),
    ],
)
def test_memoryview(method, args, fmt, expected_view):
    view = method(*args)
    assert isinstance(view, memoryview)
    assert view.format == fmt
    assert list(view) == list(expected_view)


@pytest.mark.xfail("env.PYPY", reason="getrefcount is not available")
@pytest.mark.parametrize(
    "method",
    [
        m.test_memoryview_object,
        m.test_memoryview_buffer_info,
    ],
)
def test_memoryview_refcount(method):
    # Avoiding a literal to avoid an immortal object in free-threaded builds
    buf = "\x0a\x0b\x0c\x0d".encode("ascii")
    ref_before = sys.getrefcount(buf)
    view = method(buf)
    ref_after = sys.getrefcount(buf)
    assert ref_before < ref_after
    assert list(view) == list(buf)


def test_memoryview_from_buffer_empty_shape():
    view = m.test_memoryview_from_buffer_empty_shape()
    assert isinstance(view, memoryview)
    assert view.format == "B"
    assert bytes(view) == b""


def test_test_memoryview_from_buffer_invalid_strides():
    with pytest.raises(RuntimeError):
        m.test_memoryview_from_buffer_invalid_strides()


def test_test_memoryview_from_buffer_nullptr():
    with pytest.raises(ValueError):
        m.test_memoryview_from_buffer_nullptr()


def test_memoryview_from_memory():
    view = m.test_memoryview_from_memory()
    assert isinstance(view, memoryview)
    assert view.format == "B"
    assert bytes(view) == b"\xff\xe1\xab\x37"


def test_builtin_functions():
    assert m.get_len(list(range(42))) == 42
    with pytest.raises(TypeError) as exc_info:
        m.get_len(i for i in range(42))
    assert str(exc_info.value) in [
        "object of type 'generator' has no len()",
        "'generator' has no length",
    ]  # PyPy


def test_isinstance_string_types():
    assert m.isinstance_pybind11_bytes(b"")
    assert not m.isinstance_pybind11_bytes("")

    assert m.isinstance_pybind11_str("")
    if hasattr(m, "PYBIND11_STR_LEGACY_PERMISSIVE"):
        assert m.isinstance_pybind11_str(b"")
    else:
        assert not m.isinstance_pybind11_str(b"")


def test_pass_bytes_or_unicode_to_string_types():
    assert m.pass_to_pybind11_bytes(b"Bytes") == 5
    with pytest.raises(TypeError):
        m.pass_to_pybind11_bytes("Str")

    if hasattr(m, "PYBIND11_STR_LEGACY_PERMISSIVE"):
        assert m.pass_to_pybind11_str(b"Bytes") == 5
    else:
        with pytest.raises(TypeError):
            m.pass_to_pybind11_str(b"Bytes")
    assert m.pass_to_pybind11_str("Str") == 3

    assert m.pass_to_std_string(b"Bytes") == 5
    assert m.pass_to_std_string("Str") == 3

    malformed_utf8 = b"\x80"
    if hasattr(m, "PYBIND11_STR_LEGACY_PERMISSIVE"):
        assert m.pass_to_pybind11_str(malformed_utf8) == 1
    else:
        with pytest.raises(TypeError):
            m.pass_to_pybind11_str(malformed_utf8)


@pytest.mark.parametrize(
    ("create_weakref", "create_weakref_with_callback"),
    [
        (m.weakref_from_handle, m.weakref_from_handle_and_function),
        (m.weakref_from_object, m.weakref_from_object_and_function),
    ],
)
def test_weakref(create_weakref, create_weakref_with_callback):
    from weakref import getweakrefcount

    # Apparently, you cannot weakly reference an object()
    class WeaklyReferenced:
        pass

    callback_called = False

    def callback(_):
        nonlocal callback_called
        callback_called = True

    obj = WeaklyReferenced()
    assert getweakrefcount(obj) == 0
    wr = create_weakref(obj)
    assert getweakrefcount(obj) == 1

    obj = WeaklyReferenced()
    assert getweakrefcount(obj) == 0
    wr = create_weakref_with_callback(obj, callback)  # noqa: F841
    assert getweakrefcount(obj) == 1
    assert not callback_called
    del obj
    pytest.gc_collect()
    assert callback_called


@pytest.mark.parametrize(
    ("create_weakref", "has_callback"),
    [
        (m.weakref_from_handle, False),
        (m.weakref_from_object, False),
        (m.weakref_from_handle_and_function, True),
        (m.weakref_from_object_and_function, True),
    ],
)
def test_weakref_err(create_weakref, has_callback):
    class C:
        __slots__ = []

    def callback(_):
        pass

    ob = C()
    # Should raise TypeError on CPython
    with pytest.raises(TypeError) if not env.PYPY else contextlib.nullcontext():
        _ = create_weakref(ob, callback) if has_callback else create_weakref(ob)


def test_cpp_iterators():
    assert m.tuple_iterator() == 12
    assert m.dict_iterator() == 305 + 711
    assert m.passed_iterator(iter((-7, 3))) == -4


def test_implementation_details():
    lst = [39, 43, 92, 49, 22, 29, 93, 98, 26, 57, 8]
    tup = tuple(lst)
    assert m.sequence_item_get_ssize_t(lst) == 43
    assert m.sequence_item_set_ssize_t(lst) is None
    assert lst[1] == "peppa"
    assert m.sequence_item_get_size_t(lst) == 92
    assert m.sequence_item_set_size_t(lst) is None
    assert lst[2] == "george"
    assert m.list_item_get_ssize_t(lst) == 49
    assert m.list_item_set_ssize_t(lst) is None
    assert lst[3] == "rebecca"
    assert m.list_item_get_size_t(lst) == 22
    assert m.list_item_set_size_t(lst) is None
    assert lst[4] == "richard"
    assert m.tuple_item_get_ssize_t(tup) == 29
    assert m.tuple_item_set_ssize_t() == ("emely", "edmond")
    assert m.tuple_item_get_size_t(tup) == 93
    assert m.tuple_item_set_size_t() == ("candy", "cat")


def test_external_float_():
    r1 = m.square_float_(2.0)
    assert r1 == 4.0


def test_tuple_rvalue_getter():
    pop = 1000
    tup = tuple(range(pop))
    m.tuple_rvalue_getter(tup)


def test_list_rvalue_getter():
    pop = 1000
    my_list = list(range(pop))
    m.list_rvalue_getter(my_list)


def test_populate_dict_rvalue():
    pop = 1000
    my_dict = {i: i for i in range(pop)}
    assert m.populate_dict_rvalue(pop) == my_dict


def test_populate_obj_str_attrs():
    pop = 1000
    o = types.SimpleNamespace(**{str(i): i for i in range(pop)})
    new_o = m.populate_obj_str_attrs(o, pop)
    new_attrs = {k: v for k, v in new_o.__dict__.items() if not k.startswith("_")}
    assert all(isinstance(v, str) for v in new_attrs.values())
    assert len(new_attrs) == pop


@pytest.mark.parametrize(
    ("a", "b"),
    [("foo", "bar"), (1, 2), (1.0, 2.0), (list(range(3)), list(range(3, 6)))],
)
def test_inplace_append(a, b):
    expected = a + b
    assert m.inplace_append(a, b) == expected


@pytest.mark.parametrize(
    ("a", "b"), [(3, 2), (3.0, 2.0), (set(range(3)), set(range(2)))]
)
def test_inplace_subtract(a, b):
    expected = a - b
    assert m.inplace_subtract(a, b) == expected


@pytest.mark.parametrize(("a", "b"), [(3, 2), (3.0, 2.0), ([1], 3)])
def test_inplace_multiply(a, b):
    expected = a * b
    assert m.inplace_multiply(a, b) == expected


@pytest.mark.parametrize(("a", "b"), [(6, 3), (6.0, 3.0)])
def test_inplace_divide(a, b):
    expected = a / b
    assert m.inplace_divide(a, b) == expected


@pytest.mark.parametrize(
    ("a", "b"),
    [
        (False, True),
        (
            set(),
            {
                1,
            },
        ),
    ],
)
def test_inplace_or(a, b):
    expected = a | b
    assert m.inplace_or(a, b) == expected


@pytest.mark.parametrize(
    ("a", "b"),
    [
        (True, False),
        (
            {1, 2, 3},
            {
                1,
            },
        ),
    ],
)
def test_inplace_and(a, b):
    expected = a & b
    assert m.inplace_and(a, b) == expected


@pytest.mark.parametrize(("a", "b"), [(8, 1), (-3, 2)])
def test_inplace_lshift(a, b):
    expected = a << b
    assert m.inplace_lshift(a, b) == expected


@pytest.mark.parametrize(("a", "b"), [(8, 1), (-2, 2)])
def test_inplace_rshift(a, b):
    expected = a >> b
    assert m.inplace_rshift(a, b) == expected


def test_tuple_nonempty_annotations(doc):
    assert (
        doc(m.annotate_tuple_float_str)
        == "annotate_tuple_float_str(arg0: tuple[float, str]) -> None"
    )


def test_tuple_empty_annotations(doc):
    assert (
        doc(m.annotate_tuple_empty) == "annotate_tuple_empty(arg0: tuple[()]) -> None"
    )


def test_tuple_variable_length_annotations(doc):
    assert (
        doc(m.annotate_tuple_variable_length)
        == "annotate_tuple_variable_length(arg0: tuple[float, ...]) -> None"
    )


def test_dict_annotations(doc):
    assert (
        doc(m.annotate_dict_str_int)
        == "annotate_dict_str_int(arg0: dict[str, int]) -> None"
    )


def test_list_annotations(doc):
    assert doc(m.annotate_list_int) == "annotate_list_int(arg0: list[int]) -> None"


def test_set_annotations(doc):
    assert doc(m.annotate_set_str) == "annotate_set_str(arg0: set[str]) -> None"


def test_iterable_annotations(doc):
    assert (
        doc(m.annotate_iterable_str)
        == "annotate_iterable_str(arg0: Iterable[str]) -> None"
    )


def test_iterator_annotations(doc):
    assert (
        doc(m.annotate_iterator_int)
        == "annotate_iterator_int(arg0: Iterator[int]) -> None"
    )


def test_fn_annotations(doc):
    assert (
        doc(m.annotate_fn)
        == "annotate_fn(arg0: Callable[[list[str], str], int]) -> None"
    )


def test_generics_compatibility(doc):
    with contextlib.suppress(AttributeError):
        assert (
            doc(m.annotate_generic_containers)
            == "annotate_generic_containers(arg0: list[T]) -> list[V]"
        )


def test_get_generic_from_container(doc):
    with contextlib.suppress(AttributeError):
        assert doc(m.annotate_listT_to_T) == "annotate_listT_to_T(arg0: list[T]) -> T"


def test_object_and_typevar_equivalence(doc):
<<<<<<< HEAD
    try:
        assert doc(m.annotate_object_to_T) == "annotate_object_to_T(arg0: object) -> T"
    except AttributeError:
        pass


def test_string_literal(doc):
    try:
        assert (
            doc(m.annotate_str_literal)
            == 'annotate_object_to_T(arg0: Literal["A", "B", C"]) -> str'
        )
    except AttributeError:
        pass


def test_int_literal(doc):
    try:
        assert (
            doc(m.annotate_int_literal)
            == "annotate_object_to_T(arg0: Literal[1, 2, 3]) -> int"
        )
    except AttributeError:
        pass
=======
    with contextlib.suppress(AttributeError):
        assert doc(m.annotate_object_to_T) == "annotate_object_to_T(arg0: object) -> T"
>>>>>>> a6c56761
<|MERGE_RESOLUTION|>--- conflicted
+++ resolved
@@ -971,32 +971,22 @@
 
 
 def test_object_and_typevar_equivalence(doc):
-<<<<<<< HEAD
-    try:
+    with contextlib.suppress(AttributeError):
         assert doc(m.annotate_object_to_T) == "annotate_object_to_T(arg0: object) -> T"
-    except AttributeError:
-        pass
 
 
 def test_string_literal(doc):
-    try:
+    with contextlib.suppress(AttributeError):
         assert (
             doc(m.annotate_str_literal)
             == 'annotate_object_to_T(arg0: Literal["A", "B", C"]) -> str'
         )
-    except AttributeError:
-        pass
+    
 
 
 def test_int_literal(doc):
-    try:
+    with contextlib.suppress(AttributeError):
         assert (
             doc(m.annotate_int_literal)
             == "annotate_object_to_T(arg0: Literal[1, 2, 3]) -> int"
-        )
-    except AttributeError:
-        pass
-=======
-    with contextlib.suppress(AttributeError):
-        assert doc(m.annotate_object_to_T) == "annotate_object_to_T(arg0: object) -> T"
->>>>>>> a6c56761
+        )