--- conflicted
+++ resolved
@@ -957,7 +957,6 @@
     )
 
 
-<<<<<<< HEAD
 def test_generics_compatibility(doc):
     with contextlib.suppress(AttributeError):
         assert (
@@ -974,7 +973,8 @@
 def test_object_and_typevar_equivalence(doc):
     with contextlib.suppress(AttributeError):
         assert doc(m.annotate_object_to_T) == "annotate_object_to_T(arg0: object) -> T"
-=======
+
+
 def test_union_annotations(doc):
     assert (
         doc(m.annotate_union)
@@ -993,5 +993,4 @@
     assert (
         doc(m.annotate_optional)
         == "annotate_optional(arg0: list) -> list[Optional[str]]"
-    )
->>>>>>> 68405a11
+    )