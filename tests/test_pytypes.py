--- conflicted
+++ resolved
@@ -957,10 +957,10 @@
     )
 
 
-<<<<<<< HEAD
 def test_type_annotation(doc):
     assert doc(m.annotate_type) == "annotate_type(arg0: type[int]) -> None"
-=======
+
+
 def test_union_annotations(doc):
     assert (
         doc(m.annotate_union)
@@ -979,5 +979,4 @@
     assert (
         doc(m.annotate_optional)
         == "annotate_optional(arg0: list) -> list[Optional[str]]"
-    )
->>>>>>> 68405a11
+    )