import contextlib
import sys
import types

import pytest

import env
from pybind11_tests import detailed_error_messages_enabled
from pybind11_tests import pytypes as m


def test_obj_class_name():
    assert m.obj_class_name(None) == "NoneType"
    assert m.obj_class_name(list) == "list"
    assert m.obj_class_name([]) == "list"


def test_handle_from_move_only_type_with_operator_PyObject():
    assert m.handle_from_move_only_type_with_operator_PyObject_ncnst()
    assert m.handle_from_move_only_type_with_operator_PyObject_const()


def test_bool(doc):
    assert doc(m.get_bool) == "get_bool() -> bool"


def test_int(doc):
    assert doc(m.get_int) == "get_int() -> int"


def test_iterator(doc):
    assert doc(m.get_iterator) == "get_iterator() -> Iterator"


@pytest.mark.parametrize(
    ("pytype", "from_iter_func"),
    [
        (frozenset, m.get_frozenset_from_iterable),
        (list, m.get_list_from_iterable),
        (set, m.get_set_from_iterable),
        (tuple, m.get_tuple_from_iterable),
    ],
)
def test_from_iterable(pytype, from_iter_func):
    my_iter = iter(range(10))
    s = from_iter_func(my_iter)
    assert type(s) == pytype
    assert s == pytype(range(10))


def test_iterable(doc):
    assert doc(m.get_iterable) == "get_iterable() -> Iterable"


def test_float(doc):
    assert doc(m.get_float) == "get_float() -> float"


def test_list(capture, doc):
    assert m.list_no_args() == []
    assert m.list_ssize_t() == []
    assert m.list_size_t() == []
    lins = [1, 2]
    m.list_insert_ssize_t(lins)
    assert lins == [1, 83, 2]
    m.list_insert_size_t(lins)
    assert lins == [1, 83, 2, 57]
    m.list_clear(lins)
    assert lins == []

    with capture:
        lst = m.get_list()
        assert lst == ["inserted-0", "overwritten", "inserted-2"]

        lst.append("value2")
        m.print_list(lst)
    assert (
        capture.unordered
        == """
        Entry at position 0: value
        list item 0: inserted-0
        list item 1: overwritten
        list item 2: inserted-2
        list item 3: value2
    """
    )

    assert doc(m.get_list) == "get_list() -> list"
    assert doc(m.print_list) == "print_list(arg0: list) -> None"


def test_none(doc):
    assert doc(m.get_none) == "get_none() -> None"
    assert doc(m.print_none) == "print_none(arg0: None) -> None"


def test_set(capture, doc):
    s = m.get_set()
    assert isinstance(s, set)
    assert s == {"key1", "key2", "key3"}

    s.add("key4")
    with capture:
        m.print_anyset(s)
    assert (
        capture.unordered
        == """
        key: key1
        key: key2
        key: key3
        key: key4
    """
    )

    m.set_add(s, "key5")
    assert m.anyset_size(s) == 5

    m.set_clear(s)
    assert m.anyset_empty(s)

    assert not m.anyset_contains(set(), 42)
    assert m.anyset_contains({42}, 42)
    assert m.anyset_contains({"foo"}, "foo")

    assert doc(m.get_set) == "get_set() -> set"
    assert doc(m.print_anyset) == "print_anyset(arg0: Union[set, frozenset]) -> None"


def test_frozenset(capture, doc):
    s = m.get_frozenset()
    assert isinstance(s, frozenset)
    assert s == frozenset({"key1", "key2", "key3"})

    with capture:
        m.print_anyset(s)
    assert (
        capture.unordered
        == """
        key: key1
        key: key2
        key: key3
    """
    )
    assert m.anyset_size(s) == 3
    assert not m.anyset_empty(s)

    assert not m.anyset_contains(frozenset(), 42)
    assert m.anyset_contains(frozenset({42}), 42)
    assert m.anyset_contains(frozenset({"foo"}), "foo")

    assert doc(m.get_frozenset) == "get_frozenset() -> frozenset"


def test_dict(capture, doc):
    d = m.get_dict()
    assert d == {"key": "value"}

    with capture:
        d["key2"] = "value2"
        m.print_dict(d)
    assert (
        capture.unordered
        == """
        key: key, value=value
        key: key2, value=value2
    """
    )

    assert not m.dict_contains({}, 42)
    assert m.dict_contains({42: None}, 42)
    assert m.dict_contains({"foo": None}, "foo")

    assert doc(m.get_dict) == "get_dict() -> dict"
    assert doc(m.print_dict) == "print_dict(arg0: dict) -> None"

    assert m.dict_keyword_constructor() == {"x": 1, "y": 2, "z": 3}


class CustomContains:
    d = {"key": None}

    def __contains__(self, m):
        return m in self.d


@pytest.mark.parametrize(
    ("arg", "func"),
    [
        (set(), m.anyset_contains),
        ({}, m.dict_contains),
        (CustomContains(), m.obj_contains),
    ],
)
@pytest.mark.xfail("env.PYPY and sys.pypy_version_info < (7, 3, 10)", strict=False)
def test_unhashable_exceptions(arg, func):
    class Unhashable:
        __hash__ = None

    with pytest.raises(TypeError) as exc_info:
        func(arg, Unhashable())
    assert "unhashable type:" in str(exc_info.value)


def test_tuple():
    assert m.tuple_no_args() == ()
    assert m.tuple_ssize_t() == ()
    assert m.tuple_size_t() == ()
    assert m.get_tuple() == (42, None, "spam")


def test_simple_namespace():
    ns = m.get_simple_namespace()
    assert ns.attr == 42
    assert ns.x == "foo"
    assert ns.right == 2
    assert not hasattr(ns, "wrong")


def test_str(doc):
    assert m.str_from_char_ssize_t().encode().decode() == "red"
    assert m.str_from_char_size_t().encode().decode() == "blue"
    assert m.str_from_string().encode().decode() == "baz"
    assert m.str_from_bytes().encode().decode() == "boo"

    assert doc(m.str_from_bytes) == "str_from_bytes() -> str"

    class A:
        def __str__(self):
            return "this is a str"

        def __repr__(self):
            return "this is a repr"

    assert m.str_from_object(A()) == "this is a str"
    assert m.repr_from_object(A()) == "this is a repr"
    assert m.str_from_handle(A()) == "this is a str"

    s1, s2 = m.str_format()
    assert s1 == "1 + 2 = 3"
    assert s1 == s2

    malformed_utf8 = b"\x80"
    if hasattr(m, "PYBIND11_STR_LEGACY_PERMISSIVE"):
        assert m.str_from_object(malformed_utf8) is malformed_utf8
    else:
        assert m.str_from_object(malformed_utf8) == "b'\\x80'"
    assert m.str_from_handle(malformed_utf8) == "b'\\x80'"

    assert m.str_from_string_from_str("this is a str") == "this is a str"
    ucs_surrogates_str = "\udcc3"
    with pytest.raises(UnicodeEncodeError):
        m.str_from_string_from_str(ucs_surrogates_str)


@pytest.mark.parametrize(
    "func",
    [
        m.str_from_bytes_input,
        m.str_from_cstr_input,
        m.str_from_std_string_input,
    ],
)
def test_surrogate_pairs_unicode_error(func):
    input_str = "\ud83d\ude4f".encode("utf-8", "surrogatepass")
    with pytest.raises(UnicodeDecodeError):
        func(input_str)


def test_bytes(doc):
    assert m.bytes_from_char_ssize_t().decode() == "green"
    assert m.bytes_from_char_size_t().decode() == "purple"
    assert m.bytes_from_string().decode() == "foo"
    assert m.bytes_from_str().decode() == "bar"

    assert doc(m.bytes_from_str) == "bytes_from_str() -> bytes"


def test_bytearray():
    assert m.bytearray_from_char_ssize_t().decode() == "$%"
    assert m.bytearray_from_char_size_t().decode() == "@$!"
    assert m.bytearray_from_string().decode() == "foo"
    assert m.bytearray_size() == len("foo")


def test_capsule(capture):
    pytest.gc_collect()
    with capture:
        a = m.return_capsule_with_destructor()
        del a
        pytest.gc_collect()
    assert (
        capture.unordered
        == """
        creating capsule
        destructing capsule
    """
    )

    with capture:
        a = m.return_renamed_capsule_with_destructor()
        del a
        pytest.gc_collect()
    assert (
        capture.unordered
        == """
        creating capsule
        renaming capsule
        destructing capsule
    """
    )

    with capture:
        a = m.return_capsule_with_destructor_2()
        del a
        pytest.gc_collect()
    assert (
        capture.unordered
        == """
        creating capsule
        destructing capsule: 1234
    """
    )

    with capture:
        a = m.return_capsule_with_destructor_3()
        del a
        pytest.gc_collect()
    assert (
        capture.unordered
        == """
        creating capsule
        destructing capsule: 1233
        original name: oname
    """
    )

    with capture:
        a = m.return_renamed_capsule_with_destructor_2()
        del a
        pytest.gc_collect()
    assert (
        capture.unordered
        == """
        creating capsule
        renaming capsule
        destructing capsule: 1234
    """
    )

    with capture:
        a = m.return_capsule_with_name_and_destructor()
        del a
        pytest.gc_collect()
    assert (
        capture.unordered
        == """
        created capsule (1234, 'pointer type description')
        destructing capsule (1234, 'pointer type description')
    """
    )

    with capture:
        a = m.return_capsule_with_explicit_nullptr_dtor()
        del a
        pytest.gc_collect()
    assert (
        capture.unordered
        == """
        creating capsule with explicit nullptr dtor
    """
    )


def test_accessors():
    class SubTestObject:
        attr_obj = 1
        attr_char = 2

    class TestObject:
        basic_attr = 1
        begin_end = [1, 2, 3]
        d = {"operator[object]": 1, "operator[char *]": 2}
        sub = SubTestObject()

        def func(self, x, *args):
            return self.basic_attr + x + sum(args)

    d = m.accessor_api(TestObject())
    assert d["basic_attr"] == 1
    assert d["begin_end"] == [1, 2, 3]
    assert d["operator[object]"] == 1
    assert d["operator[char *]"] == 2
    assert d["attr(object)"] == 1
    assert d["attr(char *)"] == 2
    assert d["missing_attr_ptr"] == "raised"
    assert d["missing_attr_chain"] == "raised"
    assert d["is_none"] is False
    assert d["operator()"] == 2
    assert d["operator*"] == 7
    assert d["implicit_list"] == [1, 2, 3]
    assert all(x in TestObject.__dict__ for x in d["implicit_dict"])

    assert m.tuple_accessor(()) == (0, 1, 2)

    d = m.accessor_assignment()
    assert d["get"] == 0
    assert d["deferred_get"] == 0
    assert d["set"] == 1
    assert d["deferred_set"] == 1
    assert d["var"] == 99


def test_accessor_moves():
    inc_refs = m.accessor_moves()
    if inc_refs:
        assert inc_refs == [1, 0, 1, 0, 1, 0, 1, 0, 1, 0, 1, 0, 1, 0]
    else:
        pytest.skip("Not defined: PYBIND11_HANDLE_REF_DEBUG")


def test_constructors():
    """C++ default and converting constructors are equivalent to type calls in Python"""
    types = [bytes, bytearray, str, bool, int, float, tuple, list, dict, set]
    expected = {t.__name__: t() for t in types}
    assert m.default_constructors() == expected

    data = {
        bytes: b"41",  # Currently no supported or working conversions.
        bytearray: bytearray(b"41"),
        str: 42,
        bool: "Not empty",
        int: "42",
        float: "+1e3",
        tuple: range(3),
        list: range(3),
        dict: [("two", 2), ("one", 1), ("three", 3)],
        set: [4, 4, 5, 6, 6, 6],
        frozenset: [4, 4, 5, 6, 6, 6],
        memoryview: b"abc",
    }
    inputs = {k.__name__: v for k, v in data.items()}
    expected = {k.__name__: k(v) for k, v in data.items()}

    assert m.converting_constructors(inputs) == expected
    assert m.cast_functions(inputs) == expected

    # Converting constructors and cast functions should just reference rather
    # than copy when no conversion is needed:
    noconv1 = m.converting_constructors(expected)
    for k in noconv1:
        assert noconv1[k] is expected[k]

    noconv2 = m.cast_functions(expected)
    for k in noconv2:
        assert noconv2[k] is expected[k]


def test_non_converting_constructors():
    non_converting_test_cases = [
        ("bytes", range(10)),
        ("none", 42),
        ("ellipsis", 42),
        ("type", 42),
    ]
    for t, v in non_converting_test_cases:
        for move in [True, False]:
            with pytest.raises(TypeError) as excinfo:
                m.nonconverting_constructor(t, v, move)
            expected_error = (
                f"Object of type '{type(v).__name__}' is not an instance of '{t}'"
            )
            assert str(excinfo.value) == expected_error


def test_pybind11_str_raw_str():
    # specifically to exercise pybind11::str::raw_str
    cvt = m.convert_to_pybind11_str
    assert cvt("Str") == "Str"
    assert cvt(b"Bytes") == "b'Bytes'"
    assert cvt(None) == "None"
    assert cvt(False) == "False"
    assert cvt(True) == "True"
    assert cvt(42) == "42"
    assert cvt(2**65) == "36893488147419103232"
    assert cvt(-1.50) == "-1.5"
    assert cvt(()) == "()"
    assert cvt((18,)) == "(18,)"
    assert cvt([]) == "[]"
    assert cvt([28]) == "[28]"
    assert cvt({}) == "{}"
    assert cvt({3: 4}) == "{3: 4}"
    assert cvt(set()) == "set()"
    assert cvt({3}) == "{3}"

    valid_orig = "Ǳ"
    valid_utf8 = valid_orig.encode("utf-8")
    valid_cvt = cvt(valid_utf8)
    if hasattr(m, "PYBIND11_STR_LEGACY_PERMISSIVE"):
        assert valid_cvt is valid_utf8
    else:
        assert type(valid_cvt) is str
        assert valid_cvt == "b'\\xc7\\xb1'"

    malformed_utf8 = b"\x80"
    if hasattr(m, "PYBIND11_STR_LEGACY_PERMISSIVE"):
        assert cvt(malformed_utf8) is malformed_utf8
    else:
        malformed_cvt = cvt(malformed_utf8)
        assert type(malformed_cvt) is str
        assert malformed_cvt == "b'\\x80'"


def test_implicit_casting():
    """Tests implicit casting when assigning or appending to dicts and lists."""
    z = m.get_implicit_casting()
    assert z["d"] == {
        "char*_i1": "abc",
        "char*_i2": "abc",
        "char*_e": "abc",
        "char*_p": "abc",
        "str_i1": "str",
        "str_i2": "str1",
        "str_e": "str2",
        "str_p": "str3",
        "int_i1": 42,
        "int_i2": 42,
        "int_e": 43,
        "int_p": 44,
    }
    assert z["l"] == [3, 6, 9, 12, 15]


def test_print(capture):
    with capture:
        m.print_function()
    assert (
        capture
        == """
        Hello, World!
        1 2.0 three True -- multiple args
        *args-and-a-custom-separator
        no new line here -- next print
        flush
        py::print + str.format = this
    """
    )
    assert capture.stderr == "this goes to stderr"

    with pytest.raises(RuntimeError) as excinfo:
        m.print_failure()
    assert str(excinfo.value) == "Unable to convert call argument " + (
        "'1' of type 'UnregisteredType' to Python object"
        if detailed_error_messages_enabled
        else "'1' to Python object (#define PYBIND11_DETAILED_ERROR_MESSAGES or compile in debug mode for details)"
    )


def test_hash():
    class Hashable:
        def __init__(self, value):
            self.value = value

        def __hash__(self):
            return self.value

    class Unhashable:
        __hash__ = None

    assert m.hash_function(Hashable(42)) == 42
    with pytest.raises(TypeError):
        m.hash_function(Unhashable())


def test_number_protocol():
    for a, b in [(1, 1), (3, 5)]:
        li = [
            a == b,
            a != b,
            a < b,
            a <= b,
            a > b,
            a >= b,
            a + b,
            a - b,
            a * b,
            a / b,
            a | b,
            a & b,
            a ^ b,
            a >> b,
            a << b,
        ]
        assert m.test_number_protocol(a, b) == li


def test_list_slicing():
    li = list(range(100))
    assert li[::2] == m.test_list_slicing(li)


def test_issue2361():
    # See issue #2361
    assert m.issue2361_str_implicit_copy_none() == "None"
    with pytest.raises(TypeError) as excinfo:
        assert m.issue2361_dict_implicit_copy_none()
    assert "NoneType" in str(excinfo.value)
    assert "iterable" in str(excinfo.value)


@pytest.mark.parametrize(
    ("method", "args", "fmt", "expected_view"),
    [
        (m.test_memoryview_object, (b"red",), "B", b"red"),
        (m.test_memoryview_buffer_info, (b"green",), "B", b"green"),
        (m.test_memoryview_from_buffer, (False,), "h", [3, 1, 4, 1, 5]),
        (m.test_memoryview_from_buffer, (True,), "H", [2, 7, 1, 8]),
        (m.test_memoryview_from_buffer_nativeformat, (), "@i", [4, 7, 5]),
    ],
)
def test_memoryview(method, args, fmt, expected_view):
    view = method(*args)
    assert isinstance(view, memoryview)
    assert view.format == fmt
    assert list(view) == list(expected_view)


@pytest.mark.xfail("env.PYPY", reason="getrefcount is not available")
@pytest.mark.parametrize(
    "method",
    [
        m.test_memoryview_object,
        m.test_memoryview_buffer_info,
    ],
)
def test_memoryview_refcount(method):
    # Avoiding a literal to avoid an immortal object in free-threaded builds
    buf = "\x0a\x0b\x0c\x0d".encode("ascii")
    ref_before = sys.getrefcount(buf)
    view = method(buf)
    ref_after = sys.getrefcount(buf)
    assert ref_before < ref_after
    assert list(view) == list(buf)


def test_memoryview_from_buffer_empty_shape():
    view = m.test_memoryview_from_buffer_empty_shape()
    assert isinstance(view, memoryview)
    assert view.format == "B"
    assert bytes(view) == b""


def test_test_memoryview_from_buffer_invalid_strides():
    with pytest.raises(RuntimeError):
        m.test_memoryview_from_buffer_invalid_strides()


def test_test_memoryview_from_buffer_nullptr():
    with pytest.raises(ValueError):
        m.test_memoryview_from_buffer_nullptr()


def test_memoryview_from_memory():
    view = m.test_memoryview_from_memory()
    assert isinstance(view, memoryview)
    assert view.format == "B"
    assert bytes(view) == b"\xff\xe1\xab\x37"


def test_builtin_functions():
    assert m.get_len(list(range(42))) == 42
    with pytest.raises(TypeError) as exc_info:
        m.get_len(i for i in range(42))
    assert str(exc_info.value) in [
        "object of type 'generator' has no len()",
        "'generator' has no length",
    ]  # PyPy


def test_isinstance_string_types():
    assert m.isinstance_pybind11_bytes(b"")
    assert not m.isinstance_pybind11_bytes("")

    assert m.isinstance_pybind11_str("")
    if hasattr(m, "PYBIND11_STR_LEGACY_PERMISSIVE"):
        assert m.isinstance_pybind11_str(b"")
    else:
        assert not m.isinstance_pybind11_str(b"")


def test_pass_bytes_or_unicode_to_string_types():
    assert m.pass_to_pybind11_bytes(b"Bytes") == 5
    with pytest.raises(TypeError):
        m.pass_to_pybind11_bytes("Str")

    if hasattr(m, "PYBIND11_STR_LEGACY_PERMISSIVE"):
        assert m.pass_to_pybind11_str(b"Bytes") == 5
    else:
        with pytest.raises(TypeError):
            m.pass_to_pybind11_str(b"Bytes")
    assert m.pass_to_pybind11_str("Str") == 3

    assert m.pass_to_std_string(b"Bytes") == 5
    assert m.pass_to_std_string("Str") == 3

    malformed_utf8 = b"\x80"
    if hasattr(m, "PYBIND11_STR_LEGACY_PERMISSIVE"):
        assert m.pass_to_pybind11_str(malformed_utf8) == 1
    else:
        with pytest.raises(TypeError):
            m.pass_to_pybind11_str(malformed_utf8)


@pytest.mark.parametrize(
    ("create_weakref", "create_weakref_with_callback"),
    [
        (m.weakref_from_handle, m.weakref_from_handle_and_function),
        (m.weakref_from_object, m.weakref_from_object_and_function),
    ],
)
def test_weakref(create_weakref, create_weakref_with_callback):
    from weakref import getweakrefcount

    # Apparently, you cannot weakly reference an object()
    class WeaklyReferenced:
        pass

    callback_called = False

    def callback(_):
        nonlocal callback_called
        callback_called = True

    obj = WeaklyReferenced()
    assert getweakrefcount(obj) == 0
    wr = create_weakref(obj)
    assert getweakrefcount(obj) == 1

    obj = WeaklyReferenced()
    assert getweakrefcount(obj) == 0
    wr = create_weakref_with_callback(obj, callback)  # noqa: F841
    assert getweakrefcount(obj) == 1
    assert not callback_called
    del obj
    pytest.gc_collect()
    assert callback_called


@pytest.mark.parametrize(
    ("create_weakref", "has_callback"),
    [
        (m.weakref_from_handle, False),
        (m.weakref_from_object, False),
        (m.weakref_from_handle_and_function, True),
        (m.weakref_from_object_and_function, True),
    ],
)
def test_weakref_err(create_weakref, has_callback):
    class C:
        __slots__ = []

    def callback(_):
        pass

    ob = C()
    # Should raise TypeError on CPython
    with pytest.raises(TypeError) if not env.PYPY else contextlib.nullcontext():
        _ = create_weakref(ob, callback) if has_callback else create_weakref(ob)


def test_cpp_iterators():
    assert m.tuple_iterator() == 12
    assert m.dict_iterator() == 305 + 711
    assert m.passed_iterator(iter((-7, 3))) == -4


def test_implementation_details():
    lst = [39, 43, 92, 49, 22, 29, 93, 98, 26, 57, 8]
    tup = tuple(lst)
    assert m.sequence_item_get_ssize_t(lst) == 43
    assert m.sequence_item_set_ssize_t(lst) is None
    assert lst[1] == "peppa"
    assert m.sequence_item_get_size_t(lst) == 92
    assert m.sequence_item_set_size_t(lst) is None
    assert lst[2] == "george"
    assert m.list_item_get_ssize_t(lst) == 49
    assert m.list_item_set_ssize_t(lst) is None
    assert lst[3] == "rebecca"
    assert m.list_item_get_size_t(lst) == 22
    assert m.list_item_set_size_t(lst) is None
    assert lst[4] == "richard"
    assert m.tuple_item_get_ssize_t(tup) == 29
    assert m.tuple_item_set_ssize_t() == ("emely", "edmond")
    assert m.tuple_item_get_size_t(tup) == 93
    assert m.tuple_item_set_size_t() == ("candy", "cat")


def test_external_float_():
    r1 = m.square_float_(2.0)
    assert r1 == 4.0


def test_tuple_rvalue_getter():
    pop = 1000
    tup = tuple(range(pop))
    m.tuple_rvalue_getter(tup)


def test_list_rvalue_getter():
    pop = 1000
    my_list = list(range(pop))
    m.list_rvalue_getter(my_list)


def test_populate_dict_rvalue():
    pop = 1000
    my_dict = {i: i for i in range(pop)}
    assert m.populate_dict_rvalue(pop) == my_dict


def test_populate_obj_str_attrs():
    pop = 1000
    o = types.SimpleNamespace(**{str(i): i for i in range(pop)})
    new_o = m.populate_obj_str_attrs(o, pop)
    new_attrs = {k: v for k, v in new_o.__dict__.items() if not k.startswith("_")}
    assert all(isinstance(v, str) for v in new_attrs.values())
    assert len(new_attrs) == pop


@pytest.mark.parametrize(
    ("a", "b"),
    [("foo", "bar"), (1, 2), (1.0, 2.0), (list(range(3)), list(range(3, 6)))],
)
def test_inplace_append(a, b):
    expected = a + b
    assert m.inplace_append(a, b) == expected


@pytest.mark.parametrize(
    ("a", "b"), [(3, 2), (3.0, 2.0), (set(range(3)), set(range(2)))]
)
def test_inplace_subtract(a, b):
    expected = a - b
    assert m.inplace_subtract(a, b) == expected


@pytest.mark.parametrize(("a", "b"), [(3, 2), (3.0, 2.0), ([1], 3)])
def test_inplace_multiply(a, b):
    expected = a * b
    assert m.inplace_multiply(a, b) == expected


@pytest.mark.parametrize(("a", "b"), [(6, 3), (6.0, 3.0)])
def test_inplace_divide(a, b):
    expected = a / b
    assert m.inplace_divide(a, b) == expected


@pytest.mark.parametrize(
    ("a", "b"),
    [
        (False, True),
        (
            set(),
            {
                1,
            },
        ),
    ],
)
def test_inplace_or(a, b):
    expected = a | b
    assert m.inplace_or(a, b) == expected


@pytest.mark.parametrize(
    ("a", "b"),
    [
        (True, False),
        (
            {1, 2, 3},
            {
                1,
            },
        ),
    ],
)
def test_inplace_and(a, b):
    expected = a & b
    assert m.inplace_and(a, b) == expected


@pytest.mark.parametrize(("a", "b"), [(8, 1), (-3, 2)])
def test_inplace_lshift(a, b):
    expected = a << b
    assert m.inplace_lshift(a, b) == expected


@pytest.mark.parametrize(("a", "b"), [(8, 1), (-2, 2)])
def test_inplace_rshift(a, b):
    expected = a >> b
    assert m.inplace_rshift(a, b) == expected


def test_tuple_nonempty_annotations(doc):
    assert (
        doc(m.annotate_tuple_float_str)
        == "annotate_tuple_float_str(arg0: tuple[float, str]) -> None"
    )


def test_tuple_empty_annotations(doc):
    assert (
        doc(m.annotate_tuple_empty) == "annotate_tuple_empty(arg0: tuple[()]) -> None"
    )


def test_tuple_variable_length_annotations(doc):
    assert (
        doc(m.annotate_tuple_variable_length)
        == "annotate_tuple_variable_length(arg0: tuple[float, ...]) -> None"
    )


def test_dict_annotations(doc):
    assert (
        doc(m.annotate_dict_str_int)
        == "annotate_dict_str_int(arg0: dict[str, int]) -> None"
    )


def test_list_annotations(doc):
    assert doc(m.annotate_list_int) == "annotate_list_int(arg0: list[int]) -> None"


def test_set_annotations(doc):
    assert doc(m.annotate_set_str) == "annotate_set_str(arg0: set[str]) -> None"


def test_iterable_annotations(doc):
    assert (
        doc(m.annotate_iterable_str)
        == "annotate_iterable_str(arg0: Iterable[str]) -> None"
    )


def test_iterator_annotations(doc):
    assert (
        doc(m.annotate_iterator_int)
        == "annotate_iterator_int(arg0: Iterator[int]) -> None"
    )


def test_fn_annotations(doc):
    assert (
        doc(m.annotate_fn)
        == "annotate_fn(arg0: Callable[[list[str], str], int]) -> None"
    )


def test_union_annotations(doc):
<<<<<<< HEAD
    assert doc(m.annotate_union) == "annotate_union(arg0: list[Union[str, int, object]], arg1: str, arg2: int, arg3: object) -> list[Union[str, int, object]]"


def test_union_typing_only(doc):
    assert doc(m.annotate_union) == "annotate_union(arg0: list[Union[str]) -> list[Union[int]]"
=======
    assert (
        doc(m.annotate_union)
        == "annotate_union(arg0: list[Union[str, int, object], arg1: str, arg2: int, arg3: object) -> list[Union[str, int, object]]"
    )
>>>>>>> ceac1149


def test_optional_annotations(doc):
    assert doc(m.annotate_optional) == "annotate_optional() -> list[Optional[str]]"<|MERGE_RESOLUTION|>--- conflicted
+++ resolved
@@ -958,18 +958,13 @@
 
 
 def test_union_annotations(doc):
-<<<<<<< HEAD
-    assert doc(m.annotate_union) == "annotate_union(arg0: list[Union[str, int, object]], arg1: str, arg2: int, arg3: object) -> list[Union[str, int, object]]"
-
+    assert (
+        doc(m.annotate_union)
+        == "annotate_union(arg0: list[Union[str, int, object]], arg1: str, arg2: int, arg3: object) -> list[Union[str, int, object]]"
+    )
 
 def test_union_typing_only(doc):
     assert doc(m.annotate_union) == "annotate_union(arg0: list[Union[str]) -> list[Union[int]]"
-=======
-    assert (
-        doc(m.annotate_union)
-        == "annotate_union(arg0: list[Union[str, int, object], arg1: str, arg2: int, arg3: object) -> list[Union[str, int, object]]"
-    )
->>>>>>> ceac1149
 
 
 def test_optional_annotations(doc):
