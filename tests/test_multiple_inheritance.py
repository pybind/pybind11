--- conflicted
+++ resolved
@@ -360,7 +360,6 @@
     assert d is d.c0().c1().b().c0().b()
 
 
-<<<<<<< HEAD
 @pytest.mark.skipif(env.PYPY, reason="Unsupported on PyPy")
 def test_mi_ownership_constraint():
     # See `test_ownership_transfer` for positive tests.
@@ -387,7 +386,8 @@
     # c = m.ContainerBase2a(m.Bae12a(10, 100))
     # assert c.get().foo() == 10
     # assert c.get().bar() == 100
-=======
+
+
 def test_pr3635_diamond_b():
     o = m.MVB()
     assert o.b == 1
@@ -521,5 +521,4 @@
     assert o.f == 6
     assert o.g == 7
 
-    assert o.get_g_g() == 7
->>>>>>> ffa34686
+    assert o.get_g_g() == 7