from __future__ import annotations

import ctypes
import io
import struct

import pytest

import env
from pybind11_tests import ConstructorStats
from pybind11_tests import buffers as m

np = pytest.importorskip("numpy")

if m.long_double_and_double_have_same_size:
    # Determined by the compiler used to build the pybind11 tests
    # (e.g. MSVC gets here, but MinGW might not).
    np_float128 = None
    np_complex256 = None
else:
    # Determined by the compiler used to build numpy (e.g. MinGW).
    np_float128 = getattr(np, *["float128"] * 2)
    np_complex256 = getattr(np, *["complex256"] * 2)

CPP_NAME_FORMAT_NP_DTYPE_TABLE = [
    ("PyObject *", "O", object),
    ("bool", "?", np.bool_),
    ("std::int8_t", "b", np.int8),
    ("std::uint8_t", "B", np.uint8),
    ("std::int16_t", "h", np.int16),
    ("std::uint16_t", "H", np.uint16),
    ("std::int32_t", "i", np.int32),
    ("std::uint32_t", "I", np.uint32),
    ("std::int64_t", "q", np.int64),
    ("std::uint64_t", "Q", np.uint64),
    ("float", "f", np.float32),
    ("double", "d", np.float64),
    ("long double", "g", np_float128),
    ("std::complex<float>", "Zf", np.complex64),
    ("std::complex<double>", "Zd", np.complex128),
    ("std::complex<long double>", "Zg", np_complex256),
]
CPP_NAME_FORMAT_TABLE = [
    (cpp_name, format)
    for cpp_name, format, np_dtype in CPP_NAME_FORMAT_NP_DTYPE_TABLE
    if np_dtype is not None
]
CPP_NAME_NP_DTYPE_TABLE = [
    (cpp_name, np_dtype) for cpp_name, _, np_dtype in CPP_NAME_FORMAT_NP_DTYPE_TABLE
]


@pytest.mark.parametrize(("cpp_name", "np_dtype"), CPP_NAME_NP_DTYPE_TABLE)
def test_format_descriptor_format_buffer_info_equiv(cpp_name, np_dtype):
    if np_dtype is None:
        pytest.skip(
            f"cpp_name=`{cpp_name}`: `long double` and `double` have same size."
        )
    if isinstance(np_dtype, str):
        pytest.skip(f"np.{np_dtype} does not exist.")
    np_array = np.array([], dtype=np_dtype)
    for other_cpp_name, expected_format in CPP_NAME_FORMAT_TABLE:
        format, np_array_is_matching = m.format_descriptor_format_buffer_info_equiv(
            other_cpp_name, np_array
        )
        assert format == expected_format
        if other_cpp_name == cpp_name:
            assert np_array_is_matching
        else:
            assert not np_array_is_matching


def test_from_python():
    with pytest.raises(RuntimeError) as excinfo:
        m.Matrix(np.array([1, 2, 3]))  # trying to assign a 1D array
    assert str(excinfo.value) == "Incompatible buffer format!"

    m3 = np.array([[1, 2, 3], [4, 5, 6]]).astype(np.float32)
    m4 = m.Matrix(m3)

    for i in range(m4.rows()):
        for j in range(m4.cols()):
            assert m3[i, j] == m4[i, j]

    if env.GRAALPY:
        pytest.skip("ConstructorStats is incompatible with GraalPy.")
    cstats = ConstructorStats.get(m.Matrix)
    assert cstats.alive() == 1
    del m3, m4
    assert cstats.alive() == 0
    assert cstats.values() == ["2x3 matrix"]
    assert cstats.copy_constructions == 0
    # assert cstats.move_constructions >= 0  # Don't invoke any
    assert cstats.copy_assignments == 0
    assert cstats.move_assignments == 0


# https://foss.heptapod.net/pypy/pypy/-/issues/2444
# TODO: fix on recent PyPy
@pytest.mark.xfail(
    env.PYPY, reason="PyPy 7.3.7 doesn't clear this anymore", strict=False
)
def test_to_python():
    mat = m.Matrix(5, 4)
    assert memoryview(mat).shape == (5, 4)

    assert mat[2, 3] == 0
    mat[2, 3] = 4.0
    mat[3, 2] = 7.0
    assert mat[2, 3] == 4
    assert mat[3, 2] == 7
    assert struct.unpack_from("f", mat, (3 * 4 + 2) * 4) == (7,)
    assert struct.unpack_from("f", mat, (2 * 4 + 3) * 4) == (4,)

    mat2 = np.array(mat, copy=False)
    assert mat2.shape == (5, 4)
    assert abs(mat2).sum() == 11
    assert mat2[2, 3] == 4
    assert mat2[3, 2] == 7
    mat2[2, 3] = 5
    assert mat2[2, 3] == 5

    if env.GRAALPY:
        pytest.skip("ConstructorStats is incompatible with GraalPy.")
    cstats = ConstructorStats.get(m.Matrix)
    assert cstats.alive() == 1
    del mat
    pytest.gc_collect()
    assert cstats.alive() == 1
    del mat2  # holds a mat reference
    pytest.gc_collect()
    assert cstats.alive() == 0
    assert cstats.values() == ["5x4 matrix"]
    assert cstats.copy_constructions == 0
    # assert cstats.move_constructions >= 0  # Don't invoke any
    assert cstats.copy_assignments == 0
    assert cstats.move_assignments == 0


def test_inherited_protocol():
    """SquareMatrix is derived from Matrix and inherits the buffer protocol"""

    matrix = m.SquareMatrix(5)
    assert memoryview(matrix).shape == (5, 5)
    assert np.asarray(matrix).shape == (5, 5)


def test_pointer_to_member_fn():
    for cls in [m.Buffer, m.ConstBuffer, m.DerivedBuffer]:
        buf = cls()
        buf.value = 0x12345678
        value = struct.unpack("i", bytearray(buf))[0]
        assert value == 0x12345678


def test_readonly_buffer():
    buf = m.BufferReadOnly(0x64)
    view = memoryview(buf)
    assert view[0] == 0x64
    assert view.readonly
    with pytest.raises(TypeError):
        view[0] = 0


def test_selective_readonly_buffer():
    buf = m.BufferReadOnlySelect()

    memoryview(buf)[0] = 0x64
    assert buf.value == 0x64

    io.BytesIO(b"A").readinto(buf)
    assert buf.value == ord(b"A")

    buf.readonly = True
    with pytest.raises(TypeError):
        memoryview(buf)[0] = 0
    with pytest.raises(TypeError):
        io.BytesIO(b"1").readinto(buf)


def test_ctypes_array_1d():
    char1d = (ctypes.c_char * 10)()
    int1d = (ctypes.c_int * 15)()
    long1d = (ctypes.c_long * 7)()

    for carray in (char1d, int1d, long1d):
        info = m.get_buffer_info(carray)
        assert info.itemsize == ctypes.sizeof(carray._type_)
        assert info.size == len(carray)
        assert info.ndim == 1
        assert info.shape == [info.size]
        assert info.strides == [info.itemsize]
        assert not info.readonly


def test_ctypes_array_2d():
    char2d = ((ctypes.c_char * 10) * 4)()
    int2d = ((ctypes.c_int * 15) * 3)()
    long2d = ((ctypes.c_long * 7) * 2)()

    for carray in (char2d, int2d, long2d):
        info = m.get_buffer_info(carray)
        assert info.itemsize == ctypes.sizeof(carray[0]._type_)
        assert info.size == len(carray) * len(carray[0])
        assert info.ndim == 2
        assert info.shape == [len(carray), len(carray[0])]
        assert info.strides == [info.itemsize * len(carray[0]), info.itemsize]
        assert not info.readonly


def test_ctypes_from_buffer():
    test_pystr = b"0123456789"
    for pyarray in (test_pystr, bytearray(test_pystr)):
        pyinfo = m.get_buffer_info(pyarray)

        if pyinfo.readonly:
            cbytes = (ctypes.c_char * len(pyarray)).from_buffer_copy(pyarray)
            cinfo = m.get_buffer_info(cbytes)
        else:
            cbytes = (ctypes.c_char * len(pyarray)).from_buffer(pyarray)
            cinfo = m.get_buffer_info(cbytes)

        assert cinfo.size == pyinfo.size
        assert cinfo.ndim == pyinfo.ndim
        assert cinfo.shape == pyinfo.shape
        assert cinfo.strides == pyinfo.strides
        assert not cinfo.readonly


def test_buffer_docstring(doc, backport_typehints):
    assert (
<<<<<<< HEAD
        m.get_buffer_info.__doc__.strip()
        == "get_buffer_info(arg0: Buffer) -> pybind11_tests.buffers.buffer_info"
=======
        backport_typehints(doc(m.get_buffer_info))
        == "get_buffer_info(arg0: collections.abc.Buffer) -> m.buffers.buffer_info"
>>>>>>> ed5057de
    )


def test_buffer_exception():
    with pytest.raises(BufferError, match="Error getting buffer") as excinfo:
        memoryview(m.BrokenMatrix(1, 1))
    assert isinstance(excinfo.value.__cause__, RuntimeError)
<<<<<<< HEAD
    assert "for context" in str(excinfo.value.__cause__)
=======
    assert "for context" in str(excinfo.value.__cause__)


@pytest.mark.parametrize("type", ["pybind11", "numpy"])
def test_c_contiguous_to_pybuffer(type):
    if type == "pybind11":
        mat = m.Matrix(5, 4)
    elif type == "numpy":
        mat = np.empty((5, 4), dtype=np.float32)
    else:
        raise ValueError(f"Unknown parametrization {type}")

    info = m.get_py_buffer(mat, m.PyBUF_SIMPLE)
    assert info.format is None
    assert info.itemsize == ctypes.sizeof(ctypes.c_float)
    assert info.len == 5 * 4 * info.itemsize
    assert info.ndim == 0  # See discussion on PR #5407.
    assert info.shape is None
    assert info.strides is None
    assert info.suboffsets is None
    assert not info.readonly
    info = m.get_py_buffer(mat, m.PyBUF_SIMPLE | m.PyBUF_FORMAT)
    assert info.format == "f"
    assert info.itemsize == ctypes.sizeof(ctypes.c_float)
    assert info.len == 5 * 4 * info.itemsize
    assert info.ndim == 0  # See discussion on PR #5407.
    assert info.shape is None
    assert info.strides is None
    assert info.suboffsets is None
    assert not info.readonly
    info = m.get_py_buffer(mat, m.PyBUF_ND)
    assert info.itemsize == ctypes.sizeof(ctypes.c_float)
    assert info.len == 5 * 4 * info.itemsize
    assert info.ndim == 2
    assert info.shape == [5, 4]
    assert info.strides is None
    assert info.suboffsets is None
    assert not info.readonly
    info = m.get_py_buffer(mat, m.PyBUF_STRIDES)
    assert info.itemsize == ctypes.sizeof(ctypes.c_float)
    assert info.len == 5 * 4 * info.itemsize
    assert info.ndim == 2
    assert info.shape == [5, 4]
    assert info.strides == [4 * info.itemsize, info.itemsize]
    assert info.suboffsets is None
    assert not info.readonly
    info = m.get_py_buffer(mat, m.PyBUF_INDIRECT)
    assert info.itemsize == ctypes.sizeof(ctypes.c_float)
    assert info.len == 5 * 4 * info.itemsize
    assert info.ndim == 2
    assert info.shape == [5, 4]
    assert info.strides == [4 * info.itemsize, info.itemsize]
    assert info.suboffsets is None  # Should be filled in here, but we don't use it.
    assert not info.readonly


@pytest.mark.parametrize("type", ["pybind11", "numpy"])
def test_fortran_contiguous_to_pybuffer(type):
    if type == "pybind11":
        mat = m.FortranMatrix(5, 4)
    elif type == "numpy":
        mat = np.empty((5, 4), dtype=np.float32, order="F")
    else:
        raise ValueError(f"Unknown parametrization {type}")

    # A Fortran-shaped buffer can only be accessed at PyBUF_STRIDES level or higher.
    info = m.get_py_buffer(mat, m.PyBUF_STRIDES)
    assert info.itemsize == ctypes.sizeof(ctypes.c_float)
    assert info.len == 5 * 4 * info.itemsize
    assert info.ndim == 2
    assert info.shape == [5, 4]
    assert info.strides == [info.itemsize, 5 * info.itemsize]
    assert info.suboffsets is None
    assert not info.readonly
    info = m.get_py_buffer(mat, m.PyBUF_INDIRECT)
    assert info.itemsize == ctypes.sizeof(ctypes.c_float)
    assert info.len == 5 * 4 * info.itemsize
    assert info.ndim == 2
    assert info.shape == [5, 4]
    assert info.strides == [info.itemsize, 5 * info.itemsize]
    assert info.suboffsets is None  # Should be filled in here, but we don't use it.
    assert not info.readonly


@pytest.mark.parametrize("type", ["pybind11", "numpy"])
def test_discontiguous_to_pybuffer(type):
    if type == "pybind11":
        mat = m.DiscontiguousMatrix(5, 4, 2, 3)
    elif type == "numpy":
        mat = np.empty((5 * 2, 4 * 3), dtype=np.float32)[::2, ::3]
    else:
        raise ValueError(f"Unknown parametrization {type}")

    info = m.get_py_buffer(mat, m.PyBUF_STRIDES)
    assert info.itemsize == ctypes.sizeof(ctypes.c_float)
    assert info.len == 5 * 4 * info.itemsize
    assert info.ndim == 2
    assert info.shape == [5, 4]
    assert info.strides == [2 * 4 * 3 * info.itemsize, 3 * info.itemsize]
    assert info.suboffsets is None
    assert not info.readonly


@pytest.mark.parametrize("type", ["pybind11", "numpy"])
def test_to_pybuffer_contiguity(type):
    def check_strides(mat):
        # The full block is memset to 0, so fill it with non-zero in real spots.
        expected = np.arange(1, 5 * 4 + 1).reshape((5, 4))
        for i in range(5):
            for j in range(4):
                mat[i, j] = expected[i, j]
        # If all strides are correct, the exposed buffer should match the input.
        np.testing.assert_array_equal(np.array(mat), expected)

    if type == "pybind11":
        cmat = m.Matrix(5, 4)  # C contiguous.
        fmat = m.FortranMatrix(5, 4)  # Fortran contiguous.
        dmat = m.DiscontiguousMatrix(5, 4, 2, 3)  # Not contiguous.
        expected_exception = BufferError
    elif type == "numpy":
        cmat = np.empty((5, 4), dtype=np.float32)  # C contiguous.
        fmat = np.empty((5, 4), dtype=np.float32, order="F")  # Fortran contiguous.
        dmat = np.empty((5 * 2, 4 * 3), dtype=np.float32)[::2, ::3]  # Not contiguous.
        # NumPy incorrectly raises ValueError; when the minimum NumPy requirement is
        # above the version that fixes https://github.com/numpy/numpy/issues/3634 then
        # BufferError can be used everywhere.
        expected_exception = (BufferError, ValueError)
    else:
        raise ValueError(f"Unknown parametrization {type}")

    check_strides(cmat)
    # Should work in C-contiguous mode, but not Fortran order.
    m.get_py_buffer(cmat, m.PyBUF_C_CONTIGUOUS)
    m.get_py_buffer(cmat, m.PyBUF_ANY_CONTIGUOUS)
    with pytest.raises(expected_exception):
        m.get_py_buffer(cmat, m.PyBUF_F_CONTIGUOUS)

    check_strides(fmat)
    # These flags imply C-contiguity, so won't work.
    with pytest.raises(expected_exception):
        m.get_py_buffer(fmat, m.PyBUF_SIMPLE)
    with pytest.raises(expected_exception):
        m.get_py_buffer(fmat, m.PyBUF_ND)
    # Should work in Fortran-contiguous mode, but not C order.
    with pytest.raises(expected_exception):
        m.get_py_buffer(fmat, m.PyBUF_C_CONTIGUOUS)
    m.get_py_buffer(fmat, m.PyBUF_ANY_CONTIGUOUS)
    m.get_py_buffer(fmat, m.PyBUF_F_CONTIGUOUS)

    check_strides(dmat)
    # Should never work.
    with pytest.raises(expected_exception):
        m.get_py_buffer(dmat, m.PyBUF_SIMPLE)
    with pytest.raises(expected_exception):
        m.get_py_buffer(dmat, m.PyBUF_ND)
    with pytest.raises(expected_exception):
        m.get_py_buffer(dmat, m.PyBUF_C_CONTIGUOUS)
    with pytest.raises(expected_exception):
        m.get_py_buffer(dmat, m.PyBUF_ANY_CONTIGUOUS)
    with pytest.raises(expected_exception):
        m.get_py_buffer(dmat, m.PyBUF_F_CONTIGUOUS)
>>>>>>> ed5057de
<|MERGE_RESOLUTION|>--- conflicted
+++ resolved
@@ -229,13 +229,8 @@
 
 def test_buffer_docstring(doc, backport_typehints):
     assert (
-<<<<<<< HEAD
-        m.get_buffer_info.__doc__.strip()
-        == "get_buffer_info(arg0: Buffer) -> pybind11_tests.buffers.buffer_info"
-=======
         backport_typehints(doc(m.get_buffer_info))
         == "get_buffer_info(arg0: collections.abc.Buffer) -> m.buffers.buffer_info"
->>>>>>> ed5057de
     )
 
 
@@ -243,9 +238,6 @@
     with pytest.raises(BufferError, match="Error getting buffer") as excinfo:
         memoryview(m.BrokenMatrix(1, 1))
     assert isinstance(excinfo.value.__cause__, RuntimeError)
-<<<<<<< HEAD
-    assert "for context" in str(excinfo.value.__cause__)
-=======
     assert "for context" in str(excinfo.value.__cause__)
 
 
@@ -406,5 +398,4 @@
     with pytest.raises(expected_exception):
         m.get_py_buffer(dmat, m.PyBUF_ANY_CONTIGUOUS)
     with pytest.raises(expected_exception):
-        m.get_py_buffer(dmat, m.PyBUF_F_CONTIGUOUS)
->>>>>>> ed5057de
+        m.get_py_buffer(dmat, m.PyBUF_F_CONTIGUOUS)