--- conflicted
+++ resolved
@@ -59,12 +59,8 @@
     "include/pybind11/detail/dynamic_raw_ptr_cast_if_possible.h",
     "include/pybind11/detail/init.h",
     "include/pybind11/detail/internals.h",
-<<<<<<< HEAD
     "include/pybind11/detail/native_enum_data.h",
-    "include/pybind11/detail/smart_holder_poc.h",
-=======
     "include/pybind11/detail/struct_smart_holder.h",
->>>>>>> 04d9f84f
     "include/pybind11/detail/type_caster_base.h",
     "include/pybind11/detail/typeid.h",
     "include/pybind11/detail/using_smart_holder.h",
