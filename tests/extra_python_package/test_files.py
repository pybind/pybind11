from __future__ import annotations

import contextlib
import os
import re
import shutil
import subprocess
import sys
import tarfile
import zipfile
from pathlib import Path
from typing import Generator

# These tests must be run explicitly

DIR = Path(__file__).parent.resolve()
MAIN_DIR = DIR.parent.parent

FILENAME_VERSION = re.compile(r"[-_]((\d+\.\d+\.\d+)(?:[a-z]+\d*)?)(?:-|\.tar\.gz$)")

# Newer pytest has global path setting, but keeping old pytest for now
sys.path.append(str(MAIN_DIR / "tools"))

from make_global import get_global  # noqa: E402

HAS_UV = shutil.which("uv") is not None
UV_ARGS = ["--installer=uv"] if HAS_UV else []

PKGCONFIG = """\
prefix=${{pcfiledir}}/../../
includedir=${{prefix}}/include

Name: pybind11
Description: Seamless operability between C++11 and Python
Version: {VERSION}
Cflags: -I${{includedir}}
"""


main_headers = {
    "include/pybind11/attr.h",
    "include/pybind11/buffer_info.h",
    "include/pybind11/cast.h",
    "include/pybind11/chrono.h",
    "include/pybind11/common.h",
    "include/pybind11/complex.h",
    "include/pybind11/critical_section.h",
    "include/pybind11/eigen.h",
    "include/pybind11/embed.h",
    "include/pybind11/eval.h",
    "include/pybind11/functional.h",
    "include/pybind11/gil.h",
    "include/pybind11/gil_safe_call_once.h",
    "include/pybind11/gil_simple.h",
    "include/pybind11/iostream.h",
    "include/pybind11/native_enum.h",
    "include/pybind11/numpy.h",
    "include/pybind11/operators.h",
    "include/pybind11/options.h",
    "include/pybind11/pybind11.h",
    "include/pybind11/pytypes.h",
    "include/pybind11/subinterpreter.h",
    "include/pybind11/stl.h",
    "include/pybind11/stl_bind.h",
    "include/pybind11/trampoline_self_life_support.h",
    "include/pybind11/type_caster_pyobject_ptr.h",
    "include/pybind11/typing.h",
    "include/pybind11/warnings.h",
}

conduit_headers = {
    "include/pybind11/conduit/README.txt",
    "include/pybind11/conduit/pybind11_conduit_v1.h",
    "include/pybind11/conduit/pybind11_platform_abi_id.h",
    "include/pybind11/conduit/wrap_include_python_h.h",
}

detail_headers = {
    "include/pybind11/detail/class.h",
    "include/pybind11/detail/common.h",
    "include/pybind11/detail/cpp_conduit.h",
    "include/pybind11/detail/descr.h",
    "include/pybind11/detail/dynamic_raw_ptr_cast_if_possible.h",
    "include/pybind11/detail/function_record_pyobject.h",
    "include/pybind11/detail/init.h",
    "include/pybind11/detail/internals.h",
    "include/pybind11/detail/native_enum_data.h",
    "include/pybind11/detail/pybind11_namespace_macros.h",
    "include/pybind11/detail/struct_smart_holder.h",
    "include/pybind11/detail/type_caster_base.h",
    "include/pybind11/detail/typeid.h",
<<<<<<< HEAD
=======
    "include/pybind11/detail/using_smart_holder.h",
>>>>>>> ed5057de
    "include/pybind11/detail/value_and_holder.h",
    "include/pybind11/detail/exception_translation.h",
}

eigen_headers = {
    "include/pybind11/eigen/common.h",
    "include/pybind11/eigen/matrix.h",
    "include/pybind11/eigen/tensor.h",
}

stl_headers = {
    "include/pybind11/stl/filesystem.h",
}

cmake_files = {
    "share/cmake/pybind11/FindPythonLibsNew.cmake",
    "share/cmake/pybind11/pybind11Common.cmake",
    "share/cmake/pybind11/pybind11Config.cmake",
    "share/cmake/pybind11/pybind11ConfigVersion.cmake",
    "share/cmake/pybind11/pybind11GuessPythonExtSuffix.cmake",
    "share/cmake/pybind11/pybind11NewTools.cmake",
    "share/cmake/pybind11/pybind11Targets.cmake",
    "share/cmake/pybind11/pybind11Tools.cmake",
}

pkgconfig_files = {
    "share/pkgconfig/pybind11.pc",
}

py_files = {
    "__init__.py",
    "__main__.py",
    "_version.py",
    "commands.py",
    "py.typed",
    "setup_helpers.py",
    "share/__init__.py",
    "share/pkgconfig/__init__.py",
}

headers = main_headers | conduit_headers | detail_headers | eigen_headers | stl_headers
generated_files = cmake_files | pkgconfig_files
all_files = headers | generated_files | py_files

sdist_files = {
    "pyproject.toml",
    "LICENSE",
    "README.rst",
    "PKG-INFO",
    "SECURITY.md",
}


@contextlib.contextmanager
def preserve_file(filename: Path) -> Generator[str, None, None]:
    old_stat = filename.stat()
    old_file = filename.read_text(encoding="utf-8")
    try:
        yield old_file
    finally:
        filename.write_text(old_file, encoding="utf-8")
        os.utime(filename, (old_stat.st_atime, old_stat.st_mtime))


@contextlib.contextmanager
def build_global() -> Generator[None, None, None]:
    """
    Build global SDist and wheel.
    """

    pyproject = MAIN_DIR / "pyproject.toml"
    with preserve_file(pyproject):
        newer_txt = get_global()
        pyproject.write_text(newer_txt, encoding="utf-8")
        yield


def read_tz_file(tar: tarfile.TarFile, name: str) -> bytes:
    start = tar.getnames()[0].split("/")[0] + "/"
    inner_file = tar.extractfile(tar.getmember(f"{start}{name}"))
    assert inner_file
    with contextlib.closing(inner_file) as f:
        return f.read()


def normalize_line_endings(value: bytes) -> bytes:
    return value.replace(os.linesep.encode("utf-8"), b"\n")


def test_build_sdist(monkeypatch, tmpdir):
    monkeypatch.chdir(MAIN_DIR)

    subprocess.run(
        [sys.executable, "-m", "build", "--sdist", f"--outdir={tmpdir}", *UV_ARGS],
        check=True,
    )

    (sdist,) = tmpdir.visit("*.tar.gz")
    version = FILENAME_VERSION.search(sdist.basename).group(1)

    with tarfile.open(str(sdist), "r:gz") as tar:
        simpler = {n.split("/", 1)[-1] for n in tar.getnames()[1:]}
        (pkg_info_path,) = (n for n in simpler if n.endswith("PKG-INFO"))

        pyproject_toml = read_tz_file(tar, "pyproject.toml")
        pkg_info = read_tz_file(tar, pkg_info_path).decode("utf-8")

    files = headers | sdist_files
    assert files <= simpler

    assert b'name = "pybind11"' in pyproject_toml
    assert f"Version: {version}" in pkg_info
    assert "License-Expression: BSD-3-Clause" in pkg_info
    assert "License-File: LICENSE" in pkg_info
    assert "Provides-Extra: global" in pkg_info
    assert f'Requires-Dist: pybind11-global=={version}; extra == "global"' in pkg_info


def test_build_global_dist(monkeypatch, tmpdir):
    monkeypatch.chdir(MAIN_DIR)
    with build_global():
        subprocess.run(
            [
                sys.executable,
                "-m",
                "build",
                "--sdist",
                "--outdir",
                str(tmpdir),
                *UV_ARGS,
            ],
            check=True,
        )

    (sdist,) = tmpdir.visit("*.tar.gz")
    version = FILENAME_VERSION.search(sdist.basename).group(2)

    with tarfile.open(str(sdist), "r:gz") as tar:
        simpler = {n.split("/", 1)[-1] for n in tar.getnames()[1:]}
        (pkg_info_path,) = (n for n in simpler if n.endswith("PKG-INFO"))

        pyproject_toml = read_tz_file(tar, "pyproject.toml")
        pkg_info = read_tz_file(tar, pkg_info_path).decode("utf-8")

    files = headers | sdist_files
    assert files <= simpler

    assert b'name = "pybind11-global"' in pyproject_toml
    assert f"Version: {version}" in pkg_info
    assert "License-Expression: BSD-3-Clause" in pkg_info
    assert "License-File: LICENSE" in pkg_info
    assert "Provides-Extra: global" not in pkg_info
    assert 'Requires-Dist: pybind11-global; extra == "global"' not in pkg_info


def tests_build_wheel(monkeypatch, tmpdir):
    monkeypatch.chdir(MAIN_DIR)

    subprocess.run(
        [sys.executable, "-m", "build", "--wheel", "--outdir", str(tmpdir), *UV_ARGS],
        check=True,
    )

    (wheel,) = tmpdir.visit("*.whl")
    version, simple_version = FILENAME_VERSION.search(wheel.basename).groups()

    files = {f"pybind11/{n}" for n in all_files}
    files |= {
        "dist-info/licenses/LICENSE",
        "dist-info/METADATA",
        "dist-info/RECORD",
        "dist-info/WHEEL",
        "dist-info/entry_points.txt",
    }

    with zipfile.ZipFile(str(wheel)) as z:
        names = z.namelist()
        share = zipfile.Path(z, "pybind11/share")
        pkgconfig = (share / "pkgconfig/pybind11.pc").read_text(encoding="utf-8")
        cmakeconfig = (share / "cmake/pybind11/pybind11Config.cmake").read_text(
            encoding="utf-8"
        )
        (pkg_info_path,) = (n for n in names if n.endswith("METADATA"))
        pkg_info = zipfile.Path(z, pkg_info_path).read_text(encoding="utf-8")

    trimmed = {n for n in names if "dist-info" not in n}
    trimmed |= {f"dist-info/{n.split('/', 1)[-1]}" for n in names if "dist-info" in n}

    assert files == trimmed

    assert 'set(pybind11_INCLUDE_DIR "${PACKAGE_PREFIX_DIR}/include")' in cmakeconfig

    pkgconfig_expected = PKGCONFIG.format(VERSION=simple_version)
    assert pkgconfig_expected == pkgconfig

    assert f"Version: {version}" in pkg_info
    assert "License-Expression: BSD-3-Clause" in pkg_info
    assert "License-File: LICENSE" in pkg_info
    assert "Provides-Extra: global" in pkg_info
    assert f'Requires-Dist: pybind11-global=={version}; extra == "global"' in pkg_info


def tests_build_global_wheel(monkeypatch, tmpdir):
    monkeypatch.chdir(MAIN_DIR)
    with build_global():
        subprocess.run(
            [
                sys.executable,
                "-m",
                "build",
                "--wheel",
                "--outdir",
                str(tmpdir),
                *UV_ARGS,
            ],
            check=True,
        )

    (wheel,) = tmpdir.visit("*.whl")
    version, simple_version = FILENAME_VERSION.search(wheel.basename).groups()

    files = {f"data/data/{n}" for n in headers}
    files |= {f"data/headers/{n[8:]}" for n in headers}
    files |= {f"data/data/{n}" for n in generated_files}
    files |= {
        "dist-info/licenses/LICENSE",
        "dist-info/METADATA",
        "dist-info/WHEEL",
        "dist-info/RECORD",
    }

    with zipfile.ZipFile(str(wheel)) as z:
        names = z.namelist()
        beginning = names[0].split("/", 1)[0].rsplit(".", 1)[0]

        share = zipfile.Path(z, f"{beginning}.data/data/share")
        pkgconfig = (share / "pkgconfig/pybind11.pc").read_text(encoding="utf-8")
        cmakeconfig = (share / "cmake/pybind11/pybind11Config.cmake").read_text(
            encoding="utf-8"
        )

        (pkg_info_path,) = (n for n in names if n.endswith("METADATA"))
        pkg_info = zipfile.Path(z, pkg_info_path).read_text(encoding="utf-8")

    assert f"Version: {version}" in pkg_info
    assert "License-Expression: BSD-3-Clause" in pkg_info
    assert "License-File: LICENSE" in pkg_info
    assert "Provides-Extra: global" not in pkg_info
    assert 'Requires-Dist: pybind11-global; extra == "global"' not in pkg_info

    trimmed = {n[len(beginning) + 1 :] for n in names}

    assert files == trimmed

    assert 'set(pybind11_INCLUDE_DIR "${PACKAGE_PREFIX_DIR}/include")' in cmakeconfig

    pkgconfig_expected = PKGCONFIG.format(VERSION=simple_version)
    assert pkgconfig_expected == pkgconfig


def test_version_matches():
    header = MAIN_DIR / "include/pybind11/detail/common.h"
    text = header.read_text()

    # Extract the relevant macro values
    regex_prefix = r"#\s*define\s+PYBIND11_VERSION_"
    micro = re.search(rf"{regex_prefix}MICRO\s+(\d+)\b", text).group(1)
    release_level = re.search(rf"{regex_prefix}RELEASE_LEVEL\s+(\w+)\b", text).group(1)
    release_serial = re.search(
        rf"{regex_prefix}RELEASE_SERIAL\s+(\d+)\b",
        text,
    ).group(1)
    patch = re.search(rf"{regex_prefix}PATCH\s+([\w.-]+)\b", text).group(1)

    # Map release level macro to string
    level_map = {
        "PY_RELEASE_LEVEL_ALPHA": "a",
        "PY_RELEASE_LEVEL_BETA": "b",
        "PY_RELEASE_LEVEL_GAMMA": "rc",
        "PY_RELEASE_LEVEL_FINAL": "",
    }
    level_str = level_map[release_level]

    if release_level == "PY_RELEASE_LEVEL_FINAL":
        assert level_str == ""
        assert release_serial == "0"
        expected_patch = micro
    else:
        expected_patch = f"{micro}{level_str}{release_serial}"

    assert patch == expected_patch<|MERGE_RESOLUTION|>--- conflicted
+++ resolved
@@ -89,10 +89,7 @@
     "include/pybind11/detail/struct_smart_holder.h",
     "include/pybind11/detail/type_caster_base.h",
     "include/pybind11/detail/typeid.h",
-<<<<<<< HEAD
-=======
     "include/pybind11/detail/using_smart_holder.h",
->>>>>>> ed5057de
     "include/pybind11/detail/value_and_holder.h",
     "include/pybind11/detail/exception_translation.h",
 }
