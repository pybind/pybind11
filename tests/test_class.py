--- conflicted
+++ resolved
@@ -482,7 +482,13 @@
     assert str(exc_info.value) == expected
 
 
-<<<<<<< HEAD
+def test_pr4220_tripped_over_this():
+    assert (
+        m.Empty0().get_msg()
+        == "This is really only meant to exercise successful compilation."
+    )
+
+
 @pytest.mark.skip(
     reason="Generally reproducible in CPython, Python 3, non-debug, on Linux. "
     "However, hard to pin this down for CI."
@@ -517,11 +523,4 @@
     assert m.example_virt2_get_name(m.ExampleVirt2()) == "ExampleVirt2"
     # THIS WILL FAIL: This is using the cached `ExampleVirt2.get_name`, rather
     # than re-inspect the Python dictionary.
-    assert m.example_virt2_get_name(Child2()) == "Child2"
-=======
-def test_pr4220_tripped_over_this():
-    assert (
-        m.Empty0().get_msg()
-        == "This is really only meant to exercise successful compilation."
-    )
->>>>>>> b926396b
+    assert m.example_virt2_get_name(Child2()) == "Child2"