from __future__ import annotations

import sys

import pytest

import env
from pybind11_tests import ConstructorStats, UserType
from pybind11_tests import opaque_types as m


def test_string_list():
    lst = m.StringList()
    lst.push_back("Element 1")
    lst.push_back("Element 2")
    assert m.print_opaque_list(lst) == "Opaque list: [Element 1, Element 2]"
    assert lst.back() == "Element 2"

    for i, k in enumerate(lst, start=1):
        assert k == f"Element {i}"
    lst.pop_back()
    assert m.print_opaque_list(lst) == "Opaque list: [Element 1]"

    cvp = m.ClassWithSTLVecProperty()
    assert m.print_opaque_list(cvp.stringList) == "Opaque list: []"

    cvp.stringList = lst
    cvp.stringList.push_back("Element 3")
    assert m.print_opaque_list(cvp.stringList) == "Opaque list: [Element 1, Element 3]"


def test_pointers(msg, backport_typehints):
    living_before = ConstructorStats.get(UserType).alive()
    assert m.get_void_ptr_value(m.return_void_ptr()) == 0x1234
    assert m.get_void_ptr_value(UserType())  # Should also work for other C++ types

    if not env.GRAALPY:
        assert ConstructorStats.get(UserType).alive() == living_before

    with pytest.raises(TypeError) as excinfo:
        m.get_void_ptr_value([1, 2, 3])  # This should not work
<<<<<<< HEAD
    capsule_type = (
        "types.CapsuleType"
        if sys.version_info >= (3, 13)
        else "typing_extensions.CapsuleType"
    )
    assert (
        msg(excinfo.value)
        == f"""
        get_void_ptr_value(): incompatible function arguments. The following argument types are supported:
            1. (arg0: {capsule_type}) -> int
=======

    assert (
        backport_typehints(msg(excinfo.value))
        == """
            get_void_ptr_value(): incompatible function arguments. The following argument types are supported:
                1. (arg0: types.CapsuleType) -> int
>>>>>>> 08ff0d3f

            Invoked with: [1, 2, 3]
        """
    )

    assert m.return_null_str() is None
    assert m.get_null_str_value(m.return_null_str()) is not None

    ptr = m.return_unique_ptr()
    assert "StringList" in repr(ptr)
    assert m.print_opaque_list(ptr) == "Opaque list: [some value]"


def test_unions():
    int_float_union = m.IntFloat()
    int_float_union.i = 42
    assert int_float_union.i == 42
    int_float_union.f = 3.0
    assert int_float_union.f == 3.0<|MERGE_RESOLUTION|>--- conflicted
+++ resolved
@@ -1,6 +1,4 @@
 from __future__ import annotations
-
-import sys
 
 import pytest
 
@@ -39,25 +37,12 @@
 
     with pytest.raises(TypeError) as excinfo:
         m.get_void_ptr_value([1, 2, 3])  # This should not work
-<<<<<<< HEAD
-    capsule_type = (
-        "types.CapsuleType"
-        if sys.version_info >= (3, 13)
-        else "typing_extensions.CapsuleType"
-    )
-    assert (
-        msg(excinfo.value)
-        == f"""
-        get_void_ptr_value(): incompatible function arguments. The following argument types are supported:
-            1. (arg0: {capsule_type}) -> int
-=======
 
     assert (
         backport_typehints(msg(excinfo.value))
         == """
             get_void_ptr_value(): incompatible function arguments. The following argument types are supported:
                 1. (arg0: types.CapsuleType) -> int
->>>>>>> 08ff0d3f
 
             Invoked with: [1, 2, 3]
         """
