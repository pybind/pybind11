#include <pybind11/embed.h>

#ifdef _MSC_VER
// Silence MSVC C++17 deprecation warning from Catch regarding std::uncaught_exceptions (up to catch
// 2.0.1; this should be fixed in the next catch release after 2.0.1).
#  pragma warning(disable: 4996)
#endif

#include <catch.hpp>

#include <thread>
#include <fstream>
#include <functional>

namespace py = pybind11;
using namespace py::literals;

class Widget {
public:
    Widget(std::string message) : message(message) { }
    virtual ~Widget() = default;

    std::string the_message() const { return message; }
    virtual int the_answer() const = 0;
    virtual std::string argv0() const = 0;

private:
    std::string message;
};

class PyWidget final : public Widget {
    using Widget::Widget;

<<<<<<< HEAD
    int the_answer() const override { PYBIND11_OVERLOAD_PURE(int, Widget, the_answer); }
    std::string argv0() const override { PYBIND11_OVERLOAD_PURE(std::string, Widget, argv0); }
=======
    int the_answer() const override { PYBIND11_OVERRIDE_PURE(int, Widget, the_answer); }
>>>>>>> d46f3322
};

PYBIND11_EMBEDDED_MODULE(widget_module, m) {
    py::class_<Widget, PyWidget>(m, "Widget")
        .def(py::init<std::string>())
        .def_property_readonly("the_message", &Widget::the_message);

    m.def("add", [](int i, int j) { return i + j; });
}

PYBIND11_EMBEDDED_MODULE(throw_exception, ) {
    throw std::runtime_error("C++ Error");
}

PYBIND11_EMBEDDED_MODULE(throw_error_already_set, ) {
    auto d = py::dict();
    d["missing"].cast<py::object>();
}

TEST_CASE("Pass classes and data between modules defined in C++ and Python") {
    auto module_ = py::module_::import("test_interpreter");
    REQUIRE(py::hasattr(module_, "DerivedWidget"));

    auto locals = py::dict("hello"_a="Hello, World!", "x"_a=5, **module_.attr("__dict__"));
    py::exec(R"(
        widget = DerivedWidget("{} - {}".format(hello, x))
        message = widget.the_message
    )", py::globals(), locals);
    REQUIRE(locals["message"].cast<std::string>() == "Hello, World! - 5");

    auto py_widget = module_.attr("DerivedWidget")("The question");
    auto message = py_widget.attr("the_message");
    REQUIRE(message.cast<std::string>() == "The question");

    const auto &cpp_widget = py_widget.cast<const Widget &>();
    REQUIRE(cpp_widget.the_answer() == 42);
}

TEST_CASE("Import error handling") {
    REQUIRE_NOTHROW(py::module_::import("widget_module"));
    REQUIRE_THROWS_WITH(py::module_::import("throw_exception"),
                        "ImportError: C++ Error");
    REQUIRE_THROWS_WITH(py::module_::import("throw_error_already_set"),
                        Catch::Contains("ImportError: KeyError"));
}

TEST_CASE("There can be only one interpreter") {
    static_assert(std::is_move_constructible<py::scoped_interpreter>::value, "");
    static_assert(!std::is_move_assignable<py::scoped_interpreter>::value, "");
    static_assert(!std::is_copy_constructible<py::scoped_interpreter>::value, "");
    static_assert(!std::is_copy_assignable<py::scoped_interpreter>::value, "");

    REQUIRE_THROWS_WITH(py::initialize_interpreter(), "The interpreter is already running");
    REQUIRE_THROWS_WITH(py::scoped_interpreter(), "The interpreter is already running");

    py::finalize_interpreter();
    REQUIRE_NOTHROW(py::scoped_interpreter());
    {
        auto pyi1 = py::scoped_interpreter();
        auto pyi2 = std::move(pyi1);
    }
    py::initialize_interpreter();
}

bool has_pybind11_internals_builtin() {
    auto builtins = py::handle(PyEval_GetBuiltins());
    return builtins.contains(PYBIND11_INTERNALS_ID);
};

bool has_pybind11_internals_static() {
    auto **&ipp = py::detail::get_internals_pp();
    return ipp && *ipp;
}

TEST_CASE("Restart the interpreter") {
    // Verify pre-restart state.
    REQUIRE(py::module_::import("widget_module").attr("add")(1, 2).cast<int>() == 3);
    REQUIRE(has_pybind11_internals_builtin());
    REQUIRE(has_pybind11_internals_static());
    REQUIRE(py::module_::import("external_module").attr("A")(123).attr("value").cast<int>() == 123);

    // local and foreign module internals should point to the same internals:
    REQUIRE(reinterpret_cast<uintptr_t>(*py::detail::get_internals_pp()) ==
            py::module_::import("external_module").attr("internals_at")().cast<uintptr_t>());

    // Restart the interpreter.
    py::finalize_interpreter();
    REQUIRE(Py_IsInitialized() == 0);

    py::initialize_interpreter();
    REQUIRE(Py_IsInitialized() == 1);

    // Internals are deleted after a restart.
    REQUIRE_FALSE(has_pybind11_internals_builtin());
    REQUIRE_FALSE(has_pybind11_internals_static());
    pybind11::detail::get_internals();
    REQUIRE(has_pybind11_internals_builtin());
    REQUIRE(has_pybind11_internals_static());
    REQUIRE(reinterpret_cast<uintptr_t>(*py::detail::get_internals_pp()) ==
            py::module_::import("external_module").attr("internals_at")().cast<uintptr_t>());

    // Make sure that an interpreter with no get_internals() created until finalize still gets the
    // internals destroyed
    py::finalize_interpreter();
    py::initialize_interpreter();
    bool ran = false;
    py::module_::import("__main__").attr("internals_destroy_test") =
        py::capsule(&ran, [](void *ran) { py::detail::get_internals(); *static_cast<bool *>(ran) = true; });
    REQUIRE_FALSE(has_pybind11_internals_builtin());
    REQUIRE_FALSE(has_pybind11_internals_static());
    REQUIRE_FALSE(ran);
    py::finalize_interpreter();
    REQUIRE(ran);
    py::initialize_interpreter();
    REQUIRE_FALSE(has_pybind11_internals_builtin());
    REQUIRE_FALSE(has_pybind11_internals_static());

    // C++ modules can be reloaded.
    auto cpp_module = py::module_::import("widget_module");
    REQUIRE(cpp_module.attr("add")(1, 2).cast<int>() == 3);

    // C++ type information is reloaded and can be used in python modules.
    auto py_module = py::module_::import("test_interpreter");
    auto py_widget = py_module.attr("DerivedWidget")("Hello after restart");
    REQUIRE(py_widget.attr("the_message").cast<std::string>() == "Hello after restart");
}

TEST_CASE("Subinterpreter") {
    // Add tags to the modules in the main interpreter and test the basics.
    py::module_::import("__main__").attr("main_tag") = "main interpreter";
    {
        auto m = py::module_::import("widget_module");
        m.attr("extension_module_tag") = "added to module in main interpreter";

        REQUIRE(m.attr("add")(1, 2).cast<int>() == 3);
    }
    REQUIRE(has_pybind11_internals_builtin());
    REQUIRE(has_pybind11_internals_static());

    /// Create and switch to a subinterpreter.
    auto main_tstate = PyThreadState_Get();
    auto sub_tstate = Py_NewInterpreter();

    // Subinterpreters get their own copy of builtins. detail::get_internals() still
    // works by returning from the static variable, i.e. all interpreters share a single
    // global pybind11::internals;
    REQUIRE_FALSE(has_pybind11_internals_builtin());
    REQUIRE(has_pybind11_internals_static());

    // Modules tags should be gone.
    REQUIRE_FALSE(py::hasattr(py::module_::import("__main__"), "tag"));
    {
        auto m = py::module_::import("widget_module");
        REQUIRE_FALSE(py::hasattr(m, "extension_module_tag"));

        // Function bindings should still work.
        REQUIRE(m.attr("add")(1, 2).cast<int>() == 3);
    }

    // Restore main interpreter.
    Py_EndInterpreter(sub_tstate);
    PyThreadState_Swap(main_tstate);

    REQUIRE(py::hasattr(py::module_::import("__main__"), "main_tag"));
    REQUIRE(py::hasattr(py::module_::import("widget_module"), "extension_module_tag"));
}

TEST_CASE("Execution frame") {
    // When the interpreter is embedded, there is no execution frame, but `py::exec`
    // should still function by using reasonable globals: `__main__.__dict__`.
    py::exec("var = dict(number=42)");
    REQUIRE(py::globals()["var"]["number"].cast<int>() == 42);
}

TEST_CASE("Threads") {
    // Restart interpreter to ensure threads are not initialized
    py::finalize_interpreter();
    py::initialize_interpreter();
    REQUIRE_FALSE(has_pybind11_internals_static());

    constexpr auto num_threads = 10;
    auto locals = py::dict("count"_a=0);

    {
        py::gil_scoped_release gil_release{};
        REQUIRE(has_pybind11_internals_static());

        auto threads = std::vector<std::thread>();
        for (auto i = 0; i < num_threads; ++i) {
            threads.emplace_back([&]() {
                py::gil_scoped_acquire gil{};
                locals["count"] = locals["count"].cast<int>() + 1;
            });
        }

        for (auto &thread : threads) {
            thread.join();
        }
    }

    REQUIRE(locals["count"].cast<int>() == num_threads);
}

// Scope exit utility https://stackoverflow.com/a/36644501/7255855
struct scope_exit {
    std::function<void()> f_;
    explicit scope_exit(std::function<void()> f) noexcept : f_(std::move(f)) {}
    ~scope_exit() { if (f_) f_(); }
};

TEST_CASE("Reload module from file") {
    // Disable generation of cached bytecode (.pyc files) for this test, otherwise
    // Python might pick up an old version from the cache instead of the new versions
    // of the .py files generated below
    auto sys = py::module_::import("sys");
    bool dont_write_bytecode = sys.attr("dont_write_bytecode").cast<bool>();
    sys.attr("dont_write_bytecode") = true;
    // Reset the value at scope exit
    scope_exit reset_dont_write_bytecode([&]() {
        sys.attr("dont_write_bytecode") = dont_write_bytecode;
    });

    std::string module_name = "test_module_reload";
    std::string module_file = module_name + ".py";

    // Create the module .py file
    std::ofstream test_module(module_file);
    test_module << "def test():\n";
    test_module << "    return 1\n";
    test_module.close();
    // Delete the file at scope exit
    scope_exit delete_module_file([&]() {
        std::remove(module_file.c_str());
    });

    // Import the module from file
    auto module_ = py::module_::import(module_name.c_str());
    int result = module_.attr("test")().cast<int>();
    REQUIRE(result == 1);

    // Update the module .py file with a small change
    test_module.open(module_file);
    test_module << "def test():\n";
    test_module << "    return 2\n";
    test_module.close();

    // Reload the module
    module_.reload();
    result = module_.attr("test")().cast<int>();
    REQUIRE(result == 2);
}

TEST_CASE("sys.argv gets initialized properly") {
    py::finalize_interpreter();
    {
        py::scoped_interpreter default_scope;
        auto module = py::module::import("test_interpreter");
        auto py_widget = module.attr("DerivedWidget")("The question");
        const auto &cpp_widget = py_widget.cast<const Widget &>();
        REQUIRE(cpp_widget.argv0() == "");
    }

    {
        char* argv[] = { strdup("a.out") };
        py::scoped_interpreter argv_scope(true, 1, argv);
        free(argv[0]);
        auto module = py::module::import("test_interpreter");
        auto py_widget = module.attr("DerivedWidget")("The question");
        const auto &cpp_widget = py_widget.cast<const Widget &>();
        REQUIRE(cpp_widget.argv0() == "a.out");
    }
    py::initialize_interpreter();
}<|MERGE_RESOLUTION|>--- conflicted
+++ resolved
@@ -31,12 +31,8 @@
 class PyWidget final : public Widget {
     using Widget::Widget;
 
-<<<<<<< HEAD
-    int the_answer() const override { PYBIND11_OVERLOAD_PURE(int, Widget, the_answer); }
-    std::string argv0() const override { PYBIND11_OVERLOAD_PURE(std::string, Widget, argv0); }
-=======
     int the_answer() const override { PYBIND11_OVERRIDE_PURE(int, Widget, the_answer); }
->>>>>>> d46f3322
+    std::string argv0() const override { PYBIND11_OVERRIDE_PURE(std::string, Widget, argv0); }
 };
 
 PYBIND11_EMBEDDED_MODULE(widget_module, m) {
