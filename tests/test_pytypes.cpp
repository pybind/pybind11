/*
    tests/test_pytypes.cpp -- Python type casters

    Copyright (c) 2017 Wenzel Jakob <wenzel.jakob@epfl.ch>

    All rights reserved. Use of this source code is governed by a
    BSD-style license that can be found in the LICENSE file.
*/

#include <pybind11/stl.h>
#include <pybind11/typing.h>

#include "pybind11_tests.h"

#include <utility>

//__has_include has been part of C++17, no need to check it
#if defined(PYBIND11_CPP20) && __has_include(<ranges>)
#    if !defined(PYBIND11_COMPILER_CLANG) || __clang_major__ >= 16 // llvm/llvm-project#52696
#        define PYBIND11_TEST_PYTYPES_HAS_RANGES
#        include <ranges>
#    endif
#endif

namespace external {
namespace detail {
bool check(PyObject *o) { return PyFloat_Check(o) != 0; }

PyObject *conv(PyObject *o) {
    PyObject *ret = nullptr;
    if (PyLong_Check(o)) {
        double v = PyLong_AsDouble(o);
        if (!(v == -1.0 && PyErr_Occurred())) {
            ret = PyFloat_FromDouble(v);
        }
    } else {
        py::set_error(PyExc_TypeError, "Unexpected type");
    }
    return ret;
}

PyObject *default_constructed() { return PyFloat_FromDouble(0.0); }
} // namespace detail
class float_ : public py::object {
    PYBIND11_OBJECT_CVT(float_, py::object, external::detail::check, external::detail::conv)

    float_() : py::object(external::detail::default_constructed(), stolen_t{}) {}

    double get_value() const { return PyFloat_AsDouble(this->ptr()); }
};
} // namespace external

namespace pybind11 {
namespace detail {
template <>
struct handle_type_name<external::float_> {
    static constexpr auto name = const_name("float");
};
} // namespace detail
} // namespace pybind11

namespace implicit_conversion_from_0_to_handle {
// Uncomment to trigger compiler error. Note: Before PR #4008 this used to compile successfully.
// void expected_to_trigger_compiler_error() { py::handle(0); }
} // namespace implicit_conversion_from_0_to_handle

// Used to validate systematically that PR #4008 does/did NOT change the behavior.
void pure_compile_tests_for_handle_from_PyObject_pointers() {
    {
        PyObject *ptr = Py_None;
        py::handle{ptr};
    }
    {
        PyObject *const ptr = Py_None;
        py::handle{ptr};
    }
    // Uncomment to trigger compiler errors.
    // PyObject const *               ptr = Py_None; py::handle{ptr};
    // PyObject const *const          ptr = Py_None; py::handle{ptr};
    // PyObject volatile *            ptr = Py_None; py::handle{ptr};
    // PyObject volatile *const       ptr = Py_None; py::handle{ptr};
    // PyObject const volatile *      ptr = Py_None; py::handle{ptr};
    // PyObject const volatile *const ptr = Py_None; py::handle{ptr};
}

namespace handle_from_move_only_type_with_operator_PyObject {

// Reduced from
// https://github.com/pytorch/pytorch/blob/279634f384662b7c3a9f8bf7ccc3a6afd2f05657/torch/csrc/utils/object_ptr.h
struct operator_ncnst {
    operator_ncnst() = default;
    operator_ncnst(operator_ncnst &&) = default;
    operator PyObject *() /* */ { return Py_None; } // NOLINT(google-explicit-constructor)
};

struct operator_const {
    operator_const() = default;
    operator_const(operator_const &&) = default;
    operator PyObject *() const { return Py_None; } // NOLINT(google-explicit-constructor)
};

bool from_ncnst() {
    operator_ncnst obj;
    auto h = py::handle(obj);  // Critical part of test: does this compile?
    return h.ptr() == Py_None; // Just something.
}

bool from_const() {
    operator_const obj;
    auto h = py::handle(obj);  // Critical part of test: does this compile?
    return h.ptr() == Py_None; // Just something.
}

void m_defs(py::module_ &m) {
    m.def("handle_from_move_only_type_with_operator_PyObject_ncnst", from_ncnst);
    m.def("handle_from_move_only_type_with_operator_PyObject_const", from_const);
}

} // namespace handle_from_move_only_type_with_operator_PyObject

#if defined(PYBIND11_TYPING_H_HAS_STRING_LITERAL)
namespace literals {
enum Color { RED = 0, BLUE = 1 };

typedef py::typing::Literal<"26",
                            "0x1A",
                            "\"hello world\"",
                            "b\"hello world\"",
                            "u\"hello world\"",
                            "True",
                            "Color.RED",
                            "None">
    LiteralFoo;
} // namespace literals
namespace typevar {
typedef py::typing::TypeVar<"T"> TypeVarT;
typedef py::typing::TypeVar<"V"> TypeVarV;
} // namespace typevar
#endif

// Custom type for testing arg_name/return_name type hints
// RealNumber:
// * in arguments -> float | int
// * in return -> float
// The choice of types is not really useful, but just made different for testing purposes.
// According to `PEP 484 – Type Hints` annotating with `float` also allows `int`,
// so using `float | int` could be replaced by just `float`.

struct RealNumber {
    double value;
};

namespace pybind11 {
namespace detail {

template <>
struct type_caster<RealNumber> {
    PYBIND11_TYPE_CASTER(RealNumber, io_name("float | int", "float"));

    static handle cast(const RealNumber &number, return_value_policy, handle) {
        return py::float_(number.value).release();
    }

    bool load(handle src, bool convert) {
        // If we're in no-convert mode, only load if given a float
        if (!convert && !py::isinstance<py::float_>(src)) {
            return false;
        }
        if (!py::isinstance<py::float_>(src) && !py::isinstance<py::int_>(src)) {
            return false;
        }
        value.value = src.cast<double>();
        return true;
    }
};

} // namespace detail
} // namespace pybind11

TEST_SUBMODULE(pytypes, m) {
    m.def("obj_class_name", [](py::handle obj) { return py::detail::obj_class_name(obj.ptr()); });

    handle_from_move_only_type_with_operator_PyObject::m_defs(m);

    // test_bool
    m.def("get_bool", [] { return py::bool_(false); });
    // test_int
    m.def("get_int", [] { return py::int_(0); });
    // test_iterator
    m.def("get_iterator", [] { return py::iterator(); });
    // test_iterable
    m.def("get_iterable", [] { return py::iterable(); });
    m.def("get_first_item_from_iterable", [](const py::iterable &iter) {
        // This tests the postfix increment operator
        py::iterator it = iter.begin();
        py::iterator it2 = it++;
        return *it2;
    });
    m.def("get_second_item_from_iterable", [](const py::iterable &iter) {
        // This tests the prefix increment operator
        py::iterator it = iter.begin();
        ++it;
        return *it;
    });
    m.def("get_frozenset_from_iterable",
          [](const py::iterable &iter) { return py::frozenset(iter); });
    m.def("get_list_from_iterable", [](const py::iterable &iter) { return py::list(iter); });
    m.def("get_set_from_iterable", [](const py::iterable &iter) { return py::set(iter); });
    m.def("get_tuple_from_iterable", [](const py::iterable &iter) { return py::tuple(iter); });
    // test_float
    m.def("get_float", [] { return py::float_(0.0f); });
    // test_list
    m.def("list_no_args", []() { return py::list{}; });
    m.def("list_ssize_t", []() { return py::list{(py::ssize_t) 0}; });
    m.def("list_size_t", []() { return py::list{(py::size_t) 0}; });
    m.def("list_insert_ssize_t", [](py::list *l) { return l->insert((py::ssize_t) 1, 83); });
    m.def("list_insert_size_t", [](py::list *l) { return l->insert((py::size_t) 3, 57); });
    m.def("list_clear", [](py::list *l) { l->clear(); });
    m.def("get_list", []() {
        py::list list;
        list.append("value");
        py::print("Entry at position 0:", list[0]);
        list[0] = py::str("overwritten");
        list.insert(0, "inserted-0");
        list.insert(2, "inserted-2");
        return list;
    });
    m.def("print_list", [](const py::list &list) {
        int index = 0;
        for (auto item : list) {
            py::print("list item {}: {}"_s.format(index++, item));
        }
    });
    // test_none
    m.def("get_none", [] { return py::none(); });
    m.def("print_none", [](const py::none &none) { py::print("none: {}"_s.format(none)); });

    // test_set, test_frozenset
    m.def("get_set", []() {
        py::set set;
        set.add(py::str("key1"));
        set.add("key2");
        set.add(std::string("key3"));
        return set;
    });
    m.def("get_frozenset", []() {
        py::set set;
        set.add(py::str("key1"));
        set.add("key2");
        set.add(std::string("key3"));
        return py::frozenset(set);
    });
    m.def("print_anyset", [](const py::anyset &set) {
        for (auto item : set) {
            py::print("key:", item);
        }
    });
    m.def("anyset_size", [](const py::anyset &set) { return set.size(); });
    m.def("anyset_empty", [](const py::anyset &set) { return set.empty(); });
    m.def("anyset_contains",
          [](const py::anyset &set, const py::object &key) { return set.contains(key); });
    m.def("anyset_contains",
          [](const py::anyset &set, const char *key) { return set.contains(key); });
    m.def("set_add", [](py::set &set, const py::object &key) { set.add(key); });
    m.def("set_clear", [](py::set &set) { set.clear(); });

    // test_dict
    m.def("get_dict", []() { return py::dict("key"_a = "value"); });
    m.def("print_dict", [](const py::dict &dict) {
        for (auto item : dict) {
            py::print("key: {}, value={}"_s.format(item.first, item.second));
        }
    });
    m.def("dict_keyword_constructor", []() {
        auto d1 = py::dict("x"_a = 1, "y"_a = 2);
        auto d2 = py::dict("z"_a = 3, **d1);
        return d2;
    });
    m.def("dict_contains",
          [](const py::dict &dict, const py::object &val) { return dict.contains(val); });
    m.def("dict_contains",
          [](const py::dict &dict, const char *val) { return dict.contains(val); });

    // test_tuple
    m.def("tuple_no_args", []() { return py::tuple{}; });
    m.def("tuple_ssize_t", []() { return py::tuple{(py::ssize_t) 0}; });
    m.def("tuple_size_t", []() { return py::tuple{(py::size_t) 0}; });
    m.def("get_tuple", []() { return py::make_tuple(42, py::none(), "spam"); });

    // test_simple_namespace
    m.def("get_simple_namespace", []() {
        auto ns = py::module_::import("types").attr("SimpleNamespace")(
            "attr"_a = 42, "x"_a = "foo", "wrong"_a = 1);
        py::delattr(ns, "wrong");
        py::setattr(ns, "right", py::int_(2));
        return ns;
    });

    // test_str
    m.def("str_from_char_ssize_t", []() { return py::str{"red", (py::ssize_t) 3}; });
    m.def("str_from_char_size_t", []() { return py::str{"blue", (py::size_t) 4}; });
    m.def("str_from_string", []() { return py::str(std::string("baz")); });
    m.def("str_from_std_string_input", [](const std::string &stri) { return py::str(stri); });
    m.def("str_from_cstr_input", [](const char *c_str) { return py::str(c_str); });
    m.def("str_from_bytes", []() { return py::str(py::bytes("boo", 3)); });
    m.def("str_from_bytes_input",
          [](const py::bytes &encoded_str) { return py::str(encoded_str); });

    m.def("str_from_object", [](const py::object &obj) { return py::str(obj); });
    m.def("repr_from_object", [](const py::object &obj) { return py::repr(obj); });
    m.def("str_from_handle", [](py::handle h) { return py::str(h); });
    m.def("str_from_string_from_str",
          [](const py::str &obj) { return py::str(static_cast<std::string>(obj)); });

    m.def("str_format", []() {
        auto s1 = "{} + {} = {}"_s.format(1, 2, 3);
        auto s2 = "{a} + {b} = {c}"_s.format("a"_a = 1, "b"_a = 2, "c"_a = 3);
        return py::make_tuple(s1, s2);
    });

    // test_bytes
    m.def("bytes_from_char_ssize_t", []() { return py::bytes{"green", (py::ssize_t) 5}; });
    m.def("bytes_from_char_size_t", []() { return py::bytes{"purple", (py::size_t) 6}; });
    m.def("bytes_from_string", []() { return py::bytes(std::string("foo")); });
    m.def("bytes_from_str", []() { return py::bytes(py::str("bar", 3)); });

    // test bytearray
    m.def("bytearray_from_char_ssize_t", []() { return py::bytearray{"$%", (py::ssize_t) 2}; });
    m.def("bytearray_from_char_size_t", []() { return py::bytearray{"@$!", (py::size_t) 3}; });
    m.def("bytearray_from_string", []() { return py::bytearray(std::string("foo")); });
    m.def("bytearray_size", []() { return py::bytearray("foo").size(); });

    // test_capsule
    m.def("return_capsule_with_destructor", []() {
        py::print("creating capsule");
        return py::capsule([]() { py::print("destructing capsule"); });
    });

    m.def("return_renamed_capsule_with_destructor", []() {
        py::print("creating capsule");
        auto cap = py::capsule([]() { py::print("destructing capsule"); });
        static const char *capsule_name = "test_name1";
        py::print("renaming capsule");
        cap.set_name(capsule_name);
        return cap;
    });

    m.def("return_capsule_with_destructor_2", []() {
        py::print("creating capsule");
        return py::capsule((void *) 1234, [](void *ptr) {
            py::print("destructing capsule: {}"_s.format((size_t) ptr));
        });
    });

    m.def("return_capsule_with_destructor_3", []() {
        py::print("creating capsule");
        auto cap = py::capsule((void *) 1233, "oname", [](void *ptr) {
            py::print("destructing capsule: {}"_s.format((size_t) ptr));
        });
        py::print("original name: {}"_s.format(cap.name()));
        return cap;
    });

    m.def("return_renamed_capsule_with_destructor_2", []() {
        py::print("creating capsule");
        auto cap = py::capsule((void *) 1234, [](void *ptr) {
            py::print("destructing capsule: {}"_s.format((size_t) ptr));
        });
        static const char *capsule_name = "test_name2";
        py::print("renaming capsule");
        cap.set_name(capsule_name);
        return cap;
    });

    m.def("return_capsule_with_name_and_destructor", []() {
        auto capsule = py::capsule((void *) 12345, "pointer type description", [](PyObject *ptr) {
            if (ptr) {
                const auto *name = PyCapsule_GetName(ptr);
                py::print("destructing capsule ({}, '{}')"_s.format(
                    (size_t) PyCapsule_GetPointer(ptr, name), name));
            }
        });

        capsule.set_pointer((void *) 1234);

        // Using get_pointer<T>()
        void *contents1 = static_cast<void *>(capsule);
        void *contents2 = capsule.get_pointer();
        void *contents3 = capsule.get_pointer<void>();

        auto result1 = reinterpret_cast<size_t>(contents1);
        auto result2 = reinterpret_cast<size_t>(contents2);
        auto result3 = reinterpret_cast<size_t>(contents3);

        py::print(
            "created capsule ({}, '{}')"_s.format(result1 & result2 & result3, capsule.name()));
        return capsule;
    });

    m.def("return_capsule_with_explicit_nullptr_dtor", []() {
        py::print("creating capsule with explicit nullptr dtor");
        return py::capsule(reinterpret_cast<void *>(1234),
                           static_cast<void (*)(void *)>(nullptr)); // PR #4221
    });

    // test_accessors
    m.def("accessor_api", [](const py::object &o) {
        auto d = py::dict();

        d["basic_attr"] = o.attr("basic_attr");

        auto l = py::list();
        for (auto item : o.attr("begin_end")) {
            l.append(item);
        }
        d["begin_end"] = l;

        d["operator[object]"] = o.attr("d")["operator[object]"_s];
        d["operator[char *]"] = o.attr("d")["operator[char *]"];

        d["attr(object)"] = o.attr("sub").attr("attr_obj");
        d["attr(char *)"] = o.attr("sub").attr("attr_char");
        try {
            o.attr("sub").attr("missing").ptr();
        } catch (const py::error_already_set &) {
            d["missing_attr_ptr"] = "raised"_s;
        }
        try {
            o.attr("missing").attr("doesn't matter");
        } catch (const py::error_already_set &) {
            d["missing_attr_chain"] = "raised"_s;
        }

        d["is_none"] = o.attr("basic_attr").is_none();

        d["operator()"] = o.attr("func")(1);
        d["operator*"] = o.attr("func")(*o.attr("begin_end"));

        // Test implicit conversion
        py::list implicit_list = o.attr("begin_end");
        d["implicit_list"] = implicit_list;
        py::dict implicit_dict = o.attr("__dict__");
        d["implicit_dict"] = implicit_dict;

        return d;
    });

    m.def("tuple_accessor", [](const py::tuple &existing_t) {
        try {
            existing_t[0] = 1;
        } catch (const py::error_already_set &) {
            // --> Python system error
            // Only new tuples (refcount == 1) are mutable
            auto new_t = py::tuple(3);
            for (size_t i = 0; i < new_t.size(); ++i) {
                new_t[i] = i;
            }
            return new_t;
        }
        return py::tuple();
    });

    m.def("accessor_assignment", []() {
        auto l = py::list(1);
        l[0] = 0;

        auto d = py::dict();
        d["get"] = l[0];
        auto var = l[0];
        d["deferred_get"] = var;
        l[0] = 1;
        d["set"] = l[0];
        var = 99; // this assignment should not overwrite l[0]
        d["deferred_set"] = l[0];
        d["var"] = var;

        return d;
    });

    m.def("accessor_moves", []() { // See PR #3970
        py::list return_list;
#ifdef PYBIND11_HANDLE_REF_DEBUG
        py::int_ py_int_0(0);
        py::int_ py_int_42(42);
        py::str py_str_count("count");

        auto tup = py::make_tuple(0);

        py::sequence seq(tup);

        py::list lst;
        lst.append(0);

#    define PYBIND11_LOCAL_DEF(...)                                                               \
        {                                                                                         \
            std::size_t inc_refs = py::handle::inc_ref_counter();                                 \
            __VA_ARGS__;                                                                          \
            inc_refs = py::handle::inc_ref_counter() - inc_refs;                                  \
            return_list.append(inc_refs);                                                         \
        }

        PYBIND11_LOCAL_DEF(tup[py_int_0])    // l-value (to have a control)
        PYBIND11_LOCAL_DEF(tup[py::int_(0)]) // r-value

        PYBIND11_LOCAL_DEF(tup.attr(py_str_count))     // l-value
        PYBIND11_LOCAL_DEF(tup.attr(py::str("count"))) // r-value

        PYBIND11_LOCAL_DEF(seq[py_int_0])    // l-value
        PYBIND11_LOCAL_DEF(seq[py::int_(0)]) // r-value

        PYBIND11_LOCAL_DEF(seq.attr(py_str_count))     // l-value
        PYBIND11_LOCAL_DEF(seq.attr(py::str("count"))) // r-value

        PYBIND11_LOCAL_DEF(lst[py_int_0])    // l-value
        PYBIND11_LOCAL_DEF(lst[py::int_(0)]) // r-value

        PYBIND11_LOCAL_DEF(lst.attr(py_str_count))     // l-value
        PYBIND11_LOCAL_DEF(lst.attr(py::str("count"))) // r-value

        auto lst_acc = lst[py::int_(0)];
        lst_acc = py::int_(42);                    // Detaches lst_acc from lst.
        PYBIND11_LOCAL_DEF(lst_acc = py_int_42)    // l-value
        PYBIND11_LOCAL_DEF(lst_acc = py::int_(42)) // r-value
#    undef PYBIND11_LOCAL_DEF
#endif
        return return_list;
    });

    // test_constructors
    m.def("default_constructors", []() {
        return py::dict("bytes"_a = py::bytes(),
                        "bytearray"_a = py::bytearray(),
                        "str"_a = py::str(),
                        "bool"_a = py::bool_(),
                        "int"_a = py::int_(),
                        "float"_a = py::float_(),
                        "tuple"_a = py::tuple(),
                        "list"_a = py::list(),
                        "dict"_a = py::dict(),
                        "set"_a = py::set());
    });

    m.def("converting_constructors", [](const py::dict &d) {
        return py::dict("bytes"_a = py::bytes(d["bytes"]),
                        "bytearray"_a = py::bytearray(d["bytearray"]),
                        "str"_a = py::str(d["str"]),
                        "bool"_a = py::bool_(d["bool"]),
                        "int"_a = py::int_(d["int"]),
                        "float"_a = py::float_(d["float"]),
                        "tuple"_a = py::tuple(d["tuple"]),
                        "list"_a = py::list(d["list"]),
                        "dict"_a = py::dict(d["dict"]),
                        "set"_a = py::set(d["set"]),
                        "frozenset"_a = py::frozenset(d["frozenset"]),
                        "memoryview"_a = py::memoryview(d["memoryview"]));
    });

    m.def("cast_functions", [](const py::dict &d) {
        // When converting between Python types, obj.cast<T>() should be the same as T(obj)
        return py::dict("bytes"_a = d["bytes"].cast<py::bytes>(),
                        "bytearray"_a = d["bytearray"].cast<py::bytearray>(),
                        "str"_a = d["str"].cast<py::str>(),
                        "bool"_a = d["bool"].cast<py::bool_>(),
                        "int"_a = d["int"].cast<py::int_>(),
                        "float"_a = d["float"].cast<py::float_>(),
                        "tuple"_a = d["tuple"].cast<py::tuple>(),
                        "list"_a = d["list"].cast<py::list>(),
                        "dict"_a = d["dict"].cast<py::dict>(),
                        "set"_a = d["set"].cast<py::set>(),
                        "frozenset"_a = d["frozenset"].cast<py::frozenset>(),
                        "memoryview"_a = d["memoryview"].cast<py::memoryview>());
    });

    m.def("convert_to_pybind11_str", [](const py::object &o) { return py::str(o); });

    m.def("nonconverting_constructor",
          [](const std::string &type, py::object value, bool move) -> py::object {
              if (type == "bytes") {
                  return move ? py::bytes(std::move(value)) : py::bytes(value);
              }
              if (type == "none") {
                  return move ? py::none(std::move(value)) : py::none(value);
              }
              if (type == "ellipsis") {
                  return move ? py::ellipsis(std::move(value)) : py::ellipsis(value);
              }
              if (type == "type") {
                  return move ? py::type(std::move(value)) : py::type(value);
              }
              throw std::runtime_error("Invalid type");
          });

    m.def("get_implicit_casting", []() {
        py::dict d;
        d["char*_i1"] = "abc";
        const char *c2 = "abc";
        d["char*_i2"] = c2;
        d["char*_e"] = py::cast(c2);
        d["char*_p"] = py::str(c2);

        d["int_i1"] = 42;
        int i = 42;
        d["int_i2"] = i;
        i++;
        d["int_e"] = py::cast(i);
        i++;
        d["int_p"] = py::int_(i);

        d["str_i1"] = std::string("str");
        std::string s2("str1");
        d["str_i2"] = s2;
        s2[3] = '2';
        d["str_e"] = py::cast(s2);
        s2[3] = '3';
        d["str_p"] = py::str(s2);

        py::list l(2);
        l[0] = 3;
        l[1] = py::cast(6);
        l.append(9);
        l.append(py::cast(12));
        l.append(py::int_(15));

        return py::dict("d"_a = d, "l"_a = l);
    });

    // test_print
    m.def("print_function", []() {
        py::print("Hello, World!");
        py::print(1, 2.0, "three", true, std::string("-- multiple args"));
        auto args = py::make_tuple("and", "a", "custom", "separator");
        py::print("*args", *args, "sep"_a = "-");
        py::print("no new line here", "end"_a = " -- ");
        py::print("next print");

        auto py_stderr = py::module_::import("sys").attr("stderr");
        py::print("this goes to stderr", "file"_a = py_stderr);

        py::print("flush", "flush"_a = true);

        py::print(
            "{a} + {b} = {c}"_s.format("a"_a = "py::print", "b"_a = "str.format", "c"_a = "this"));
    });

    m.def("print_failure", []() { py::print(42, UnregisteredType()); });

    m.def("hash_function", [](py::object obj) { return py::hash(std::move(obj)); });

    m.def("obj_contains",
          [](py::object &obj, const py::object &key) { return obj.contains(key); });

    m.def("test_number_protocol", [](const py::object &a, const py::object &b) {
        py::list l;
        l.append(a.equal(b));
        l.append(a.not_equal(b));
        l.append(a < b);
        l.append(a <= b);
        l.append(a > b);
        l.append(a >= b);
        l.append(a + b);
        l.append(a - b);
        l.append(a * b);
        l.append(a / b);
        l.append(a | b);
        l.append(a & b);
        l.append(a ^ b);
        l.append(a >> b);
        l.append(a << b);
        return l;
    });

    m.def("test_list_slicing", [](const py::list &a) { return a[py::slice(0, -1, 2)]; });

    m.def("test_list_slicing_default", [](const py::list &a) { return a[py::slice()]; });

    // See #2361
    m.def("issue2361_str_implicit_copy_none", []() {
        py::str is_this_none = py::none();
        return is_this_none;
    });
    m.def("issue2361_dict_implicit_copy_none", []() {
        py::dict is_this_none = py::none();
        return is_this_none;
    });

    m.def("test_memoryview_object", [](const py::buffer &b) { return py::memoryview(b); });

    m.def("test_memoryview_buffer_info",
          [](const py::buffer &b) { return py::memoryview(b.request()); });

    m.def("test_memoryview_from_buffer", [](bool is_unsigned) {
        static const int16_t si16[] = {3, 1, 4, 1, 5};
        static const uint16_t ui16[] = {2, 7, 1, 8};
        if (is_unsigned) {
            return py::memoryview::from_buffer(ui16, {4}, {sizeof(uint16_t)});
        }
        return py::memoryview::from_buffer(si16, {5}, {sizeof(int16_t)});
    });

    m.def("test_memoryview_from_buffer_nativeformat", []() {
        static const char *format = "@i";
        static const int32_t arr[] = {4, 7, 5};
        return py::memoryview::from_buffer(arr, sizeof(int32_t), format, {3}, {sizeof(int32_t)});
    });

    m.def("test_memoryview_from_buffer_empty_shape", []() {
        static const char *buf = "";
        return py::memoryview::from_buffer(buf, 1, "B", {}, {});
    });

    m.def("test_memoryview_from_buffer_invalid_strides", []() {
        static const char *buf = "\x02\x03\x04";
        return py::memoryview::from_buffer(buf, 1, "B", {3}, {});
    });

    m.def("test_memoryview_from_buffer_nullptr", []() {
        return py::memoryview::from_buffer(static_cast<void *>(nullptr), 1, "B", {}, {});
    });

    m.def("test_memoryview_from_memory", []() {
        const char *buf = "\xff\xe1\xab\x37";
        return py::memoryview::from_memory(buf, static_cast<py::ssize_t>(strlen(buf)));
    });

    // test_builtin_functions
    m.def("get_len", [](py::handle h) { return py::len(h); });

#ifdef PYBIND11_STR_LEGACY_PERMISSIVE
    m.attr("PYBIND11_STR_LEGACY_PERMISSIVE") = true;
#endif

    m.def("isinstance_pybind11_bytes",
          [](py::object o) { return py::isinstance<py::bytes>(std::move(o)); });
    m.def("isinstance_pybind11_str",
          [](py::object o) { return py::isinstance<py::str>(std::move(o)); });

    m.def("pass_to_pybind11_bytes", [](py::bytes b) { return py::len(std::move(b)); });
    m.def("pass_to_pybind11_str", [](py::str s) { return py::len(std::move(s)); });
    m.def("pass_to_std_string", [](const std::string &s) { return s.size(); });

    // test_weakref
    m.def("weakref_from_handle", [](py::handle h) { return py::weakref(h); });
    m.def("weakref_from_handle_and_function",
          [](py::handle h, py::function f) { return py::weakref(h, std::move(f)); });
    m.def("weakref_from_object", [](const py::object &o) { return py::weakref(o); });
    m.def("weakref_from_object_and_function",
          [](py::object o, py::function f) { return py::weakref(std::move(o), std::move(f)); });

// See PR #3263 for background (https://github.com/pybind/pybind11/pull/3263):
// pytypes.h could be changed to enforce the "most correct" user code below, by removing
// `const` from iterator `reference` using type aliases, but that will break existing
// user code.
#if (defined(__APPLE__) && defined(__clang__)) || defined(PYPY_VERSION)
// This is "most correct" and enforced on these platforms.
#    define PYBIND11_AUTO_IT auto it
#else
    // This works on many platforms and is (unfortunately) reflective of existing user code.
    // NOLINTNEXTLINE(bugprone-macro-parentheses)
#    define PYBIND11_AUTO_IT auto &it
#endif

    m.def("tuple_iterator", []() {
        auto tup = py::make_tuple(5, 7);
        int tup_sum = 0;
        for (PYBIND11_AUTO_IT : tup) {
            tup_sum += it.cast<int>();
        }
        return tup_sum;
    });

    m.def("dict_iterator", []() {
        py::dict dct;
        dct[py::int_(3)] = 5;
        dct[py::int_(7)] = 11;
        int kv_sum = 0;
        for (PYBIND11_AUTO_IT : dct) {
            kv_sum += it.first.cast<int>() * 100 + it.second.cast<int>();
        }
        return kv_sum;
    });

    m.def("passed_iterator", [](const py::iterator &py_it) {
        int elem_sum = 0;
        for (PYBIND11_AUTO_IT : py_it) {
            elem_sum += it.cast<int>();
        }
        return elem_sum;
    });

#undef PYBIND11_AUTO_IT

    // Tests below this line are for pybind11 IMPLEMENTATION DETAILS:

    m.def("sequence_item_get_ssize_t", [](const py::object &o) {
        return py::detail::accessor_policies::sequence_item::get(o, (py::ssize_t) 1);
    });
    m.def("sequence_item_set_ssize_t", [](const py::object &o) {
        auto s = py::str{"peppa", 5};
        py::detail::accessor_policies::sequence_item::set(o, (py::ssize_t) 1, s);
    });
    m.def("sequence_item_get_size_t", [](const py::object &o) {
        return py::detail::accessor_policies::sequence_item::get(o, (py::size_t) 2);
    });
    m.def("sequence_item_set_size_t", [](const py::object &o) {
        auto s = py::str{"george", 6};
        py::detail::accessor_policies::sequence_item::set(o, (py::size_t) 2, s);
    });
    m.def("list_item_get_ssize_t", [](const py::object &o) {
        return py::detail::accessor_policies::list_item::get(o, (py::ssize_t) 3);
    });
    m.def("list_item_set_ssize_t", [](const py::object &o) {
        auto s = py::str{"rebecca", 7};
        py::detail::accessor_policies::list_item::set(o, (py::ssize_t) 3, s);
    });
    m.def("list_item_get_size_t", [](const py::object &o) {
        return py::detail::accessor_policies::list_item::get(o, (py::size_t) 4);
    });
    m.def("list_item_set_size_t", [](const py::object &o) {
        auto s = py::str{"richard", 7};
        py::detail::accessor_policies::list_item::set(o, (py::size_t) 4, s);
    });
    m.def("tuple_item_get_ssize_t", [](const py::object &o) {
        return py::detail::accessor_policies::tuple_item::get(o, (py::ssize_t) 5);
    });
    m.def("tuple_item_set_ssize_t", []() {
        auto s0 = py::str{"emely", 5};
        auto s1 = py::str{"edmond", 6};
        auto o = py::tuple{2};
        py::detail::accessor_policies::tuple_item::set(o, (py::ssize_t) 0, s0);
        py::detail::accessor_policies::tuple_item::set(o, (py::ssize_t) 1, s1);
        return o;
    });
    m.def("tuple_item_get_size_t", [](const py::object &o) {
        return py::detail::accessor_policies::tuple_item::get(o, (py::size_t) 6);
    });
    m.def("tuple_item_set_size_t", []() {
        auto s0 = py::str{"candy", 5};
        auto s1 = py::str{"cat", 3};
        auto o = py::tuple{2};
        py::detail::accessor_policies::tuple_item::set(o, (py::size_t) 1, s1);
        py::detail::accessor_policies::tuple_item::set(o, (py::size_t) 0, s0);
        return o;
    });

    m.def("square_float_", [](const external::float_ &x) -> double {
        double v = x.get_value();
        return v * v;
    });

    m.def("tuple_rvalue_getter", [](const py::tuple &tup) {
        // tests accessing tuple object with rvalue int
        for (size_t i = 0; i < tup.size(); i++) {
            auto o = py::handle(tup[py::int_(i)]);
            if (!o) {
                throw py::value_error("tuple is malformed");
            }
        }
        return tup;
    });
    m.def("list_rvalue_getter", [](const py::list &l) {
        // tests accessing list with rvalue int
        for (size_t i = 0; i < l.size(); i++) {
            auto o = py::handle(l[py::int_(i)]);
            if (!o) {
                throw py::value_error("list is malformed");
            }
        }
        return l;
    });
    m.def("populate_dict_rvalue", [](int population) {
        auto d = py::dict();
        for (int i = 0; i < population; i++) {
            d[py::int_(i)] = py::int_(i);
        }
        return d;
    });
    m.def("populate_obj_str_attrs", [](py::object &o, int population) {
        for (int i = 0; i < population; i++) {
            o.attr(py::str(py::int_(i))) = py::str(py::int_(i));
        }
        return o;
    });

    // testing immutable object augmented assignment: #issue 3812
    m.def("inplace_append", [](py::object &a, const py::object &b) {
        a += b;
        return a;
    });
    m.def("inplace_subtract", [](py::object &a, const py::object &b) {
        a -= b;
        return a;
    });
    m.def("inplace_multiply", [](py::object &a, const py::object &b) {
        a *= b;
        return a;
    });
    m.def("inplace_divide", [](py::object &a, const py::object &b) {
        a /= b;
        return a;
    });
    m.def("inplace_or", [](py::object &a, const py::object &b) {
        a |= b;
        return a;
    });
    m.def("inplace_and", [](py::object &a, const py::object &b) {
        a &= b;
        return a;
    });
    m.def("inplace_lshift", [](py::object &a, const py::object &b) {
        a <<= b;
        return a;
    });
    m.def("inplace_rshift", [](py::object &a, const py::object &b) {
        a >>= b;
        return a;
    });

    m.def("annotate_tuple_float_str", [](const py::typing::Tuple<py::float_, py::str> &) {});
    m.def("annotate_tuple_empty", [](const py::typing::Tuple<> &) {});
    m.def("annotate_tuple_variable_length",
          [](const py::typing::Tuple<py::float_, py::ellipsis> &) {});
    m.def("annotate_dict_str_int", [](const py::typing::Dict<py::str, int> &) {});
    m.def("annotate_list_int", [](const py::typing::List<int> &) {});
    m.def("annotate_set_str", [](const py::typing::Set<std::string> &) {});
    m.def("annotate_iterable_str", [](const py::typing::Iterable<std::string> &) {});
    m.def("annotate_iterator_int", [](const py::typing::Iterator<int> &) {});
    m.def("annotate_fn",
          [](const py::typing::Callable<int(py::typing::List<py::str>, py::str)> &) {});

    m.def("annotate_fn_only_return", [](const py::typing::Callable<int(py::ellipsis)> &) {});
    m.def("annotate_type", [](const py::typing::Type<int> &t) -> py::type { return t; });

    m.def("annotate_union",
          [](py::typing::List<py::typing::Union<py::str, py::int_, py::object>> l,
             py::str a,
             py::int_ b,
             py::object c) -> py::typing::List<py::typing::Union<py::str, py::int_, py::object>> {
              l.append(a);
              l.append(b);
              l.append(c);
              return l;
          });

    m.def("union_typing_only",
          [](py::typing::List<py::typing::Union<py::str>> &l)
              -> py::typing::List<py::typing::Union<py::int_>> { return l; });

    m.def("annotate_union_to_object",
          [](py::typing::Union<int, py::str> &o) -> py::object { return o; });

    m.def("annotate_optional",
          [](py::list &list) -> py::typing::List<py::typing::Optional<py::str>> {
              list.append(py::str("hi"));
              list.append(py::none());
              return list;
          });

    m.def("annotate_type_guard", [](py::object &o) -> py::typing::TypeGuard<py::str> {
        return py::isinstance<py::str>(o);
    });
    m.def("annotate_type_is",
          [](py::object &o) -> py::typing::TypeIs<py::str> { return py::isinstance<py::str>(o); });

    m.def("annotate_no_return", []() -> py::typing::NoReturn { throw 0; });
    m.def("annotate_never", []() -> py::typing::Never { throw 0; });

    m.def("annotate_optional_to_object",
          [](py::typing::Optional<int> &o) -> py::object { return o; });

#if defined(PYBIND11_TYPING_H_HAS_STRING_LITERAL)
    py::enum_<literals::Color>(m, "Color")
        .value("RED", literals::Color::RED)
        .value("BLUE", literals::Color::BLUE);

    m.def("annotate_literal", [](literals::LiteralFoo &o) -> py::object { return o; });
    // Literal with `@`, `%`, `{`, `}`, and `->`
    m.def("identity_literal_exclamation", [](const py::typing::Literal<"\"!\""> &x) { return x; });
    m.def("identity_literal_at", [](const py::typing::Literal<"\"@\""> &x) { return x; });
    m.def("identity_literal_percent", [](const py::typing::Literal<"\"%\""> &x) { return x; });
    m.def("identity_literal_curly_open", [](const py::typing::Literal<"\"{\""> &x) { return x; });
    m.def("identity_literal_curly_close", [](const py::typing::Literal<"\"}\""> &x) { return x; });
    m.def("identity_literal_arrow_with_io_name",
          [](const py::typing::Literal<"\"->\""> &x, const RealNumber &) { return x; });
    m.def("identity_literal_arrow_with_callable",
          [](const py::typing::Callable<RealNumber(const py::typing::Literal<"\"->\""> &,
                                                   const RealNumber &)> &x) { return x; });
    m.def("identity_literal_all_special_chars",
          [](const py::typing::Literal<"\"!@!!->{%}\""> &x) { return x; });
    m.def("annotate_generic_containers",
          [](const py::typing::List<typevar::TypeVarT> &l) -> py::typing::List<typevar::TypeVarV> {
              return l;
          });

    m.def("annotate_listT_to_T",
          [](const py::typing::List<typevar::TypeVarT> &l) -> typevar::TypeVarT { return l[0]; });
    m.def("annotate_object_to_T", [](const py::object &o) -> typevar::TypeVarT { return o; });
    m.attr("defined_PYBIND11_TYPING_H_HAS_STRING_LITERAL") = true;
<<<<<<< HEAD
#else
    m.attr("defined_PYBIND11_TYPING_H_HAS_STRING_LITERAL") = false;
#endif

#if defined(PYBIND11_TEST_PYTYPES_HAS_RANGES)

    // test_tuple_ranges
    m.def("tuple_iterator_default_initialization", []() {
        using TupleIterator = decltype(std::declval<py::tuple>().begin());
        static_assert(std::random_access_iterator<TupleIterator>);
        return TupleIterator{} == TupleIterator{};
    });

    m.def("transform_tuple_plus_one", [](py::tuple &tpl) {
        py::list ret{};
        for (auto it : tpl | std::views::transform([](auto &o) { return py::cast<int>(o) + 1; })) {
            ret.append(py::int_(it));
        }
        return ret;
    });

    // test_list_ranges
    m.def("list_iterator_default_initialization", []() {
        using ListIterator = decltype(std::declval<py::list>().begin());
        static_assert(std::random_access_iterator<ListIterator>);
        return ListIterator{} == ListIterator{};
    });

    m.def("transform_list_plus_one", [](py::list &lst) {
        py::list ret{};
        for (auto it : lst | std::views::transform([](auto &o) { return py::cast<int>(o) + 1; })) {
            ret.append(py::int_(it));
        }
        return ret;
    });

    // test_dict_ranges
    m.def("dict_iterator_default_initialization", []() {
        using DictIterator = decltype(std::declval<py::dict>().begin());
        static_assert(std::forward_iterator<DictIterator>);
        return DictIterator{} == DictIterator{};
    });

    m.def("transform_dict_plus_one", [](py::dict &dct) {
        py::list ret{};
        for (auto it : dct | std::views::transform([](auto &o) {
                           return std::pair{py::cast<int>(o.first) + 1,
                                            py::cast<int>(o.second) + 1};
                       })) {
            ret.append(py::make_tuple(py::int_(it.first), py::int_(it.second)));
        }
        return ret;
    });

    m.attr("defined_PYBIND11_TEST_PYTYPES_HAS_RANGES") = true;
#else
    m.attr("defined_PYBIND11_TEST_PYTYPES_HAS_RANGES") = false;
=======
#else
    m.attr("defined_PYBIND11_TYPING_H_HAS_STRING_LITERAL") = false;
>>>>>>> ed5057de
#endif

#if defined(PYBIND11_TEST_PYTYPES_HAS_RANGES)

    // test_tuple_ranges
    m.def("tuple_iterator_default_initialization", []() {
        using TupleIterator = decltype(std::declval<py::tuple>().begin());
        static_assert(std::random_access_iterator<TupleIterator>);
        return TupleIterator{} == TupleIterator{};
    });

    m.def("transform_tuple_plus_one", [](py::tuple &tpl) {
        py::list ret{};
        for (auto &&it :
             tpl | std::views::transform([](const auto &o) { return py::cast<int>(o) + 1; })) {
            ret.append(py::int_(it));
        }
        return ret;
    });

    // test_list_ranges
    m.def("list_iterator_default_initialization", []() {
        using ListIterator = decltype(std::declval<py::list>().begin());
        static_assert(std::random_access_iterator<ListIterator>);
        return ListIterator{} == ListIterator{};
    });

    m.def("transform_list_plus_one", [](py::list &lst) {
        py::list ret{};
        for (auto &&it :
             lst | std::views::transform([](const auto &o) { return py::cast<int>(o) + 1; })) {
            ret.append(py::int_(it));
        }
        return ret;
    });

    // test_dict_ranges
    m.def("dict_iterator_default_initialization", []() {
        using DictIterator = decltype(std::declval<py::dict>().begin());
        static_assert(std::forward_iterator<DictIterator>);
        return DictIterator{} == DictIterator{};
    });

    m.def("transform_dict_plus_one", [](py::dict &dct) {
        py::list ret{};
        for (auto it : dct | std::views::transform([](auto &o) {
                           return std::pair{py::cast<int>(o.first) + 1,
                                            py::cast<int>(o.second) + 1};
                       })) {
            ret.append(py::make_tuple(py::int_(it.first), py::int_(it.second)));
        }
        return ret;
    });

    m.attr("defined_PYBIND11_TEST_PYTYPES_HAS_RANGES") = true;
#else
    m.attr("defined_PYBIND11_TEST_PYTYPES_HAS_RANGES") = false;
#endif

#if defined(__cpp_inline_variables)
    // Exercises const char* overload:
    m.attr_with_type_hint<py::typing::List<int>>("list_int") = py::list();
    // Exercises py::handle overload:
    m.attr_with_type_hint<py::typing::Set<py::str>>(py::str("set_str")) = py::set();

    struct foo_t {};
    struct foo2 {};
    struct foo3 {};

    pybind11::class_<foo_t>(m, "foo");
    pybind11::class_<foo2>(m, "foo2");
    pybind11::class_<foo3>(m, "foo3");
    m.attr_with_type_hint<foo_t>("foo") = foo_t{};

    m.attr_with_type_hint<py::typing::Union<foo_t, foo2, foo3>>("foo_union") = foo_t{};

    // Include to ensure this does not crash
    struct foo4 {};
    m.attr_with_type_hint<foo4>("foo4") = 3;

    struct Empty {};
    py::class_<Empty>(m, "EmptyAnnotationClass");

    struct Static {};
    auto static_class = py::class_<Static>(m, "Static");
    static_class.def(py::init());
    static_class.attr_with_type_hint<py::typing::ClassVar<float>>("x") = 1.0;
    static_class.attr_with_type_hint<py::typing::ClassVar<py::typing::Dict<py::str, int>>>(
        "dict_str_int")
        = py::dict();

    struct Instance {};
    auto instance = py::class_<Instance>(m, "Instance", py::dynamic_attr());
    instance.def(py::init());
    instance.attr_with_type_hint<float>("y");

    m.def("attr_with_type_hint_float_x",
          [](py::handle obj) { obj.attr_with_type_hint<float>("x"); });

    m.attr_with_type_hint<py::typing::Final<int>>("CONST_INT") = 3;

    m.attr("defined___cpp_inline_variables") = true;
#else
    m.attr("defined___cpp_inline_variables") = false;
#endif
    m.def("half_of_number", [](const RealNumber &x) { return RealNumber{x.value / 2}; });
    m.def(
        "half_of_number_convert",
        [](const RealNumber &x) { return RealNumber{x.value / 2}; },
        py::arg("x"));
    m.def(
        "half_of_number_noconvert",
        [](const RealNumber &x) { return RealNumber{x.value / 2}; },
        py::arg("x").noconvert());
    // std::vector<T>
    m.def("half_of_number_vector", [](const std::vector<RealNumber> &x) {
        std::vector<RealNumber> result;
        result.reserve(x.size());
        for (auto num : x) {
            result.push_back(RealNumber{num.value / 2});
        }
        return result;
    });
    // Tuple<T, T>
    m.def("half_of_number_tuple", [](const py::typing::Tuple<RealNumber, RealNumber> &x) {
        py::typing::Tuple<RealNumber, RealNumber> result
            = py::make_tuple(RealNumber{x[0].cast<RealNumber>().value / 2},
                             RealNumber{x[1].cast<RealNumber>().value / 2});
        return result;
    });
    // Tuple<T, ...>
    m.def("half_of_number_tuple_ellipsis",
          [](const py::typing::Tuple<RealNumber, py::ellipsis> &x) {
              py::typing::Tuple<RealNumber, py::ellipsis> result(x.size());
              for (size_t i = 0; i < x.size(); ++i) {
                  result[i] = x[i].cast<RealNumber>().value / 2;
              }
              return result;
          });
    // Dict<K, V>
    m.def("half_of_number_dict", [](const py::typing::Dict<std::string, RealNumber> &x) {
        py::typing::Dict<std::string, RealNumber> result;
        for (auto it : x) {
            result[it.first] = RealNumber{it.second.cast<RealNumber>().value / 2};
        }
        return result;
    });
    // List<T>
    m.def("half_of_number_list", [](const py::typing::List<RealNumber> &x) {
        py::typing::List<RealNumber> result;
        for (auto num : x) {
            result.append(RealNumber{num.cast<RealNumber>().value / 2});
        }
        return result;
    });
    // List<List<T>>
    m.def("half_of_number_nested_list",
          [](const py::typing::List<py::typing::List<RealNumber>> &x) {
              py::typing::List<py::typing::List<RealNumber>> result_lists;
              for (auto nums : x) {
                  py::typing::List<RealNumber> result;
                  for (auto num : nums) {
                      result.append(RealNumber{num.cast<RealNumber>().value / 2});
                  }
                  result_lists.append(result);
              }
              return result_lists;
          });
    // Set<T>
    m.def("identity_set", [](const py::typing::Set<RealNumber> &x) { return x; });
    // Iterable<T>
    m.def("identity_iterable", [](const py::typing::Iterable<RealNumber> &x) { return x; });
    // Iterator<T>
    m.def("identity_iterator", [](const py::typing::Iterator<RealNumber> &x) { return x; });
    // Callable<R(A)> identity
    m.def("identity_callable",
          [](const py::typing::Callable<RealNumber(const RealNumber &)> &x) { return x; });
    // Callable<R(...)> identity
    m.def("identity_callable_ellipsis",
          [](const py::typing::Callable<RealNumber(py::ellipsis)> &x) { return x; });
    // Nested Callable<R(A)> identity
    m.def("identity_nested_callable",
          [](const py::typing::Callable<py::typing::Callable<RealNumber(const RealNumber &)>(
                 py::typing::Callable<RealNumber(const RealNumber &)>)> &x) { return x; });
    // Callable<R(A)>
    m.def("apply_callable",
          [](const RealNumber &x, const py::typing::Callable<RealNumber(const RealNumber &)> &f) {
              return f(x).cast<RealNumber>();
          });
    // Callable<R(...)>
    m.def("apply_callable_ellipsis",
          [](const RealNumber &x, const py::typing::Callable<RealNumber(py::ellipsis)> &f) {
              return f(x).cast<RealNumber>();
          });
    // Union<T1, T2>
    m.def("identity_union", [](const py::typing::Union<RealNumber, std::string> &x) { return x; });
    // Optional<T>
    m.def("identity_optional", [](const py::typing::Optional<RealNumber> &x) { return x; });
    // TypeGuard<T>
    m.def("check_type_guard",
          [](const py::typing::List<py::object> &x)
              -> py::typing::TypeGuard<py::typing::List<RealNumber>> {
              for (const auto &item : x) {
                  if (!py::isinstance<RealNumber>(item)) {
                      return false;
                  }
              }
              return true;
          });
    // TypeIs<T>
    m.def("check_type_is", [](const py::object &x) -> py::typing::TypeIs<RealNumber> {
        return py::isinstance<RealNumber>(x);
    });
}<|MERGE_RESOLUTION|>--- conflicted
+++ resolved
@@ -995,68 +995,8 @@
           [](const py::typing::List<typevar::TypeVarT> &l) -> typevar::TypeVarT { return l[0]; });
     m.def("annotate_object_to_T", [](const py::object &o) -> typevar::TypeVarT { return o; });
     m.attr("defined_PYBIND11_TYPING_H_HAS_STRING_LITERAL") = true;
-<<<<<<< HEAD
 #else
     m.attr("defined_PYBIND11_TYPING_H_HAS_STRING_LITERAL") = false;
-#endif
-
-#if defined(PYBIND11_TEST_PYTYPES_HAS_RANGES)
-
-    // test_tuple_ranges
-    m.def("tuple_iterator_default_initialization", []() {
-        using TupleIterator = decltype(std::declval<py::tuple>().begin());
-        static_assert(std::random_access_iterator<TupleIterator>);
-        return TupleIterator{} == TupleIterator{};
-    });
-
-    m.def("transform_tuple_plus_one", [](py::tuple &tpl) {
-        py::list ret{};
-        for (auto it : tpl | std::views::transform([](auto &o) { return py::cast<int>(o) + 1; })) {
-            ret.append(py::int_(it));
-        }
-        return ret;
-    });
-
-    // test_list_ranges
-    m.def("list_iterator_default_initialization", []() {
-        using ListIterator = decltype(std::declval<py::list>().begin());
-        static_assert(std::random_access_iterator<ListIterator>);
-        return ListIterator{} == ListIterator{};
-    });
-
-    m.def("transform_list_plus_one", [](py::list &lst) {
-        py::list ret{};
-        for (auto it : lst | std::views::transform([](auto &o) { return py::cast<int>(o) + 1; })) {
-            ret.append(py::int_(it));
-        }
-        return ret;
-    });
-
-    // test_dict_ranges
-    m.def("dict_iterator_default_initialization", []() {
-        using DictIterator = decltype(std::declval<py::dict>().begin());
-        static_assert(std::forward_iterator<DictIterator>);
-        return DictIterator{} == DictIterator{};
-    });
-
-    m.def("transform_dict_plus_one", [](py::dict &dct) {
-        py::list ret{};
-        for (auto it : dct | std::views::transform([](auto &o) {
-                           return std::pair{py::cast<int>(o.first) + 1,
-                                            py::cast<int>(o.second) + 1};
-                       })) {
-            ret.append(py::make_tuple(py::int_(it.first), py::int_(it.second)));
-        }
-        return ret;
-    });
-
-    m.attr("defined_PYBIND11_TEST_PYTYPES_HAS_RANGES") = true;
-#else
-    m.attr("defined_PYBIND11_TEST_PYTYPES_HAS_RANGES") = false;
-=======
-#else
-    m.attr("defined_PYBIND11_TYPING_H_HAS_STRING_LITERAL") = false;
->>>>>>> ed5057de
 #endif
 
 #if defined(PYBIND11_TEST_PYTYPES_HAS_RANGES)
