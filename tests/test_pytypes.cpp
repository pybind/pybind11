/*
    tests/test_pytypes.cpp -- Python type casters

    Copyright (c) 2017 Wenzel Jakob <wenzel.jakob@epfl.ch>

    All rights reserved. Use of this source code is governed by a
    BSD-style license that can be found in the LICENSE file.
*/

#include "pybind11_tests.h"

#include <utility>

TEST_SUBMODULE(pytypes, m) {
    // test_bool
    m.def("get_bool", [] { return py::bool_(false); });
    // test_int
    m.def("get_int", [] { return py::int_(0); });
    // test_iterator
    m.def("get_iterator", [] { return py::iterator(); });
    // test_iterable
    m.def("get_iterable", [] { return py::iterable(); });
    // test_float
    m.def("get_float", [] { return py::float_(0.0f); });
    // test_list
    m.def("list_no_args", []() { return py::list{}; });
    m.def("list_ssize_t", []() { return py::list{(py::ssize_t) 0}; });
    m.def("list_size_t", []() { return py::list{(py::size_t) 0}; });
    m.def("list_insert_ssize_t", [](py::list *l) { return l->insert((py::ssize_t) 1, 83); });
    m.def("list_insert_size_t", [](py::list *l) { return l->insert((py::size_t) 3, 57); });
    m.def("get_list", []() {
        py::list list;
        list.append("value");
        py::print("Entry at position 0:", list[0]);
        list[0] = py::str("overwritten");
        list.insert(0, "inserted-0");
        list.insert(2, "inserted-2");
        return list;
    });
    m.def("print_list", [](const py::list &list) {
        int index = 0;
        for (auto item : list) {
            py::print("list item {}: {}"_s.format(index++, item));
        }
    });
    // test_none
    m.def("get_none", [] { return py::none(); });
    m.def("print_none", [](const py::none &none) { py::print("none: {}"_s.format(none)); });

    // test_set
    m.def("get_set", []() {
        py::set set;
        set.add(py::str("key1"));
        set.add("key2");
        set.add(std::string("key3"));
        return set;
    });
    m.def("print_set", [](const py::set &set) {
        for (auto item : set) {
            py::print("key:", item);
        }
    });
    m.def("set_contains",
          [](const py::set &set, const py::object &key) { return set.contains(key); });
    m.def("set_contains", [](const py::set &set, const char *key) { return set.contains(key); });

    // test_dict
    m.def("get_dict", []() { return py::dict("key"_a = "value"); });
    m.def("print_dict", [](const py::dict &dict) {
        for (auto item : dict) {
            py::print("key: {}, value={}"_s.format(item.first, item.second));
        }
    });
    m.def("dict_keyword_constructor", []() {
        auto d1 = py::dict("x"_a = 1, "y"_a = 2);
        auto d2 = py::dict("z"_a = 3, **d1);
        return d2;
    });
    m.def("dict_contains",
          [](const py::dict &dict, py::object val) { return dict.contains(val); });
    m.def("dict_contains",
          [](const py::dict &dict, const char *val) { return dict.contains(val); });

    // test_tuple
    m.def("tuple_no_args", []() { return py::tuple{}; });
    m.def("tuple_ssize_t", []() { return py::tuple{(py::ssize_t) 0}; });
    m.def("tuple_size_t", []() { return py::tuple{(py::size_t) 0}; });
    m.def("get_tuple", []() { return py::make_tuple(42, py::none(), "spam"); });

    // test_simple_namespace
    m.def("get_simple_namespace", []() {
        auto ns = py::module_::import("types").attr("SimpleNamespace")(
            "attr"_a = 42, "x"_a = "foo", "wrong"_a = 1);
        py::delattr(ns, "wrong");
        py::setattr(ns, "right", py::int_(2));
        return ns;
    });

    // test_str
    m.def("str_from_char_ssize_t", []() { return py::str{"red", (py::ssize_t) 3}; });
    m.def("str_from_char_size_t", []() { return py::str{"blue", (py::size_t) 4}; });
    m.def("str_from_string", []() { return py::str(std::string("baz")); });
    m.def("str_from_bytes", []() { return py::str(py::bytes("boo", 3)); });
    m.def("str_from_object", [](const py::object &obj) { return py::str(obj); });
    m.def("repr_from_object", [](const py::object &obj) { return py::repr(obj); });
    m.def("str_from_handle", [](py::handle h) { return py::str(h); });
    m.def("str_from_string_from_str",
          [](const py::str &obj) { return py::str(static_cast<std::string>(obj)); });

    m.def("str_format", []() {
        auto s1 = "{} + {} = {}"_s.format(1, 2, 3);
        auto s2 = "{a} + {b} = {c}"_s.format("a"_a = 1, "b"_a = 2, "c"_a = 3);
        return py::make_tuple(s1, s2);
    });

    // test_bytes
    m.def("bytes_from_char_ssize_t", []() { return py::bytes{"green", (py::ssize_t) 5}; });
    m.def("bytes_from_char_size_t", []() { return py::bytes{"purple", (py::size_t) 6}; });
    m.def("bytes_from_string", []() { return py::bytes(std::string("foo")); });
    m.def("bytes_from_str", []() { return py::bytes(py::str("bar", 3)); });

    // test bytearray
    m.def("bytearray_from_char_ssize_t", []() { return py::bytearray{"$%", (py::ssize_t) 2}; });
    m.def("bytearray_from_char_size_t", []() { return py::bytearray{"@$!", (py::size_t) 3}; });
    m.def("bytearray_from_string", []() { return py::bytearray(std::string("foo")); });
    m.def("bytearray_size", []() { return py::bytearray("foo").size(); });

    // test_capsule
    m.def("return_capsule_with_destructor", []() {
        py::print("creating capsule");
        return py::capsule([]() { py::print("destructing capsule"); });
    });

    m.def("return_capsule_with_destructor_2", []() {
        py::print("creating capsule");
        return py::capsule((void *) 1234, [](void *ptr) {
            py::print("destructing capsule: {}"_s.format((size_t) ptr));
        });
    });

    m.def("return_capsule_with_name_and_destructor", []() {
        auto capsule = py::capsule((void *) 12345, "pointer type description", [](PyObject *ptr) {
            if (ptr) {
                const auto *name = PyCapsule_GetName(ptr);
                py::print("destructing capsule ({}, '{}')"_s.format(
                    (size_t) PyCapsule_GetPointer(ptr, name), name));
            }
        });

        capsule.set_pointer((void *) 1234);

        // Using get_pointer<T>()
        void *contents1 = static_cast<void *>(capsule);
        void *contents2 = capsule.get_pointer();
        void *contents3 = capsule.get_pointer<void>();

        auto result1 = reinterpret_cast<size_t>(contents1);
        auto result2 = reinterpret_cast<size_t>(contents2);
        auto result3 = reinterpret_cast<size_t>(contents3);

        py::print(
            "created capsule ({}, '{}')"_s.format(result1 & result2 & result3, capsule.name()));
        return capsule;
    });

    // test_accessors
    m.def("accessor_api", [](const py::object &o) {
        auto d = py::dict();

        d["basic_attr"] = o.attr("basic_attr");

        auto l = py::list();
        for (auto item : o.attr("begin_end")) {
            l.append(item);
        }
        d["begin_end"] = l;

        d["operator[object]"] = o.attr("d")["operator[object]"_s];
        d["operator[char *]"] = o.attr("d")["operator[char *]"];

        d["attr(object)"] = o.attr("sub").attr("attr_obj");
        d["attr(char *)"] = o.attr("sub").attr("attr_char");
        try {
            o.attr("sub").attr("missing").ptr();
        } catch (const py::error_already_set &) {
            d["missing_attr_ptr"] = "raised"_s;
        }
        try {
            o.attr("missing").attr("doesn't matter");
        } catch (const py::error_already_set &) {
            d["missing_attr_chain"] = "raised"_s;
        }

        d["is_none"] = o.attr("basic_attr").is_none();

        d["operator()"] = o.attr("func")(1);
        d["operator*"] = o.attr("func")(*o.attr("begin_end"));

        // Test implicit conversion
        py::list implicit_list = o.attr("begin_end");
        d["implicit_list"] = implicit_list;
        py::dict implicit_dict = o.attr("__dict__");
        d["implicit_dict"] = implicit_dict;

        return d;
    });

    m.def("tuple_accessor", [](const py::tuple &existing_t) {
        try {
            existing_t[0] = 1;
        } catch (const py::error_already_set &) {
            // --> Python system error
            // Only new tuples (refcount == 1) are mutable
            auto new_t = py::tuple(3);
            for (size_t i = 0; i < new_t.size(); ++i) {
                new_t[i] = i;
            }
            return new_t;
        }
        return py::tuple();
    });

    m.def("accessor_assignment", []() {
        auto l = py::list(1);
        l[0] = 0;

        auto d = py::dict();
        d["get"] = l[0];
        auto var = l[0];
        d["deferred_get"] = var;
        l[0] = 1;
        d["set"] = l[0];
        var = 99; // this assignment should not overwrite l[0]
        d["deferred_set"] = l[0];
        d["var"] = var;

        return d;
    });

    // test_constructors
    m.def("default_constructors", []() {
        return py::dict("bytes"_a = py::bytes(),
                        "bytearray"_a = py::bytearray(),
                        "str"_a = py::str(),
                        "bool"_a = py::bool_(),
                        "int"_a = py::int_(),
                        "float"_a = py::float_(),
                        "tuple"_a = py::tuple(),
                        "list"_a = py::list(),
                        "dict"_a = py::dict(),
                        "set"_a = py::set());
    });

    m.def("converting_constructors", [](const py::dict &d) {
        return py::dict("bytes"_a = py::bytes(d["bytes"]),
                        "bytearray"_a = py::bytearray(d["bytearray"]),
                        "str"_a = py::str(d["str"]),
                        "bool"_a = py::bool_(d["bool"]),
                        "int"_a = py::int_(d["int"]),
                        "float"_a = py::float_(d["float"]),
                        "tuple"_a = py::tuple(d["tuple"]),
                        "list"_a = py::list(d["list"]),
                        "dict"_a = py::dict(d["dict"]),
                        "set"_a = py::set(d["set"]),
                        "memoryview"_a = py::memoryview(d["memoryview"]));
    });

    m.def("cast_functions", [](const py::dict &d) {
        // When converting between Python types, obj.cast<T>() should be the same as T(obj)
        return py::dict("bytes"_a = d["bytes"].cast<py::bytes>(),
                        "bytearray"_a = d["bytearray"].cast<py::bytearray>(),
                        "str"_a = d["str"].cast<py::str>(),
                        "bool"_a = d["bool"].cast<py::bool_>(),
                        "int"_a = d["int"].cast<py::int_>(),
                        "float"_a = d["float"].cast<py::float_>(),
                        "tuple"_a = d["tuple"].cast<py::tuple>(),
                        "list"_a = d["list"].cast<py::list>(),
                        "dict"_a = d["dict"].cast<py::dict>(),
                        "set"_a = d["set"].cast<py::set>(),
                        "memoryview"_a = d["memoryview"].cast<py::memoryview>());
    });

    m.def("convert_to_pybind11_str", [](const py::object &o) { return py::str(o); });

    m.def("nonconverting_constructor",
          [](const std::string &type, py::object value, bool move) -> py::object {
              if (type == "bytes") {
                  return move ? py::bytes(std::move(value)) : py::bytes(value);
              }
              if (type == "none") {
                  return move ? py::none(std::move(value)) : py::none(value);
              }
              if (type == "ellipsis") {
                  return move ? py::ellipsis(std::move(value)) : py::ellipsis(value);
              }
              if (type == "type") {
                  return move ? py::type(std::move(value)) : py::type(value);
              }
              throw std::runtime_error("Invalid type");
          });

    m.def("get_implicit_casting", []() {
        py::dict d;
        d["char*_i1"] = "abc";
        const char *c2 = "abc";
        d["char*_i2"] = c2;
        d["char*_e"] = py::cast(c2);
        d["char*_p"] = py::str(c2);

        d["int_i1"] = 42;
        int i = 42;
        d["int_i2"] = i;
        i++;
        d["int_e"] = py::cast(i);
        i++;
        d["int_p"] = py::int_(i);

        d["str_i1"] = std::string("str");
        std::string s2("str1");
        d["str_i2"] = s2;
        s2[3] = '2';
        d["str_e"] = py::cast(s2);
        s2[3] = '3';
        d["str_p"] = py::str(s2);

        py::list l(2);
        l[0] = 3;
        l[1] = py::cast(6);
        l.append(9);
        l.append(py::cast(12));
        l.append(py::int_(15));

        return py::dict("d"_a = d, "l"_a = l);
    });

    // test_print
    m.def("print_function", []() {
        py::print("Hello, World!");
        py::print(1, 2.0, "three", true, std::string("-- multiple args"));
        auto args = py::make_tuple("and", "a", "custom", "separator");
        py::print("*args", *args, "sep"_a = "-");
        py::print("no new line here", "end"_a = " -- ");
        py::print("next print");

        auto py_stderr = py::module_::import("sys").attr("stderr");
        py::print("this goes to stderr", "file"_a = py_stderr);

        py::print("flush", "flush"_a = true);

        py::print(
            "{a} + {b} = {c}"_s.format("a"_a = "py::print", "b"_a = "str.format", "c"_a = "this"));
    });

    m.def("print_failure", []() { py::print(42, UnregisteredType()); });

    m.def("hash_function", [](py::object obj) { return py::hash(std::move(obj)); });

    m.def("test_number_protocol", [](const py::object &a, const py::object &b) {
        py::list l;
        l.append(a.equal(b));
        l.append(a.not_equal(b));
        l.append(a < b);
        l.append(a <= b);
        l.append(a > b);
        l.append(a >= b);
        l.append(a + b);
        l.append(a - b);
        l.append(a * b);
        l.append(a / b);
        l.append(a | b);
        l.append(a & b);
        l.append(a ^ b);
        l.append(a >> b);
        l.append(a << b);
        return l;
    });

    m.def("test_list_slicing", [](const py::list &a) { return a[py::slice(0, -1, 2)]; });

    // See #2361
    m.def("issue2361_str_implicit_copy_none", []() {
        py::str is_this_none = py::none();
        return is_this_none;
    });
    m.def("issue2361_dict_implicit_copy_none", []() {
        py::dict is_this_none = py::none();
        return is_this_none;
    });

    m.def("test_memoryview_object", [](const py::buffer &b) { return py::memoryview(b); });

    m.def("test_memoryview_buffer_info",
          [](const py::buffer &b) { return py::memoryview(b.request()); });

    m.def("test_memoryview_from_buffer", [](bool is_unsigned) {
<<<<<<< HEAD
        static const int16_t si16[] = { 3, 1, 4, 1, 5 };
        static const uint16_t ui16[] = { 2, 7, 1, 8 };
=======
        static const int16_t si16[] = {3, 1, 4, 1, 5};
        static const uint16_t ui16[] = {2, 7, 1, 8};
>>>>>>> ac37829e
        if (is_unsigned) {
            return py::memoryview::from_buffer(ui16, {4}, {sizeof(uint16_t)});
        }
        return py::memoryview::from_buffer(si16, {5}, {sizeof(int16_t)});
    });

    m.def("test_memoryview_from_buffer_nativeformat", []() {
        static const char *format = "@i";
        static const int32_t arr[] = {4, 7, 5};
        return py::memoryview::from_buffer(arr, sizeof(int32_t), format, {3}, {sizeof(int32_t)});
    });

    m.def("test_memoryview_from_buffer_empty_shape", []() {
        static const char *buf = "";
        return py::memoryview::from_buffer(buf, 1, "B", {}, {});
    });

    m.def("test_memoryview_from_buffer_invalid_strides", []() {
        static const char *buf = "\x02\x03\x04";
        return py::memoryview::from_buffer(buf, 1, "B", {3}, {});
    });

    m.def("test_memoryview_from_buffer_nullptr", []() {
        return py::memoryview::from_buffer(static_cast<void *>(nullptr), 1, "B", {}, {});
    });

    m.def("test_memoryview_from_memory", []() {
        const char *buf = "\xff\xe1\xab\x37";
        return py::memoryview::from_memory(buf, static_cast<py::ssize_t>(strlen(buf)));
    });

    // test_builtin_functions
    m.def("get_len", [](py::handle h) { return py::len(h); });

#ifdef PYBIND11_STR_LEGACY_PERMISSIVE
    m.attr("PYBIND11_STR_LEGACY_PERMISSIVE") = true;
#endif

    m.def("isinstance_pybind11_bytes",
          [](py::object o) { return py::isinstance<py::bytes>(std::move(o)); });
    m.def("isinstance_pybind11_str",
          [](py::object o) { return py::isinstance<py::str>(std::move(o)); });

    m.def("pass_to_pybind11_bytes", [](py::bytes b) { return py::len(std::move(b)); });
    m.def("pass_to_pybind11_str", [](py::str s) { return py::len(std::move(s)); });
    m.def("pass_to_std_string", [](const std::string &s) { return s.size(); });

    // test_weakref
    m.def("weakref_from_handle", [](py::handle h) { return py::weakref(h); });
    m.def("weakref_from_handle_and_function",
          [](py::handle h, py::function f) { return py::weakref(h, std::move(f)); });
    m.def("weakref_from_object", [](const py::object &o) { return py::weakref(o); });
    m.def("weakref_from_object_and_function",
          [](py::object o, py::function f) { return py::weakref(std::move(o), std::move(f)); });

// See PR #3263 for background (https://github.com/pybind/pybind11/pull/3263):
// pytypes.h could be changed to enforce the "most correct" user code below, by removing
// `const` from iterator `reference` using type aliases, but that will break existing
// user code.
#if (defined(__APPLE__) && defined(__clang__)) || defined(PYPY_VERSION)
// This is "most correct" and enforced on these platforms.
#    define PYBIND11_AUTO_IT auto it
#else
// This works on many platforms and is (unfortunately) reflective of existing user code.
// NOLINTNEXTLINE(bugprone-macro-parentheses)
#    define PYBIND11_AUTO_IT auto &it
#endif

    m.def("tuple_iterator", []() {
        auto tup = py::make_tuple(5, 7);
        int tup_sum = 0;
        for (PYBIND11_AUTO_IT : tup) {
            tup_sum += it.cast<int>();
        }
        return tup_sum;
    });

    m.def("dict_iterator", []() {
        py::dict dct;
        dct[py::int_(3)] = 5;
        dct[py::int_(7)] = 11;
        int kv_sum = 0;
        for (PYBIND11_AUTO_IT : dct) {
            kv_sum += it.first.cast<int>() * 100 + it.second.cast<int>();
        }
        return kv_sum;
    });

    m.def("passed_iterator", [](const py::iterator &py_it) {
        int elem_sum = 0;
        for (PYBIND11_AUTO_IT : py_it) {
            elem_sum += it.cast<int>();
        }
        return elem_sum;
    });

#undef PYBIND11_AUTO_IT

    // Tests below this line are for pybind11 IMPLEMENTATION DETAILS:

    m.def("sequence_item_get_ssize_t", [](const py::object &o) {
        return py::detail::accessor_policies::sequence_item::get(o, (py::ssize_t) 1);
    });
    m.def("sequence_item_set_ssize_t", [](const py::object &o) {
        auto s = py::str{"peppa", 5};
        py::detail::accessor_policies::sequence_item::set(o, (py::ssize_t) 1, s);
    });
    m.def("sequence_item_get_size_t", [](const py::object &o) {
        return py::detail::accessor_policies::sequence_item::get(o, (py::size_t) 2);
    });
    m.def("sequence_item_set_size_t", [](const py::object &o) {
        auto s = py::str{"george", 6};
        py::detail::accessor_policies::sequence_item::set(o, (py::size_t) 2, s);
    });
    m.def("list_item_get_ssize_t", [](const py::object &o) {
        return py::detail::accessor_policies::list_item::get(o, (py::ssize_t) 3);
    });
    m.def("list_item_set_ssize_t", [](const py::object &o) {
        auto s = py::str{"rebecca", 7};
        py::detail::accessor_policies::list_item::set(o, (py::ssize_t) 3, s);
    });
    m.def("list_item_get_size_t", [](const py::object &o) {
        return py::detail::accessor_policies::list_item::get(o, (py::size_t) 4);
    });
    m.def("list_item_set_size_t", [](const py::object &o) {
        auto s = py::str{"richard", 7};
        py::detail::accessor_policies::list_item::set(o, (py::size_t) 4, s);
    });
    m.def("tuple_item_get_ssize_t", [](const py::object &o) {
        return py::detail::accessor_policies::tuple_item::get(o, (py::ssize_t) 5);
    });
    m.def("tuple_item_set_ssize_t", []() {
        auto s0 = py::str{"emely", 5};
        auto s1 = py::str{"edmond", 6};
        auto o = py::tuple{2};
        py::detail::accessor_policies::tuple_item::set(o, (py::ssize_t) 0, s0);
        py::detail::accessor_policies::tuple_item::set(o, (py::ssize_t) 1, s1);
        return o;
    });
    m.def("tuple_item_get_size_t", [](const py::object &o) {
        return py::detail::accessor_policies::tuple_item::get(o, (py::size_t) 6);
    });
    m.def("tuple_item_set_size_t", []() {
        auto s0 = py::str{"candy", 5};
        auto s1 = py::str{"cat", 3};
        auto o = py::tuple{2};
        py::detail::accessor_policies::tuple_item::set(o, (py::size_t) 1, s1);
        py::detail::accessor_policies::tuple_item::set(o, (py::size_t) 0, s0);
        return o;
    });
}<|MERGE_RESOLUTION|>--- conflicted
+++ resolved
@@ -393,13 +393,8 @@
           [](const py::buffer &b) { return py::memoryview(b.request()); });
 
     m.def("test_memoryview_from_buffer", [](bool is_unsigned) {
-<<<<<<< HEAD
-        static const int16_t si16[] = { 3, 1, 4, 1, 5 };
-        static const uint16_t ui16[] = { 2, 7, 1, 8 };
-=======
         static const int16_t si16[] = {3, 1, 4, 1, 5};
         static const uint16_t ui16[] = {2, 7, 1, 8};
->>>>>>> ac37829e
         if (is_unsigned) {
             return py::memoryview::from_buffer(ui16, {4}, {sizeof(uint16_t)});
         }
