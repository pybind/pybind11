/*
    tests/test_pytypes.cpp -- Python type casters

    Copyright (c) 2017 Wenzel Jakob <wenzel.jakob@epfl.ch>

    All rights reserved. Use of this source code is governed by a
    BSD-style license that can be found in the LICENSE file.
*/

#include <pybind11/stl.h>
#include <pybind11/typing.h>

#include "pybind11_tests.h"

#include <utility>

//__has_include has been part of C++17, no need to check it
#if defined(PYBIND11_CPP20) && __has_include(<ranges>)
#    if !defined(PYBIND11_COMPILER_CLANG) || __clang_major__ >= 16 // llvm/llvm-project#52696
#        define PYBIND11_TEST_PYTYPES_HAS_RANGES
#        include <ranges>
#    endif
#endif

namespace external {
namespace detail {
bool check(PyObject *o) { return PyFloat_Check(o) != 0; }

PyObject *conv(PyObject *o) {
    PyObject *ret = nullptr;
    if (PyLong_Check(o)) {
        double v = PyLong_AsDouble(o);
        if (!(v == -1.0 && PyErr_Occurred())) {
            ret = PyFloat_FromDouble(v);
        }
    } else {
        py::set_error(PyExc_TypeError, "Unexpected type");
    }
    return ret;
}

PyObject *default_constructed() { return PyFloat_FromDouble(0.0); }
} // namespace detail
class float_ : public py::object {
    PYBIND11_OBJECT_CVT(float_, py::object, external::detail::check, external::detail::conv)

    float_() : py::object(external::detail::default_constructed(), stolen_t{}) {}

    double get_value() const { return PyFloat_AsDouble(this->ptr()); }
};
} // namespace external

namespace pybind11 {
namespace detail {
template <>
struct handle_type_name<external::float_> {
    static constexpr auto name = const_name("float");
};
} // namespace detail
} // namespace pybind11

namespace implicit_conversion_from_0_to_handle {
// Uncomment to trigger compiler error. Note: Before PR #4008 this used to compile successfully.
// void expected_to_trigger_compiler_error() { py::handle(0); }
} // namespace implicit_conversion_from_0_to_handle

// Used to validate systematically that PR #4008 does/did NOT change the behavior.
void pure_compile_tests_for_handle_from_PyObject_pointers() {
    {
        PyObject *ptr = Py_None;
        py::handle{ptr};
    }
    {
        PyObject *const ptr = Py_None;
        py::handle{ptr};
    }
    // Uncomment to trigger compiler errors.
    // PyObject const *               ptr = Py_None; py::handle{ptr};
    // PyObject const *const          ptr = Py_None; py::handle{ptr};
    // PyObject volatile *            ptr = Py_None; py::handle{ptr};
    // PyObject volatile *const       ptr = Py_None; py::handle{ptr};
    // PyObject const volatile *      ptr = Py_None; py::handle{ptr};
    // PyObject const volatile *const ptr = Py_None; py::handle{ptr};
}

namespace handle_from_move_only_type_with_operator_PyObject {

// Reduced from
// https://github.com/pytorch/pytorch/blob/279634f384662b7c3a9f8bf7ccc3a6afd2f05657/torch/csrc/utils/object_ptr.h
struct operator_ncnst {
    operator_ncnst() = default;
    operator_ncnst(operator_ncnst &&) = default;
    operator PyObject *() /* */ { return Py_None; } // NOLINT(google-explicit-constructor)
};

struct operator_const {
    operator_const() = default;
    operator_const(operator_const &&) = default;
    operator PyObject *() const { return Py_None; } // NOLINT(google-explicit-constructor)
};

bool from_ncnst() {
    operator_ncnst obj;
    auto h = py::handle(obj);  // Critical part of test: does this compile?
    return h.ptr() == Py_None; // Just something.
}

bool from_const() {
    operator_const obj;
    auto h = py::handle(obj);  // Critical part of test: does this compile?
    return h.ptr() == Py_None; // Just something.
}

void m_defs(py::module_ &m) {
    m.def("handle_from_move_only_type_with_operator_PyObject_ncnst", from_ncnst);
    m.def("handle_from_move_only_type_with_operator_PyObject_const", from_const);
}

} // namespace handle_from_move_only_type_with_operator_PyObject

#if defined(PYBIND11_TYPING_H_HAS_STRING_LITERAL)
namespace literals {
enum Color { RED = 0, BLUE = 1 };

typedef py::typing::Literal<"26",
                            "0x1A",
                            "\"hello world\"",
                            "b\"hello world\"",
                            "u\"hello world\"",
                            "True",
                            "Color.RED",
                            "None">
    LiteralFoo;
} // namespace literals
namespace typevar {
typedef py::typing::TypeVar<"T"> TypeVarT;
typedef py::typing::TypeVar<"V"> TypeVarV;
} // namespace typevar
#endif

// Custom type for testing arg_name/return_name type hints
// RealNumber:
// * in arguments -> float | int
// * in return -> float
// * fallback -> complex
// The choice of types is not really useful, but just made different for testing purposes.
// According to `PEP 484 – Type Hints` annotating with `float` also allows `int`,
// so using `float | int` could be replaced by just `float`.

struct RealNumber {
    double value;
};

namespace pybind11 {
namespace detail {

template <>
struct type_caster<RealNumber> {
    PYBIND11_TYPE_CASTER(RealNumber, const_name("complex"));
    static constexpr auto arg_name = const_name("Union[float, int]");
    static constexpr auto return_name = const_name("float");

    static handle cast(const RealNumber &number, return_value_policy, handle) {
        return py::float_(number.value).release();
    }

    bool load(handle src, bool) {
        if (!py::isinstance<py::float_>(src) && !py::isinstance<py::int_>(src)) {
            return false;
        }
        value.value = src.cast<double>();
        return true;
    }
};

} // namespace detail
} // namespace pybind11

TEST_SUBMODULE(pytypes, m) {
    m.def("obj_class_name", [](py::handle obj) { return py::detail::obj_class_name(obj.ptr()); });

    handle_from_move_only_type_with_operator_PyObject::m_defs(m);

    // test_bool
    m.def("get_bool", [] { return py::bool_(false); });
    // test_int
    m.def("get_int", [] { return py::int_(0); });
    // test_iterator
    m.def("get_iterator", [] { return py::iterator(); });
    // test_iterable
    m.def("get_iterable", [] { return py::iterable(); });
    m.def("get_first_item_from_iterable", [](const py::iterable &iter) {
        // This tests the postfix increment operator
        py::iterator it = iter.begin();
        py::iterator it2 = it++;
        return *it2;
    });
    m.def("get_second_item_from_iterable", [](const py::iterable &iter) {
        // This tests the prefix increment operator
        py::iterator it = iter.begin();
        ++it;
        return *it;
    });
    m.def("get_frozenset_from_iterable",
          [](const py::iterable &iter) { return py::frozenset(iter); });
    m.def("get_list_from_iterable", [](const py::iterable &iter) { return py::list(iter); });
    m.def("get_set_from_iterable", [](const py::iterable &iter) { return py::set(iter); });
    m.def("get_tuple_from_iterable", [](const py::iterable &iter) { return py::tuple(iter); });
    // test_float
    m.def("get_float", [] { return py::float_(0.0f); });
    // test_list
    m.def("list_no_args", []() { return py::list{}; });
    m.def("list_ssize_t", []() { return py::list{(py::ssize_t) 0}; });
    m.def("list_size_t", []() { return py::list{(py::size_t) 0}; });
    m.def("list_insert_ssize_t", [](py::list *l) { return l->insert((py::ssize_t) 1, 83); });
    m.def("list_insert_size_t", [](py::list *l) { return l->insert((py::size_t) 3, 57); });
    m.def("list_clear", [](py::list *l) { l->clear(); });
    m.def("get_list", []() {
        py::list list;
        list.append("value");
        py::print("Entry at position 0:", list[0]);
        list[0] = py::str("overwritten");
        list.insert(0, "inserted-0");
        list.insert(2, "inserted-2");
        return list;
    });
    m.def("print_list", [](const py::list &list) {
        int index = 0;
        for (auto item : list) {
            py::print("list item {}: {}"_s.format(index++, item));
        }
    });
    // test_none
    m.def("get_none", [] { return py::none(); });
    m.def("print_none", [](const py::none &none) { py::print("none: {}"_s.format(none)); });

    // test_set, test_frozenset
    m.def("get_set", []() {
        py::set set;
        set.add(py::str("key1"));
        set.add("key2");
        set.add(std::string("key3"));
        return set;
    });
    m.def("get_frozenset", []() {
        py::set set;
        set.add(py::str("key1"));
        set.add("key2");
        set.add(std::string("key3"));
        return py::frozenset(set);
    });
    m.def("print_anyset", [](const py::anyset &set) {
        for (auto item : set) {
            py::print("key:", item);
        }
    });
    m.def("anyset_size", [](const py::anyset &set) { return set.size(); });
    m.def("anyset_empty", [](const py::anyset &set) { return set.empty(); });
    m.def("anyset_contains",
          [](const py::anyset &set, const py::object &key) { return set.contains(key); });
    m.def("anyset_contains",
          [](const py::anyset &set, const char *key) { return set.contains(key); });
    m.def("set_add", [](py::set &set, const py::object &key) { set.add(key); });
    m.def("set_clear", [](py::set &set) { set.clear(); });

    // test_dict
    m.def("get_dict", []() { return py::dict("key"_a = "value"); });
    m.def("print_dict", [](const py::dict &dict) {
        for (auto item : dict) {
            py::print("key: {}, value={}"_s.format(item.first, item.second));
        }
    });
    m.def("dict_keyword_constructor", []() {
        auto d1 = py::dict("x"_a = 1, "y"_a = 2);
        auto d2 = py::dict("z"_a = 3, **d1);
        return d2;
    });
    m.def("dict_contains",
          [](const py::dict &dict, const py::object &val) { return dict.contains(val); });
    m.def("dict_contains",
          [](const py::dict &dict, const char *val) { return dict.contains(val); });

    // test_tuple
    m.def("tuple_no_args", []() { return py::tuple{}; });
    m.def("tuple_ssize_t", []() { return py::tuple{(py::ssize_t) 0}; });
    m.def("tuple_size_t", []() { return py::tuple{(py::size_t) 0}; });
    m.def("get_tuple", []() { return py::make_tuple(42, py::none(), "spam"); });

    // test_simple_namespace
    m.def("get_simple_namespace", []() {
        auto ns = py::module_::import("types").attr("SimpleNamespace")(
            "attr"_a = 42, "x"_a = "foo", "wrong"_a = 1);
        py::delattr(ns, "wrong");
        py::setattr(ns, "right", py::int_(2));
        return ns;
    });

    // test_str
    m.def("str_from_char_ssize_t", []() { return py::str{"red", (py::ssize_t) 3}; });
    m.def("str_from_char_size_t", []() { return py::str{"blue", (py::size_t) 4}; });
    m.def("str_from_string", []() { return py::str(std::string("baz")); });
    m.def("str_from_std_string_input", [](const std::string &stri) { return py::str(stri); });
    m.def("str_from_cstr_input", [](const char *c_str) { return py::str(c_str); });
    m.def("str_from_bytes", []() { return py::str(py::bytes("boo", 3)); });
    m.def("str_from_bytes_input",
          [](const py::bytes &encoded_str) { return py::str(encoded_str); });

    m.def("str_from_object", [](const py::object &obj) { return py::str(obj); });
    m.def("repr_from_object", [](const py::object &obj) { return py::repr(obj); });
    m.def("str_from_handle", [](py::handle h) { return py::str(h); });
    m.def("str_from_string_from_str",
          [](const py::str &obj) { return py::str(static_cast<std::string>(obj)); });

    m.def("str_format", []() {
        auto s1 = "{} + {} = {}"_s.format(1, 2, 3);
        auto s2 = "{a} + {b} = {c}"_s.format("a"_a = 1, "b"_a = 2, "c"_a = 3);
        return py::make_tuple(s1, s2);
    });

    // test_bytes
    m.def("bytes_from_char_ssize_t", []() { return py::bytes{"green", (py::ssize_t) 5}; });
    m.def("bytes_from_char_size_t", []() { return py::bytes{"purple", (py::size_t) 6}; });
    m.def("bytes_from_string", []() { return py::bytes(std::string("foo")); });
    m.def("bytes_from_str", []() { return py::bytes(py::str("bar", 3)); });

    // test bytearray
    m.def("bytearray_from_char_ssize_t", []() { return py::bytearray{"$%", (py::ssize_t) 2}; });
    m.def("bytearray_from_char_size_t", []() { return py::bytearray{"@$!", (py::size_t) 3}; });
    m.def("bytearray_from_string", []() { return py::bytearray(std::string("foo")); });
    m.def("bytearray_size", []() { return py::bytearray("foo").size(); });

    // test_capsule
    m.def("return_capsule_with_destructor", []() {
        py::print("creating capsule");
        return py::capsule([]() { py::print("destructing capsule"); });
    });

    m.def("return_renamed_capsule_with_destructor", []() {
        py::print("creating capsule");
        auto cap = py::capsule([]() { py::print("destructing capsule"); });
        static const char *capsule_name = "test_name1";
        py::print("renaming capsule");
        cap.set_name(capsule_name);
        return cap;
    });

    m.def("return_capsule_with_destructor_2", []() {
        py::print("creating capsule");
        return py::capsule((void *) 1234, [](void *ptr) {
            py::print("destructing capsule: {}"_s.format((size_t) ptr));
        });
    });

    m.def("return_capsule_with_destructor_3", []() {
        py::print("creating capsule");
        auto cap = py::capsule((void *) 1233, "oname", [](void *ptr) {
            py::print("destructing capsule: {}"_s.format((size_t) ptr));
        });
        py::print("original name: {}"_s.format(cap.name()));
        return cap;
    });

    m.def("return_renamed_capsule_with_destructor_2", []() {
        py::print("creating capsule");
        auto cap = py::capsule((void *) 1234, [](void *ptr) {
            py::print("destructing capsule: {}"_s.format((size_t) ptr));
        });
        static const char *capsule_name = "test_name2";
        py::print("renaming capsule");
        cap.set_name(capsule_name);
        return cap;
    });

    m.def("return_capsule_with_name_and_destructor", []() {
        auto capsule = py::capsule((void *) 12345, "pointer type description", [](PyObject *ptr) {
            if (ptr) {
                const auto *name = PyCapsule_GetName(ptr);
                py::print("destructing capsule ({}, '{}')"_s.format(
                    (size_t) PyCapsule_GetPointer(ptr, name), name));
            }
        });

        capsule.set_pointer((void *) 1234);

        // Using get_pointer<T>()
        void *contents1 = static_cast<void *>(capsule);
        void *contents2 = capsule.get_pointer();
        void *contents3 = capsule.get_pointer<void>();

        auto result1 = reinterpret_cast<size_t>(contents1);
        auto result2 = reinterpret_cast<size_t>(contents2);
        auto result3 = reinterpret_cast<size_t>(contents3);

        py::print(
            "created capsule ({}, '{}')"_s.format(result1 & result2 & result3, capsule.name()));
        return capsule;
    });

    m.def("return_capsule_with_explicit_nullptr_dtor", []() {
        py::print("creating capsule with explicit nullptr dtor");
        return py::capsule(reinterpret_cast<void *>(1234),
                           static_cast<void (*)(void *)>(nullptr)); // PR #4221
    });

    // test_accessors
    m.def("accessor_api", [](const py::object &o) {
        auto d = py::dict();

        d["basic_attr"] = o.attr("basic_attr");

        auto l = py::list();
        for (auto item : o.attr("begin_end")) {
            l.append(item);
        }
        d["begin_end"] = l;

        d["operator[object]"] = o.attr("d")["operator[object]"_s];
        d["operator[char *]"] = o.attr("d")["operator[char *]"];

        d["attr(object)"] = o.attr("sub").attr("attr_obj");
        d["attr(char *)"] = o.attr("sub").attr("attr_char");
        try {
            o.attr("sub").attr("missing").ptr();
        } catch (const py::error_already_set &) {
            d["missing_attr_ptr"] = "raised"_s;
        }
        try {
            o.attr("missing").attr("doesn't matter");
        } catch (const py::error_already_set &) {
            d["missing_attr_chain"] = "raised"_s;
        }

        d["is_none"] = o.attr("basic_attr").is_none();

        d["operator()"] = o.attr("func")(1);
        d["operator*"] = o.attr("func")(*o.attr("begin_end"));

        // Test implicit conversion
        py::list implicit_list = o.attr("begin_end");
        d["implicit_list"] = implicit_list;
        py::dict implicit_dict = o.attr("__dict__");
        d["implicit_dict"] = implicit_dict;

        return d;
    });

    m.def("tuple_accessor", [](const py::tuple &existing_t) {
        try {
            existing_t[0] = 1;
        } catch (const py::error_already_set &) {
            // --> Python system error
            // Only new tuples (refcount == 1) are mutable
            auto new_t = py::tuple(3);
            for (size_t i = 0; i < new_t.size(); ++i) {
                new_t[i] = i;
            }
            return new_t;
        }
        return py::tuple();
    });

    m.def("accessor_assignment", []() {
        auto l = py::list(1);
        l[0] = 0;

        auto d = py::dict();
        d["get"] = l[0];
        auto var = l[0];
        d["deferred_get"] = var;
        l[0] = 1;
        d["set"] = l[0];
        var = 99; // this assignment should not overwrite l[0]
        d["deferred_set"] = l[0];
        d["var"] = var;

        return d;
    });

    m.def("accessor_moves", []() { // See PR #3970
        py::list return_list;
#ifdef PYBIND11_HANDLE_REF_DEBUG
        py::int_ py_int_0(0);
        py::int_ py_int_42(42);
        py::str py_str_count("count");

        auto tup = py::make_tuple(0);

        py::sequence seq(tup);

        py::list lst;
        lst.append(0);

#    define PYBIND11_LOCAL_DEF(...)                                                               \
        {                                                                                         \
            std::size_t inc_refs = py::handle::inc_ref_counter();                                 \
            __VA_ARGS__;                                                                          \
            inc_refs = py::handle::inc_ref_counter() - inc_refs;                                  \
            return_list.append(inc_refs);                                                         \
        }

        PYBIND11_LOCAL_DEF(tup[py_int_0])    // l-value (to have a control)
        PYBIND11_LOCAL_DEF(tup[py::int_(0)]) // r-value

        PYBIND11_LOCAL_DEF(tup.attr(py_str_count))     // l-value
        PYBIND11_LOCAL_DEF(tup.attr(py::str("count"))) // r-value

        PYBIND11_LOCAL_DEF(seq[py_int_0])    // l-value
        PYBIND11_LOCAL_DEF(seq[py::int_(0)]) // r-value

        PYBIND11_LOCAL_DEF(seq.attr(py_str_count))     // l-value
        PYBIND11_LOCAL_DEF(seq.attr(py::str("count"))) // r-value

        PYBIND11_LOCAL_DEF(lst[py_int_0])    // l-value
        PYBIND11_LOCAL_DEF(lst[py::int_(0)]) // r-value

        PYBIND11_LOCAL_DEF(lst.attr(py_str_count))     // l-value
        PYBIND11_LOCAL_DEF(lst.attr(py::str("count"))) // r-value

        auto lst_acc = lst[py::int_(0)];
        lst_acc = py::int_(42);                    // Detaches lst_acc from lst.
        PYBIND11_LOCAL_DEF(lst_acc = py_int_42)    // l-value
        PYBIND11_LOCAL_DEF(lst_acc = py::int_(42)) // r-value
#    undef PYBIND11_LOCAL_DEF
#endif
        return return_list;
    });

    // test_constructors
    m.def("default_constructors", []() {
        return py::dict("bytes"_a = py::bytes(),
                        "bytearray"_a = py::bytearray(),
                        "str"_a = py::str(),
                        "bool"_a = py::bool_(),
                        "int"_a = py::int_(),
                        "float"_a = py::float_(),
                        "tuple"_a = py::tuple(),
                        "list"_a = py::list(),
                        "dict"_a = py::dict(),
                        "set"_a = py::set());
    });

    m.def("converting_constructors", [](const py::dict &d) {
        return py::dict("bytes"_a = py::bytes(d["bytes"]),
                        "bytearray"_a = py::bytearray(d["bytearray"]),
                        "str"_a = py::str(d["str"]),
                        "bool"_a = py::bool_(d["bool"]),
                        "int"_a = py::int_(d["int"]),
                        "float"_a = py::float_(d["float"]),
                        "tuple"_a = py::tuple(d["tuple"]),
                        "list"_a = py::list(d["list"]),
                        "dict"_a = py::dict(d["dict"]),
                        "set"_a = py::set(d["set"]),
                        "frozenset"_a = py::frozenset(d["frozenset"]),
                        "memoryview"_a = py::memoryview(d["memoryview"]));
    });

    m.def("cast_functions", [](const py::dict &d) {
        // When converting between Python types, obj.cast<T>() should be the same as T(obj)
        return py::dict("bytes"_a = d["bytes"].cast<py::bytes>(),
                        "bytearray"_a = d["bytearray"].cast<py::bytearray>(),
                        "str"_a = d["str"].cast<py::str>(),
                        "bool"_a = d["bool"].cast<py::bool_>(),
                        "int"_a = d["int"].cast<py::int_>(),
                        "float"_a = d["float"].cast<py::float_>(),
                        "tuple"_a = d["tuple"].cast<py::tuple>(),
                        "list"_a = d["list"].cast<py::list>(),
                        "dict"_a = d["dict"].cast<py::dict>(),
                        "set"_a = d["set"].cast<py::set>(),
                        "frozenset"_a = d["frozenset"].cast<py::frozenset>(),
                        "memoryview"_a = d["memoryview"].cast<py::memoryview>());
    });

    m.def("convert_to_pybind11_str", [](const py::object &o) { return py::str(o); });

    m.def("nonconverting_constructor",
          [](const std::string &type, py::object value, bool move) -> py::object {
              if (type == "bytes") {
                  return move ? py::bytes(std::move(value)) : py::bytes(value);
              }
              if (type == "none") {
                  return move ? py::none(std::move(value)) : py::none(value);
              }
              if (type == "ellipsis") {
                  return move ? py::ellipsis(std::move(value)) : py::ellipsis(value);
              }
              if (type == "type") {
                  return move ? py::type(std::move(value)) : py::type(value);
              }
              throw std::runtime_error("Invalid type");
          });

    m.def("get_implicit_casting", []() {
        py::dict d;
        d["char*_i1"] = "abc";
        const char *c2 = "abc";
        d["char*_i2"] = c2;
        d["char*_e"] = py::cast(c2);
        d["char*_p"] = py::str(c2);

        d["int_i1"] = 42;
        int i = 42;
        d["int_i2"] = i;
        i++;
        d["int_e"] = py::cast(i);
        i++;
        d["int_p"] = py::int_(i);

        d["str_i1"] = std::string("str");
        std::string s2("str1");
        d["str_i2"] = s2;
        s2[3] = '2';
        d["str_e"] = py::cast(s2);
        s2[3] = '3';
        d["str_p"] = py::str(s2);

        py::list l(2);
        l[0] = 3;
        l[1] = py::cast(6);
        l.append(9);
        l.append(py::cast(12));
        l.append(py::int_(15));

        return py::dict("d"_a = d, "l"_a = l);
    });

    // test_print
    m.def("print_function", []() {
        py::print("Hello, World!");
        py::print(1, 2.0, "three", true, std::string("-- multiple args"));
        auto args = py::make_tuple("and", "a", "custom", "separator");
        py::print("*args", *args, "sep"_a = "-");
        py::print("no new line here", "end"_a = " -- ");
        py::print("next print");

        auto py_stderr = py::module_::import("sys").attr("stderr");
        py::print("this goes to stderr", "file"_a = py_stderr);

        py::print("flush", "flush"_a = true);

        py::print(
            "{a} + {b} = {c}"_s.format("a"_a = "py::print", "b"_a = "str.format", "c"_a = "this"));
    });

    m.def("print_failure", []() { py::print(42, UnregisteredType()); });

    m.def("hash_function", [](py::object obj) { return py::hash(std::move(obj)); });

    m.def("obj_contains",
          [](py::object &obj, const py::object &key) { return obj.contains(key); });

    m.def("test_number_protocol", [](const py::object &a, const py::object &b) {
        py::list l;
        l.append(a.equal(b));
        l.append(a.not_equal(b));
        l.append(a < b);
        l.append(a <= b);
        l.append(a > b);
        l.append(a >= b);
        l.append(a + b);
        l.append(a - b);
        l.append(a * b);
        l.append(a / b);
        l.append(a | b);
        l.append(a & b);
        l.append(a ^ b);
        l.append(a >> b);
        l.append(a << b);
        return l;
    });

    m.def("test_list_slicing", [](const py::list &a) { return a[py::slice(0, -1, 2)]; });

    // See #2361
    m.def("issue2361_str_implicit_copy_none", []() {
        py::str is_this_none = py::none();
        return is_this_none;
    });
    m.def("issue2361_dict_implicit_copy_none", []() {
        py::dict is_this_none = py::none();
        return is_this_none;
    });

    m.def("test_memoryview_object", [](const py::buffer &b) { return py::memoryview(b); });

    m.def("test_memoryview_buffer_info",
          [](const py::buffer &b) { return py::memoryview(b.request()); });

    m.def("test_memoryview_from_buffer", [](bool is_unsigned) {
        static const int16_t si16[] = {3, 1, 4, 1, 5};
        static const uint16_t ui16[] = {2, 7, 1, 8};
        if (is_unsigned) {
            return py::memoryview::from_buffer(ui16, {4}, {sizeof(uint16_t)});
        }
        return py::memoryview::from_buffer(si16, {5}, {sizeof(int16_t)});
    });

    m.def("test_memoryview_from_buffer_nativeformat", []() {
        static const char *format = "@i";
        static const int32_t arr[] = {4, 7, 5};
        return py::memoryview::from_buffer(arr, sizeof(int32_t), format, {3}, {sizeof(int32_t)});
    });

    m.def("test_memoryview_from_buffer_empty_shape", []() {
        static const char *buf = "";
        return py::memoryview::from_buffer(buf, 1, "B", {}, {});
    });

    m.def("test_memoryview_from_buffer_invalid_strides", []() {
        static const char *buf = "\x02\x03\x04";
        return py::memoryview::from_buffer(buf, 1, "B", {3}, {});
    });

    m.def("test_memoryview_from_buffer_nullptr", []() {
        return py::memoryview::from_buffer(static_cast<void *>(nullptr), 1, "B", {}, {});
    });

    m.def("test_memoryview_from_memory", []() {
        const char *buf = "\xff\xe1\xab\x37";
        return py::memoryview::from_memory(buf, static_cast<py::ssize_t>(strlen(buf)));
    });

    // test_builtin_functions
    m.def("get_len", [](py::handle h) { return py::len(h); });

#ifdef PYBIND11_STR_LEGACY_PERMISSIVE
    m.attr("PYBIND11_STR_LEGACY_PERMISSIVE") = true;
#endif

    m.def("isinstance_pybind11_bytes",
          [](py::object o) { return py::isinstance<py::bytes>(std::move(o)); });
    m.def("isinstance_pybind11_str",
          [](py::object o) { return py::isinstance<py::str>(std::move(o)); });

    m.def("pass_to_pybind11_bytes", [](py::bytes b) { return py::len(std::move(b)); });
    m.def("pass_to_pybind11_str", [](py::str s) { return py::len(std::move(s)); });
    m.def("pass_to_std_string", [](const std::string &s) { return s.size(); });

    // test_weakref
    m.def("weakref_from_handle", [](py::handle h) { return py::weakref(h); });
    m.def("weakref_from_handle_and_function",
          [](py::handle h, py::function f) { return py::weakref(h, std::move(f)); });
    m.def("weakref_from_object", [](const py::object &o) { return py::weakref(o); });
    m.def("weakref_from_object_and_function",
          [](py::object o, py::function f) { return py::weakref(std::move(o), std::move(f)); });

// See PR #3263 for background (https://github.com/pybind/pybind11/pull/3263):
// pytypes.h could be changed to enforce the "most correct" user code below, by removing
// `const` from iterator `reference` using type aliases, but that will break existing
// user code.
#if (defined(__APPLE__) && defined(__clang__)) || defined(PYPY_VERSION)
// This is "most correct" and enforced on these platforms.
#    define PYBIND11_AUTO_IT auto it
#else
    // This works on many platforms and is (unfortunately) reflective of existing user code.
    // NOLINTNEXTLINE(bugprone-macro-parentheses)
#    define PYBIND11_AUTO_IT auto &it
#endif

    m.def("tuple_iterator", []() {
        auto tup = py::make_tuple(5, 7);
        int tup_sum = 0;
        for (PYBIND11_AUTO_IT : tup) {
            tup_sum += it.cast<int>();
        }
        return tup_sum;
    });

    m.def("dict_iterator", []() {
        py::dict dct;
        dct[py::int_(3)] = 5;
        dct[py::int_(7)] = 11;
        int kv_sum = 0;
        for (PYBIND11_AUTO_IT : dct) {
            kv_sum += it.first.cast<int>() * 100 + it.second.cast<int>();
        }
        return kv_sum;
    });

    m.def("passed_iterator", [](const py::iterator &py_it) {
        int elem_sum = 0;
        for (PYBIND11_AUTO_IT : py_it) {
            elem_sum += it.cast<int>();
        }
        return elem_sum;
    });

#undef PYBIND11_AUTO_IT

    // Tests below this line are for pybind11 IMPLEMENTATION DETAILS:

    m.def("sequence_item_get_ssize_t", [](const py::object &o) {
        return py::detail::accessor_policies::sequence_item::get(o, (py::ssize_t) 1);
    });
    m.def("sequence_item_set_ssize_t", [](const py::object &o) {
        auto s = py::str{"peppa", 5};
        py::detail::accessor_policies::sequence_item::set(o, (py::ssize_t) 1, s);
    });
    m.def("sequence_item_get_size_t", [](const py::object &o) {
        return py::detail::accessor_policies::sequence_item::get(o, (py::size_t) 2);
    });
    m.def("sequence_item_set_size_t", [](const py::object &o) {
        auto s = py::str{"george", 6};
        py::detail::accessor_policies::sequence_item::set(o, (py::size_t) 2, s);
    });
    m.def("list_item_get_ssize_t", [](const py::object &o) {
        return py::detail::accessor_policies::list_item::get(o, (py::ssize_t) 3);
    });
    m.def("list_item_set_ssize_t", [](const py::object &o) {
        auto s = py::str{"rebecca", 7};
        py::detail::accessor_policies::list_item::set(o, (py::ssize_t) 3, s);
    });
    m.def("list_item_get_size_t", [](const py::object &o) {
        return py::detail::accessor_policies::list_item::get(o, (py::size_t) 4);
    });
    m.def("list_item_set_size_t", [](const py::object &o) {
        auto s = py::str{"richard", 7};
        py::detail::accessor_policies::list_item::set(o, (py::size_t) 4, s);
    });
    m.def("tuple_item_get_ssize_t", [](const py::object &o) {
        return py::detail::accessor_policies::tuple_item::get(o, (py::ssize_t) 5);
    });
    m.def("tuple_item_set_ssize_t", []() {
        auto s0 = py::str{"emely", 5};
        auto s1 = py::str{"edmond", 6};
        auto o = py::tuple{2};
        py::detail::accessor_policies::tuple_item::set(o, (py::ssize_t) 0, s0);
        py::detail::accessor_policies::tuple_item::set(o, (py::ssize_t) 1, s1);
        return o;
    });
    m.def("tuple_item_get_size_t", [](const py::object &o) {
        return py::detail::accessor_policies::tuple_item::get(o, (py::size_t) 6);
    });
    m.def("tuple_item_set_size_t", []() {
        auto s0 = py::str{"candy", 5};
        auto s1 = py::str{"cat", 3};
        auto o = py::tuple{2};
        py::detail::accessor_policies::tuple_item::set(o, (py::size_t) 1, s1);
        py::detail::accessor_policies::tuple_item::set(o, (py::size_t) 0, s0);
        return o;
    });

    m.def("square_float_", [](const external::float_ &x) -> double {
        double v = x.get_value();
        return v * v;
    });

    m.def("tuple_rvalue_getter", [](const py::tuple &tup) {
        // tests accessing tuple object with rvalue int
        for (size_t i = 0; i < tup.size(); i++) {
            auto o = py::handle(tup[py::int_(i)]);
            if (!o) {
                throw py::value_error("tuple is malformed");
            }
        }
        return tup;
    });
    m.def("list_rvalue_getter", [](const py::list &l) {
        // tests accessing list with rvalue int
        for (size_t i = 0; i < l.size(); i++) {
            auto o = py::handle(l[py::int_(i)]);
            if (!o) {
                throw py::value_error("list is malformed");
            }
        }
        return l;
    });
    m.def("populate_dict_rvalue", [](int population) {
        auto d = py::dict();
        for (int i = 0; i < population; i++) {
            d[py::int_(i)] = py::int_(i);
        }
        return d;
    });
    m.def("populate_obj_str_attrs", [](py::object &o, int population) {
        for (int i = 0; i < population; i++) {
            o.attr(py::str(py::int_(i))) = py::str(py::int_(i));
        }
        return o;
    });

    // testing immutable object augmented assignment: #issue 3812
    m.def("inplace_append", [](py::object &a, const py::object &b) {
        a += b;
        return a;
    });
    m.def("inplace_subtract", [](py::object &a, const py::object &b) {
        a -= b;
        return a;
    });
    m.def("inplace_multiply", [](py::object &a, const py::object &b) {
        a *= b;
        return a;
    });
    m.def("inplace_divide", [](py::object &a, const py::object &b) {
        a /= b;
        return a;
    });
    m.def("inplace_or", [](py::object &a, const py::object &b) {
        a |= b;
        return a;
    });
    m.def("inplace_and", [](py::object &a, const py::object &b) {
        a &= b;
        return a;
    });
    m.def("inplace_lshift", [](py::object &a, const py::object &b) {
        a <<= b;
        return a;
    });
    m.def("inplace_rshift", [](py::object &a, const py::object &b) {
        a >>= b;
        return a;
    });

    m.def("annotate_tuple_float_str", [](const py::typing::Tuple<py::float_, py::str> &) {});
    m.def("annotate_tuple_empty", [](const py::typing::Tuple<> &) {});
    m.def("annotate_tuple_variable_length",
          [](const py::typing::Tuple<py::float_, py::ellipsis> &) {});
    m.def("annotate_dict_str_int", [](const py::typing::Dict<py::str, int> &) {});
    m.def("annotate_list_int", [](const py::typing::List<int> &) {});
    m.def("annotate_set_str", [](const py::typing::Set<std::string> &) {});
    m.def("annotate_iterable_str", [](const py::typing::Iterable<std::string> &) {});
    m.def("annotate_iterator_int", [](const py::typing::Iterator<int> &) {});
    m.def("annotate_fn",
          [](const py::typing::Callable<int(py::typing::List<py::str>, py::str)> &) {});

    m.def("annotate_fn_only_return", [](const py::typing::Callable<int(py::ellipsis)> &) {});
    m.def("annotate_type", [](const py::typing::Type<int> &t) -> py::type { return t; });

    m.def("annotate_union",
          [](py::typing::List<py::typing::Union<py::str, py::int_, py::object>> l,
             py::str a,
             py::int_ b,
             py::object c) -> py::typing::List<py::typing::Union<py::str, py::int_, py::object>> {
              l.append(a);
              l.append(b);
              l.append(c);
              return l;
          });

    m.def("union_typing_only",
          [](py::typing::List<py::typing::Union<py::str>> &l)
              -> py::typing::List<py::typing::Union<py::int_>> { return l; });

    m.def("annotate_union_to_object",
          [](py::typing::Union<int, py::str> &o) -> py::object { return o; });

    m.def("annotate_optional",
          [](py::list &list) -> py::typing::List<py::typing::Optional<py::str>> {
              list.append(py::str("hi"));
              list.append(py::none());
              return list;
          });

    m.def("annotate_type_guard", [](py::object &o) -> py::typing::TypeGuard<py::str> {
        return py::isinstance<py::str>(o);
    });
    m.def("annotate_type_is",
          [](py::object &o) -> py::typing::TypeIs<py::str> { return py::isinstance<py::str>(o); });

    m.def("annotate_no_return", []() -> py::typing::NoReturn { throw 0; });
    m.def("annotate_never", []() -> py::typing::Never { throw 0; });

    m.def("annotate_optional_to_object",
          [](py::typing::Optional<int> &o) -> py::object { return o; });

#if defined(PYBIND11_TYPING_H_HAS_STRING_LITERAL)
    py::enum_<literals::Color>(m, "Color")
        .value("RED", literals::Color::RED)
        .value("BLUE", literals::Color::BLUE);

    m.def("annotate_literal", [](literals::LiteralFoo &o) -> py::object { return o; });
    m.def("annotate_generic_containers",
          [](const py::typing::List<typevar::TypeVarT> &l) -> py::typing::List<typevar::TypeVarV> {
              return l;
          });

    m.def("annotate_listT_to_T",
          [](const py::typing::List<typevar::TypeVarT> &l) -> typevar::TypeVarT { return l[0]; });
    m.def("annotate_object_to_T", [](const py::object &o) -> typevar::TypeVarT { return o; });
    m.attr("defined_PYBIND11_TYPING_H_HAS_STRING_LITERAL") = true;
#else
    m.attr("defined_PYBIND11_TYPING_H_HAS_STRING_LITERAL") = false;
#endif

#if defined(PYBIND11_TEST_PYTYPES_HAS_RANGES)

    // test_tuple_ranges
    m.def("tuple_iterator_default_initialization", []() {
        using TupleIterator = decltype(std::declval<py::tuple>().begin());
        static_assert(std::random_access_iterator<TupleIterator>);
        return TupleIterator{} == TupleIterator{};
    });

    m.def("transform_tuple_plus_one", [](py::tuple &tpl) {
        py::list ret{};
        for (auto it : tpl | std::views::transform([](auto &o) { return py::cast<int>(o) + 1; })) {
            ret.append(py::int_(it));
        }
        return ret;
    });

    // test_list_ranges
    m.def("list_iterator_default_initialization", []() {
        using ListIterator = decltype(std::declval<py::list>().begin());
        static_assert(std::random_access_iterator<ListIterator>);
        return ListIterator{} == ListIterator{};
    });

    m.def("transform_list_plus_one", [](py::list &lst) {
        py::list ret{};
        for (auto it : lst | std::views::transform([](auto &o) { return py::cast<int>(o) + 1; })) {
            ret.append(py::int_(it));
        }
        return ret;
    });

    // test_dict_ranges
    m.def("dict_iterator_default_initialization", []() {
        using DictIterator = decltype(std::declval<py::dict>().begin());
        static_assert(std::forward_iterator<DictIterator>);
        return DictIterator{} == DictIterator{};
    });

    m.def("transform_dict_plus_one", [](py::dict &dct) {
        py::list ret{};
        for (auto it : dct | std::views::transform([](auto &o) {
                           return std::pair{py::cast<int>(o.first) + 1,
                                            py::cast<int>(o.second) + 1};
                       })) {
            ret.append(py::make_tuple(py::int_(it.first), py::int_(it.second)));
        }
        return ret;
    });

    m.attr("defined_PYBIND11_TEST_PYTYPES_HAS_RANGES") = true;
#else
    m.attr("defined_PYBIND11_TEST_PYTYPES_HAS_RANGES") = false;
#endif
<<<<<<< HEAD

#if defined(PYBIND11_CPP17)
    m.attr_with_type_hint<py::typing::List<int>>("list_int") = py::list();
    m.attr_with_type_hint<py::typing::Set<py::str>>("set_str") = py::set();

    struct Empty {};
    py::class_<Empty>(m, "EmptyAnnotationClass");

    struct Point {
        float x;
        py::dict dict_str_int;
    };
    auto point = py::class_<Point>(m, "Point");
    point.attr_with_type_hint<float>("x");
    point.attr_with_type_hint<py::typing::Dict<py::str, int>>("dict_str_int") = py::dict();

    m.attr_with_type_hint<py::typing::Final<int>>("CONST_INT") = 3;
    m.attr("defined_PYBIND11_CPP17") = true;
#else
    m.attr("defined_PYBIND11_CPP17") = false;
#endif
=======
    m.def("half_of_number", [](const RealNumber &x) { return RealNumber{x.value / 2}; });
    // std::vector<T>
    m.def("half_of_number_vector", [](const std::vector<RealNumber> &x) {
        std::vector<RealNumber> result;
        result.reserve(x.size());
        for (auto num : x) {
            result.push_back(RealNumber{num.value / 2});
        }
        return result;
    });
    // Tuple<T, T>
    m.def("half_of_number_tuple", [](const py::typing::Tuple<RealNumber, RealNumber> &x) {
        py::typing::Tuple<RealNumber, RealNumber> result
            = py::make_tuple(RealNumber{x[0].cast<RealNumber>().value / 2},
                             RealNumber{x[1].cast<RealNumber>().value / 2});
        return result;
    });
    // Tuple<T, ...>
    m.def("half_of_number_tuple_ellipsis",
          [](const py::typing::Tuple<RealNumber, py::ellipsis> &x) {
              py::typing::Tuple<RealNumber, py::ellipsis> result(x.size());
              for (size_t i = 0; i < x.size(); ++i) {
                  result[i] = x[i].cast<RealNumber>().value / 2;
              }
              return result;
          });
    // Dict<K, V>
    m.def("half_of_number_dict", [](const py::typing::Dict<std::string, RealNumber> &x) {
        py::typing::Dict<std::string, RealNumber> result;
        for (auto it : x) {
            result[it.first] = RealNumber{it.second.cast<RealNumber>().value / 2};
        }
        return result;
    });
    // List<T>
    m.def("half_of_number_list", [](const py::typing::List<RealNumber> &x) {
        py::typing::List<RealNumber> result;
        for (auto num : x) {
            result.append(RealNumber{num.cast<RealNumber>().value / 2});
        }
        return result;
    });
    // List<List<T>>
    m.def("half_of_number_nested_list",
          [](const py::typing::List<py::typing::List<RealNumber>> &x) {
              py::typing::List<py::typing::List<RealNumber>> result_lists;
              for (auto nums : x) {
                  py::typing::List<RealNumber> result;
                  for (auto num : nums) {
                      result.append(RealNumber{num.cast<RealNumber>().value / 2});
                  }
                  result_lists.append(result);
              }
              return result_lists;
          });
    // Set<T>
    m.def("identity_set", [](const py::typing::Set<RealNumber> &x) { return x; });
    // Iterable<T>
    m.def("identity_iterable", [](const py::typing::Iterable<RealNumber> &x) { return x; });
    // Iterator<T>
    m.def("identity_iterator", [](const py::typing::Iterator<RealNumber> &x) { return x; });
    // Callable<R(A)>
    m.def("apply_callable",
          [](const RealNumber &x, const py::typing::Callable<RealNumber(const RealNumber &)> &f) {
              return f(x).cast<RealNumber>();
          });
    // Callable<R(...)>
    m.def("apply_callable_ellipsis",
          [](const RealNumber &x, const py::typing::Callable<RealNumber(py::ellipsis)> &f) {
              return f(x).cast<RealNumber>();
          });
    // Union<T1, T2>
    m.def("identity_union", [](const py::typing::Union<RealNumber, std::string> &x) { return x; });
    // Optional<T>
    m.def("identity_optional", [](const py::typing::Optional<RealNumber> &x) { return x; });
    // TypeGuard<T>
    m.def("check_type_guard",
          [](const py::typing::List<py::object> &x)
              -> py::typing::TypeGuard<py::typing::List<RealNumber>> {
              for (const auto &item : x) {
                  if (!py::isinstance<RealNumber>(item)) {
                      return false;
                  }
              }
              return true;
          });
    // TypeIs<T>
    m.def("check_type_is", [](const py::object &x) -> py::typing::TypeIs<RealNumber> {
        return py::isinstance<RealNumber>(x);
    });
>>>>>>> 1d09fc83
}<|MERGE_RESOLUTION|>--- conflicted
+++ resolved
@@ -1037,7 +1037,6 @@
 #else
     m.attr("defined_PYBIND11_TEST_PYTYPES_HAS_RANGES") = false;
 #endif
-<<<<<<< HEAD
 
 #if defined(PYBIND11_CPP17)
     m.attr_with_type_hint<py::typing::List<int>>("list_int") = py::list();
@@ -1059,7 +1058,6 @@
 #else
     m.attr("defined_PYBIND11_CPP17") = false;
 #endif
-=======
     m.def("half_of_number", [](const RealNumber &x) { return RealNumber{x.value / 2}; });
     // std::vector<T>
     m.def("half_of_number_vector", [](const std::vector<RealNumber> &x) {
@@ -1150,5 +1148,4 @@
     m.def("check_type_is", [](const py::object &x) -> py::typing::TypeIs<RealNumber> {
         return py::isinstance<RealNumber>(x);
     });
->>>>>>> 1d09fc83
 }