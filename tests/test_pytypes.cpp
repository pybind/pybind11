/*
    tests/test_pytypes.cpp -- Python type casters

    Copyright (c) 2017 Wenzel Jakob <wenzel.jakob@epfl.ch>

    All rights reserved. Use of this source code is governed by a
    BSD-style license that can be found in the LICENSE file.
*/

#include <pybind11/typing.h>

#include "pybind11_tests.h"

#include <utility>

namespace external {
namespace detail {
bool check(PyObject *o) { return PyFloat_Check(o) != 0; }

PyObject *conv(PyObject *o) {
    PyObject *ret = nullptr;
    if (PyLong_Check(o)) {
        double v = PyLong_AsDouble(o);
        if (!(v == -1.0 && PyErr_Occurred())) {
            ret = PyFloat_FromDouble(v);
        }
    } else {
        py::set_error(PyExc_TypeError, "Unexpected type");
    }
    return ret;
}

PyObject *default_constructed() { return PyFloat_FromDouble(0.0); }
} // namespace detail
class float_ : public py::object {
    PYBIND11_OBJECT_CVT(float_, py::object, external::detail::check, external::detail::conv)

    float_() : py::object(external::detail::default_constructed(), stolen_t{}) {}

    double get_value() const { return PyFloat_AsDouble(this->ptr()); }
};
} // namespace external

namespace pybind11 {
namespace detail {
template <>
struct handle_type_name<external::float_> {
    static constexpr auto name = const_name("float");
};
} // namespace detail
} // namespace pybind11

namespace implicit_conversion_from_0_to_handle {
// Uncomment to trigger compiler error. Note: Before PR #4008 this used to compile successfully.
// void expected_to_trigger_compiler_error() { py::handle(0); }
} // namespace implicit_conversion_from_0_to_handle

// Used to validate systematically that PR #4008 does/did NOT change the behavior.
void pure_compile_tests_for_handle_from_PyObject_pointers() {
    {
        PyObject *ptr = Py_None;
        py::handle{ptr};
    }
    {
        PyObject *const ptr = Py_None;
        py::handle{ptr};
    }
    // Uncomment to trigger compiler errors.
    // PyObject const *               ptr = Py_None; py::handle{ptr};
    // PyObject const *const          ptr = Py_None; py::handle{ptr};
    // PyObject volatile *            ptr = Py_None; py::handle{ptr};
    // PyObject volatile *const       ptr = Py_None; py::handle{ptr};
    // PyObject const volatile *      ptr = Py_None; py::handle{ptr};
    // PyObject const volatile *const ptr = Py_None; py::handle{ptr};
}

namespace handle_from_move_only_type_with_operator_PyObject {

// Reduced from
// https://github.com/pytorch/pytorch/blob/279634f384662b7c3a9f8bf7ccc3a6afd2f05657/torch/csrc/utils/object_ptr.h
struct operator_ncnst {
    operator_ncnst() = default;
    operator_ncnst(operator_ncnst &&) = default;
    operator PyObject *() /* */ { return Py_None; } // NOLINT(google-explicit-constructor)
};

struct operator_const {
    operator_const() = default;
    operator_const(operator_const &&) = default;
    operator PyObject *() const { return Py_None; } // NOLINT(google-explicit-constructor)
};

bool from_ncnst() {
    operator_ncnst obj;
    auto h = py::handle(obj);  // Critical part of test: does this compile?
    return h.ptr() == Py_None; // Just something.
}

bool from_const() {
    operator_const obj;
    auto h = py::handle(obj);  // Critical part of test: does this compile?
    return h.ptr() == Py_None; // Just something.
}

void m_defs(py::module_ &m) {
    m.def("handle_from_move_only_type_with_operator_PyObject_ncnst", from_ncnst);
    m.def("handle_from_move_only_type_with_operator_PyObject_const", from_const);
}

} // namespace handle_from_move_only_type_with_operator_PyObject

#if defined(__cpp_nontype_template_parameter_class)
namespace typevar {
typedef py::typing::TypeVar<"T"> TypeVarT;
typedef py::typing::TypeVar<"V"> TypeVarV;
} // namespace typevar
#endif

TEST_SUBMODULE(pytypes, m) {
    m.def("obj_class_name", [](py::handle obj) { return py::detail::obj_class_name(obj.ptr()); });

    handle_from_move_only_type_with_operator_PyObject::m_defs(m);

    // test_bool
    m.def("get_bool", [] { return py::bool_(false); });
    // test_int
    m.def("get_int", [] { return py::int_(0); });
    // test_iterator
    m.def("get_iterator", [] { return py::iterator(); });
    // test_iterable
    m.def("get_iterable", [] { return py::iterable(); });
    m.def("get_frozenset_from_iterable",
          [](const py::iterable &iter) { return py::frozenset(iter); });
    m.def("get_list_from_iterable", [](const py::iterable &iter) { return py::list(iter); });
    m.def("get_set_from_iterable", [](const py::iterable &iter) { return py::set(iter); });
    m.def("get_tuple_from_iterable", [](const py::iterable &iter) { return py::tuple(iter); });
    // test_float
    m.def("get_float", [] { return py::float_(0.0f); });
    // test_list
    m.def("list_no_args", []() { return py::list{}; });
    m.def("list_ssize_t", []() { return py::list{(py::ssize_t) 0}; });
    m.def("list_size_t", []() { return py::list{(py::size_t) 0}; });
    m.def("list_insert_ssize_t", [](py::list *l) { return l->insert((py::ssize_t) 1, 83); });
    m.def("list_insert_size_t", [](py::list *l) { return l->insert((py::size_t) 3, 57); });
    m.def("list_clear", [](py::list *l) { l->clear(); });
    m.def("get_list", []() {
        py::list list;
        list.append("value");
        py::print("Entry at position 0:", list[0]);
        list[0] = py::str("overwritten");
        list.insert(0, "inserted-0");
        list.insert(2, "inserted-2");
        return list;
    });
    m.def("print_list", [](const py::list &list) {
        int index = 0;
        for (auto item : list) {
            py::print("list item {}: {}"_s.format(index++, item));
        }
    });
    // test_none
    m.def("get_none", [] { return py::none(); });
    m.def("print_none", [](const py::none &none) { py::print("none: {}"_s.format(none)); });

    // test_set, test_frozenset
    m.def("get_set", []() {
        py::set set;
        set.add(py::str("key1"));
        set.add("key2");
        set.add(std::string("key3"));
        return set;
    });
    m.def("get_frozenset", []() {
        py::set set;
        set.add(py::str("key1"));
        set.add("key2");
        set.add(std::string("key3"));
        return py::frozenset(set);
    });
    m.def("print_anyset", [](const py::anyset &set) {
        for (auto item : set) {
            py::print("key:", item);
        }
    });
    m.def("anyset_size", [](const py::anyset &set) { return set.size(); });
    m.def("anyset_empty", [](const py::anyset &set) { return set.empty(); });
    m.def("anyset_contains",
          [](const py::anyset &set, const py::object &key) { return set.contains(key); });
    m.def("anyset_contains",
          [](const py::anyset &set, const char *key) { return set.contains(key); });
    m.def("set_add", [](py::set &set, const py::object &key) { set.add(key); });
    m.def("set_clear", [](py::set &set) { set.clear(); });

    // test_dict
    m.def("get_dict", []() { return py::dict("key"_a = "value"); });
    m.def("print_dict", [](const py::dict &dict) {
        for (auto item : dict) {
            py::print("key: {}, value={}"_s.format(item.first, item.second));
        }
    });
    m.def("dict_keyword_constructor", []() {
        auto d1 = py::dict("x"_a = 1, "y"_a = 2);
        auto d2 = py::dict("z"_a = 3, **d1);
        return d2;
    });
    m.def("dict_contains",
          [](const py::dict &dict, const py::object &val) { return dict.contains(val); });
    m.def("dict_contains",
          [](const py::dict &dict, const char *val) { return dict.contains(val); });

    // test_tuple
    m.def("tuple_no_args", []() { return py::tuple{}; });
    m.def("tuple_ssize_t", []() { return py::tuple{(py::ssize_t) 0}; });
    m.def("tuple_size_t", []() { return py::tuple{(py::size_t) 0}; });
    m.def("get_tuple", []() { return py::make_tuple(42, py::none(), "spam"); });

    // test_simple_namespace
    m.def("get_simple_namespace", []() {
        auto ns = py::module_::import("types").attr("SimpleNamespace")(
            "attr"_a = 42, "x"_a = "foo", "wrong"_a = 1);
        py::delattr(ns, "wrong");
        py::setattr(ns, "right", py::int_(2));
        return ns;
    });

    // test_str
    m.def("str_from_char_ssize_t", []() { return py::str{"red", (py::ssize_t) 3}; });
    m.def("str_from_char_size_t", []() { return py::str{"blue", (py::size_t) 4}; });
    m.def("str_from_string", []() { return py::str(std::string("baz")); });
    m.def("str_from_std_string_input", [](const std::string &stri) { return py::str(stri); });
    m.def("str_from_cstr_input", [](const char *c_str) { return py::str(c_str); });
    m.def("str_from_bytes", []() { return py::str(py::bytes("boo", 3)); });
    m.def("str_from_bytes_input",
          [](const py::bytes &encoded_str) { return py::str(encoded_str); });

    m.def("str_from_object", [](const py::object &obj) { return py::str(obj); });
    m.def("repr_from_object", [](const py::object &obj) { return py::repr(obj); });
    m.def("str_from_handle", [](py::handle h) { return py::str(h); });
    m.def("str_from_string_from_str",
          [](const py::str &obj) { return py::str(static_cast<std::string>(obj)); });

    m.def("str_format", []() {
        auto s1 = "{} + {} = {}"_s.format(1, 2, 3);
        auto s2 = "{a} + {b} = {c}"_s.format("a"_a = 1, "b"_a = 2, "c"_a = 3);
        return py::make_tuple(s1, s2);
    });

    // test_bytes
    m.def("bytes_from_char_ssize_t", []() { return py::bytes{"green", (py::ssize_t) 5}; });
    m.def("bytes_from_char_size_t", []() { return py::bytes{"purple", (py::size_t) 6}; });
    m.def("bytes_from_string", []() { return py::bytes(std::string("foo")); });
    m.def("bytes_from_str", []() { return py::bytes(py::str("bar", 3)); });

    // test bytearray
    m.def("bytearray_from_char_ssize_t", []() { return py::bytearray{"$%", (py::ssize_t) 2}; });
    m.def("bytearray_from_char_size_t", []() { return py::bytearray{"@$!", (py::size_t) 3}; });
    m.def("bytearray_from_string", []() { return py::bytearray(std::string("foo")); });
    m.def("bytearray_size", []() { return py::bytearray("foo").size(); });

    // test_capsule
    m.def("return_capsule_with_destructor", []() {
        py::print("creating capsule");
        return py::capsule([]() { py::print("destructing capsule"); });
    });

    m.def("return_renamed_capsule_with_destructor", []() {
        py::print("creating capsule");
        auto cap = py::capsule([]() { py::print("destructing capsule"); });
        static const char *capsule_name = "test_name1";
        py::print("renaming capsule");
        cap.set_name(capsule_name);
        return cap;
    });

    m.def("return_capsule_with_destructor_2", []() {
        py::print("creating capsule");
        return py::capsule((void *) 1234, [](void *ptr) {
            py::print("destructing capsule: {}"_s.format((size_t) ptr));
        });
    });

    m.def("return_capsule_with_destructor_3", []() {
        py::print("creating capsule");
        auto cap = py::capsule((void *) 1233, "oname", [](void *ptr) {
            py::print("destructing capsule: {}"_s.format((size_t) ptr));
        });
        py::print("original name: {}"_s.format(cap.name()));
        return cap;
    });

    m.def("return_renamed_capsule_with_destructor_2", []() {
        py::print("creating capsule");
        auto cap = py::capsule((void *) 1234, [](void *ptr) {
            py::print("destructing capsule: {}"_s.format((size_t) ptr));
        });
        static const char *capsule_name = "test_name2";
        py::print("renaming capsule");
        cap.set_name(capsule_name);
        return cap;
    });

    m.def("return_capsule_with_name_and_destructor", []() {
        auto capsule = py::capsule((void *) 12345, "pointer type description", [](PyObject *ptr) {
            if (ptr) {
                const auto *name = PyCapsule_GetName(ptr);
                py::print("destructing capsule ({}, '{}')"_s.format(
                    (size_t) PyCapsule_GetPointer(ptr, name), name));
            }
        });

        capsule.set_pointer((void *) 1234);

        // Using get_pointer<T>()
        void *contents1 = static_cast<void *>(capsule);
        void *contents2 = capsule.get_pointer();
        void *contents3 = capsule.get_pointer<void>();

        auto result1 = reinterpret_cast<size_t>(contents1);
        auto result2 = reinterpret_cast<size_t>(contents2);
        auto result3 = reinterpret_cast<size_t>(contents3);

        py::print(
            "created capsule ({}, '{}')"_s.format(result1 & result2 & result3, capsule.name()));
        return capsule;
    });

    m.def("return_capsule_with_explicit_nullptr_dtor", []() {
        py::print("creating capsule with explicit nullptr dtor");
        return py::capsule(reinterpret_cast<void *>(1234),
                           static_cast<void (*)(void *)>(nullptr)); // PR #4221
    });

    // test_accessors
    m.def("accessor_api", [](const py::object &o) {
        auto d = py::dict();

        d["basic_attr"] = o.attr("basic_attr");

        auto l = py::list();
        for (auto item : o.attr("begin_end")) {
            l.append(item);
        }
        d["begin_end"] = l;

        d["operator[object]"] = o.attr("d")["operator[object]"_s];
        d["operator[char *]"] = o.attr("d")["operator[char *]"];

        d["attr(object)"] = o.attr("sub").attr("attr_obj");
        d["attr(char *)"] = o.attr("sub").attr("attr_char");
        try {
            o.attr("sub").attr("missing").ptr();
        } catch (const py::error_already_set &) {
            d["missing_attr_ptr"] = "raised"_s;
        }
        try {
            o.attr("missing").attr("doesn't matter");
        } catch (const py::error_already_set &) {
            d["missing_attr_chain"] = "raised"_s;
        }

        d["is_none"] = o.attr("basic_attr").is_none();

        d["operator()"] = o.attr("func")(1);
        d["operator*"] = o.attr("func")(*o.attr("begin_end"));

        // Test implicit conversion
        py::list implicit_list = o.attr("begin_end");
        d["implicit_list"] = implicit_list;
        py::dict implicit_dict = o.attr("__dict__");
        d["implicit_dict"] = implicit_dict;

        return d;
    });

    m.def("tuple_accessor", [](const py::tuple &existing_t) {
        try {
            existing_t[0] = 1;
        } catch (const py::error_already_set &) {
            // --> Python system error
            // Only new tuples (refcount == 1) are mutable
            auto new_t = py::tuple(3);
            for (size_t i = 0; i < new_t.size(); ++i) {
                new_t[i] = i;
            }
            return new_t;
        }
        return py::tuple();
    });

    m.def("accessor_assignment", []() {
        auto l = py::list(1);
        l[0] = 0;

        auto d = py::dict();
        d["get"] = l[0];
        auto var = l[0];
        d["deferred_get"] = var;
        l[0] = 1;
        d["set"] = l[0];
        var = 99; // this assignment should not overwrite l[0]
        d["deferred_set"] = l[0];
        d["var"] = var;

        return d;
    });

    m.def("accessor_moves", []() { // See PR #3970
        py::list return_list;
#ifdef PYBIND11_HANDLE_REF_DEBUG
        py::int_ py_int_0(0);
        py::int_ py_int_42(42);
        py::str py_str_count("count");

        auto tup = py::make_tuple(0);

        py::sequence seq(tup);

        py::list lst;
        lst.append(0);

#    define PYBIND11_LOCAL_DEF(...)                                                               \
        {                                                                                         \
            std::size_t inc_refs = py::handle::inc_ref_counter();                                 \
            __VA_ARGS__;                                                                          \
            inc_refs = py::handle::inc_ref_counter() - inc_refs;                                  \
            return_list.append(inc_refs);                                                         \
        }

        PYBIND11_LOCAL_DEF(tup[py_int_0])    // l-value (to have a control)
        PYBIND11_LOCAL_DEF(tup[py::int_(0)]) // r-value

        PYBIND11_LOCAL_DEF(tup.attr(py_str_count))     // l-value
        PYBIND11_LOCAL_DEF(tup.attr(py::str("count"))) // r-value

        PYBIND11_LOCAL_DEF(seq[py_int_0])    // l-value
        PYBIND11_LOCAL_DEF(seq[py::int_(0)]) // r-value

        PYBIND11_LOCAL_DEF(seq.attr(py_str_count))     // l-value
        PYBIND11_LOCAL_DEF(seq.attr(py::str("count"))) // r-value

        PYBIND11_LOCAL_DEF(lst[py_int_0])    // l-value
        PYBIND11_LOCAL_DEF(lst[py::int_(0)]) // r-value

        PYBIND11_LOCAL_DEF(lst.attr(py_str_count))     // l-value
        PYBIND11_LOCAL_DEF(lst.attr(py::str("count"))) // r-value

        auto lst_acc = lst[py::int_(0)];
        lst_acc = py::int_(42);                    // Detaches lst_acc from lst.
        PYBIND11_LOCAL_DEF(lst_acc = py_int_42)    // l-value
        PYBIND11_LOCAL_DEF(lst_acc = py::int_(42)) // r-value
#    undef PYBIND11_LOCAL_DEF
#endif
        return return_list;
    });

    // test_constructors
    m.def("default_constructors", []() {
        return py::dict("bytes"_a = py::bytes(),
                        "bytearray"_a = py::bytearray(),
                        "str"_a = py::str(),
                        "bool"_a = py::bool_(),
                        "int"_a = py::int_(),
                        "float"_a = py::float_(),
                        "tuple"_a = py::tuple(),
                        "list"_a = py::list(),
                        "dict"_a = py::dict(),
                        "set"_a = py::set());
    });

    m.def("converting_constructors", [](const py::dict &d) {
        return py::dict("bytes"_a = py::bytes(d["bytes"]),
                        "bytearray"_a = py::bytearray(d["bytearray"]),
                        "str"_a = py::str(d["str"]),
                        "bool"_a = py::bool_(d["bool"]),
                        "int"_a = py::int_(d["int"]),
                        "float"_a = py::float_(d["float"]),
                        "tuple"_a = py::tuple(d["tuple"]),
                        "list"_a = py::list(d["list"]),
                        "dict"_a = py::dict(d["dict"]),
                        "set"_a = py::set(d["set"]),
                        "frozenset"_a = py::frozenset(d["frozenset"]),
                        "memoryview"_a = py::memoryview(d["memoryview"]));
    });

    m.def("cast_functions", [](const py::dict &d) {
        // When converting between Python types, obj.cast<T>() should be the same as T(obj)
        return py::dict("bytes"_a = d["bytes"].cast<py::bytes>(),
                        "bytearray"_a = d["bytearray"].cast<py::bytearray>(),
                        "str"_a = d["str"].cast<py::str>(),
                        "bool"_a = d["bool"].cast<py::bool_>(),
                        "int"_a = d["int"].cast<py::int_>(),
                        "float"_a = d["float"].cast<py::float_>(),
                        "tuple"_a = d["tuple"].cast<py::tuple>(),
                        "list"_a = d["list"].cast<py::list>(),
                        "dict"_a = d["dict"].cast<py::dict>(),
                        "set"_a = d["set"].cast<py::set>(),
                        "frozenset"_a = d["frozenset"].cast<py::frozenset>(),
                        "memoryview"_a = d["memoryview"].cast<py::memoryview>());
    });

    m.def("convert_to_pybind11_str", [](const py::object &o) { return py::str(o); });

    m.def("nonconverting_constructor",
          [](const std::string &type, py::object value, bool move) -> py::object {
              if (type == "bytes") {
                  return move ? py::bytes(std::move(value)) : py::bytes(value);
              }
              if (type == "none") {
                  return move ? py::none(std::move(value)) : py::none(value);
              }
              if (type == "ellipsis") {
                  return move ? py::ellipsis(std::move(value)) : py::ellipsis(value);
              }
              if (type == "type") {
                  return move ? py::type(std::move(value)) : py::type(value);
              }
              throw std::runtime_error("Invalid type");
          });

    m.def("get_implicit_casting", []() {
        py::dict d;
        d["char*_i1"] = "abc";
        const char *c2 = "abc";
        d["char*_i2"] = c2;
        d["char*_e"] = py::cast(c2);
        d["char*_p"] = py::str(c2);

        d["int_i1"] = 42;
        int i = 42;
        d["int_i2"] = i;
        i++;
        d["int_e"] = py::cast(i);
        i++;
        d["int_p"] = py::int_(i);

        d["str_i1"] = std::string("str");
        std::string s2("str1");
        d["str_i2"] = s2;
        s2[3] = '2';
        d["str_e"] = py::cast(s2);
        s2[3] = '3';
        d["str_p"] = py::str(s2);

        py::list l(2);
        l[0] = 3;
        l[1] = py::cast(6);
        l.append(9);
        l.append(py::cast(12));
        l.append(py::int_(15));

        return py::dict("d"_a = d, "l"_a = l);
    });

    // test_print
    m.def("print_function", []() {
        py::print("Hello, World!");
        py::print(1, 2.0, "three", true, std::string("-- multiple args"));
        auto args = py::make_tuple("and", "a", "custom", "separator");
        py::print("*args", *args, "sep"_a = "-");
        py::print("no new line here", "end"_a = " -- ");
        py::print("next print");

        auto py_stderr = py::module_::import("sys").attr("stderr");
        py::print("this goes to stderr", "file"_a = py_stderr);

        py::print("flush", "flush"_a = true);

        py::print(
            "{a} + {b} = {c}"_s.format("a"_a = "py::print", "b"_a = "str.format", "c"_a = "this"));
    });

    m.def("print_failure", []() { py::print(42, UnregisteredType()); });

    m.def("hash_function", [](py::object obj) { return py::hash(std::move(obj)); });

    m.def("obj_contains",
          [](py::object &obj, const py::object &key) { return obj.contains(key); });

    m.def("test_number_protocol", [](const py::object &a, const py::object &b) {
        py::list l;
        l.append(a.equal(b));
        l.append(a.not_equal(b));
        l.append(a < b);
        l.append(a <= b);
        l.append(a > b);
        l.append(a >= b);
        l.append(a + b);
        l.append(a - b);
        l.append(a * b);
        l.append(a / b);
        l.append(a | b);
        l.append(a & b);
        l.append(a ^ b);
        l.append(a >> b);
        l.append(a << b);
        return l;
    });

    m.def("test_list_slicing", [](const py::list &a) { return a[py::slice(0, -1, 2)]; });

    // See #2361
    m.def("issue2361_str_implicit_copy_none", []() {
        py::str is_this_none = py::none();
        return is_this_none;
    });
    m.def("issue2361_dict_implicit_copy_none", []() {
        py::dict is_this_none = py::none();
        return is_this_none;
    });

    m.def("test_memoryview_object", [](const py::buffer &b) { return py::memoryview(b); });

    m.def("test_memoryview_buffer_info",
          [](const py::buffer &b) { return py::memoryview(b.request()); });

    m.def("test_memoryview_from_buffer", [](bool is_unsigned) {
        static const int16_t si16[] = {3, 1, 4, 1, 5};
        static const uint16_t ui16[] = {2, 7, 1, 8};
        if (is_unsigned) {
            return py::memoryview::from_buffer(ui16, {4}, {sizeof(uint16_t)});
        }
        return py::memoryview::from_buffer(si16, {5}, {sizeof(int16_t)});
    });

    m.def("test_memoryview_from_buffer_nativeformat", []() {
        static const char *format = "@i";
        static const int32_t arr[] = {4, 7, 5};
        return py::memoryview::from_buffer(arr, sizeof(int32_t), format, {3}, {sizeof(int32_t)});
    });

    m.def("test_memoryview_from_buffer_empty_shape", []() {
        static const char *buf = "";
        return py::memoryview::from_buffer(buf, 1, "B", {}, {});
    });

    m.def("test_memoryview_from_buffer_invalid_strides", []() {
        static const char *buf = "\x02\x03\x04";
        return py::memoryview::from_buffer(buf, 1, "B", {3}, {});
    });

    m.def("test_memoryview_from_buffer_nullptr", []() {
        return py::memoryview::from_buffer(static_cast<void *>(nullptr), 1, "B", {}, {});
    });

    m.def("test_memoryview_from_memory", []() {
        const char *buf = "\xff\xe1\xab\x37";
        return py::memoryview::from_memory(buf, static_cast<py::ssize_t>(strlen(buf)));
    });

    // test_builtin_functions
    m.def("get_len", [](py::handle h) { return py::len(h); });

#ifdef PYBIND11_STR_LEGACY_PERMISSIVE
    m.attr("PYBIND11_STR_LEGACY_PERMISSIVE") = true;
#endif

    m.def("isinstance_pybind11_bytes",
          [](py::object o) { return py::isinstance<py::bytes>(std::move(o)); });
    m.def("isinstance_pybind11_str",
          [](py::object o) { return py::isinstance<py::str>(std::move(o)); });

    m.def("pass_to_pybind11_bytes", [](py::bytes b) { return py::len(std::move(b)); });
    m.def("pass_to_pybind11_str", [](py::str s) { return py::len(std::move(s)); });
    m.def("pass_to_std_string", [](const std::string &s) { return s.size(); });

    // test_weakref
    m.def("weakref_from_handle", [](py::handle h) { return py::weakref(h); });
    m.def("weakref_from_handle_and_function",
          [](py::handle h, py::function f) { return py::weakref(h, std::move(f)); });
    m.def("weakref_from_object", [](const py::object &o) { return py::weakref(o); });
    m.def("weakref_from_object_and_function",
          [](py::object o, py::function f) { return py::weakref(std::move(o), std::move(f)); });

// See PR #3263 for background (https://github.com/pybind/pybind11/pull/3263):
// pytypes.h could be changed to enforce the "most correct" user code below, by removing
// `const` from iterator `reference` using type aliases, but that will break existing
// user code.
#if (defined(__APPLE__) && defined(__clang__)) || defined(PYPY_VERSION)
// This is "most correct" and enforced on these platforms.
#    define PYBIND11_AUTO_IT auto it
#else
    // This works on many platforms and is (unfortunately) reflective of existing user code.
    // NOLINTNEXTLINE(bugprone-macro-parentheses)
#    define PYBIND11_AUTO_IT auto &it
#endif

    m.def("tuple_iterator", []() {
        auto tup = py::make_tuple(5, 7);
        int tup_sum = 0;
        for (PYBIND11_AUTO_IT : tup) {
            tup_sum += it.cast<int>();
        }
        return tup_sum;
    });

    m.def("dict_iterator", []() {
        py::dict dct;
        dct[py::int_(3)] = 5;
        dct[py::int_(7)] = 11;
        int kv_sum = 0;
        for (PYBIND11_AUTO_IT : dct) {
            kv_sum += it.first.cast<int>() * 100 + it.second.cast<int>();
        }
        return kv_sum;
    });

    m.def("passed_iterator", [](const py::iterator &py_it) {
        int elem_sum = 0;
        for (PYBIND11_AUTO_IT : py_it) {
            elem_sum += it.cast<int>();
        }
        return elem_sum;
    });

#undef PYBIND11_AUTO_IT

    // Tests below this line are for pybind11 IMPLEMENTATION DETAILS:

    m.def("sequence_item_get_ssize_t", [](const py::object &o) {
        return py::detail::accessor_policies::sequence_item::get(o, (py::ssize_t) 1);
    });
    m.def("sequence_item_set_ssize_t", [](const py::object &o) {
        auto s = py::str{"peppa", 5};
        py::detail::accessor_policies::sequence_item::set(o, (py::ssize_t) 1, s);
    });
    m.def("sequence_item_get_size_t", [](const py::object &o) {
        return py::detail::accessor_policies::sequence_item::get(o, (py::size_t) 2);
    });
    m.def("sequence_item_set_size_t", [](const py::object &o) {
        auto s = py::str{"george", 6};
        py::detail::accessor_policies::sequence_item::set(o, (py::size_t) 2, s);
    });
    m.def("list_item_get_ssize_t", [](const py::object &o) {
        return py::detail::accessor_policies::list_item::get(o, (py::ssize_t) 3);
    });
    m.def("list_item_set_ssize_t", [](const py::object &o) {
        auto s = py::str{"rebecca", 7};
        py::detail::accessor_policies::list_item::set(o, (py::ssize_t) 3, s);
    });
    m.def("list_item_get_size_t", [](const py::object &o) {
        return py::detail::accessor_policies::list_item::get(o, (py::size_t) 4);
    });
    m.def("list_item_set_size_t", [](const py::object &o) {
        auto s = py::str{"richard", 7};
        py::detail::accessor_policies::list_item::set(o, (py::size_t) 4, s);
    });
    m.def("tuple_item_get_ssize_t", [](const py::object &o) {
        return py::detail::accessor_policies::tuple_item::get(o, (py::ssize_t) 5);
    });
    m.def("tuple_item_set_ssize_t", []() {
        auto s0 = py::str{"emely", 5};
        auto s1 = py::str{"edmond", 6};
        auto o = py::tuple{2};
        py::detail::accessor_policies::tuple_item::set(o, (py::ssize_t) 0, s0);
        py::detail::accessor_policies::tuple_item::set(o, (py::ssize_t) 1, s1);
        return o;
    });
    m.def("tuple_item_get_size_t", [](const py::object &o) {
        return py::detail::accessor_policies::tuple_item::get(o, (py::size_t) 6);
    });
    m.def("tuple_item_set_size_t", []() {
        auto s0 = py::str{"candy", 5};
        auto s1 = py::str{"cat", 3};
        auto o = py::tuple{2};
        py::detail::accessor_policies::tuple_item::set(o, (py::size_t) 1, s1);
        py::detail::accessor_policies::tuple_item::set(o, (py::size_t) 0, s0);
        return o;
    });

    m.def("square_float_", [](const external::float_ &x) -> double {
        double v = x.get_value();
        return v * v;
    });

    m.def("tuple_rvalue_getter", [](const py::tuple &tup) {
        // tests accessing tuple object with rvalue int
        for (size_t i = 0; i < tup.size(); i++) {
            auto o = py::handle(tup[py::int_(i)]);
            if (!o) {
                throw py::value_error("tuple is malformed");
            }
        }
        return tup;
    });
    m.def("list_rvalue_getter", [](const py::list &l) {
        // tests accessing list with rvalue int
        for (size_t i = 0; i < l.size(); i++) {
            auto o = py::handle(l[py::int_(i)]);
            if (!o) {
                throw py::value_error("list is malformed");
            }
        }
        return l;
    });
    m.def("populate_dict_rvalue", [](int population) {
        auto d = py::dict();
        for (int i = 0; i < population; i++) {
            d[py::int_(i)] = py::int_(i);
        }
        return d;
    });
    m.def("populate_obj_str_attrs", [](py::object &o, int population) {
        for (int i = 0; i < population; i++) {
            o.attr(py::str(py::int_(i))) = py::str(py::int_(i));
        }
        return o;
    });

    // testing immutable object augmented assignment: #issue 3812
    m.def("inplace_append", [](py::object &a, const py::object &b) {
        a += b;
        return a;
    });
    m.def("inplace_subtract", [](py::object &a, const py::object &b) {
        a -= b;
        return a;
    });
    m.def("inplace_multiply", [](py::object &a, const py::object &b) {
        a *= b;
        return a;
    });
    m.def("inplace_divide", [](py::object &a, const py::object &b) {
        a /= b;
        return a;
    });
    m.def("inplace_or", [](py::object &a, const py::object &b) {
        a |= b;
        return a;
    });
    m.def("inplace_and", [](py::object &a, const py::object &b) {
        a &= b;
        return a;
    });
    m.def("inplace_lshift", [](py::object &a, const py::object &b) {
        a <<= b;
        return a;
    });
    m.def("inplace_rshift", [](py::object &a, const py::object &b) {
        a >>= b;
        return a;
    });

    m.def("annotate_tuple_float_str", [](const py::typing::Tuple<py::float_, py::str> &) {});
    m.def("annotate_tuple_empty", [](const py::typing::Tuple<> &) {});
    m.def("annotate_tuple_variable_length",
          [](const py::typing::Tuple<py::float_, py::ellipsis> &) {});
    m.def("annotate_dict_str_int", [](const py::typing::Dict<py::str, int> &) {});
    m.def("annotate_list_int", [](const py::typing::List<int> &) {});
    m.def("annotate_set_str", [](const py::typing::Set<std::string> &) {});
    m.def("annotate_iterable_str", [](const py::typing::Iterable<std::string> &) {});
    m.def("annotate_iterator_int", [](const py::typing::Iterator<int> &) {});
    m.def("annotate_fn",
          [](const py::typing::Callable<int(py::typing::List<py::str>, py::str)> &) {});
<<<<<<< HEAD

#if defined(__cpp_nontype_template_parameter_class)
    m.def("annotate_generic_containers",
          [](const py::typing::List<typevar::TypeVarT> &l) -> py::typing::List<typevar::TypeVarV> {
              return l;
          });

    m.def("annotate_listT_to_T",
          [](const py::typing::List<typevar::TypeVarT> &l) -> typevar::TypeVarT { return l[0]; });
    m.def("annotate_object_to_T", [](const py::object &o) -> typevar::TypeVarT { return o; });

    typedef typing::Literal<"A", "B", "C"> stringLiteral;
    m.def("annotate_str_literal", [](const stringLiteral s) -> py::str { return s; });
    typedef typing::Literal<1, 2, 3> intLiteral;
    m.def("annotate_int_literal", [](const intLiteral i) -> py::int_ { return i; });
    typedef typing::Literal<true, false> boolLiteral;
    m.def("annotate_bool_literal", [](const boolLiteral i) -> py::bool_ { return i; });
    typedef typing::Literal<py::none> noneLiteral;
    m.def("annotate_none_literal", [](const noneLiteral i) -> py::none { return i; });
    typedef typing::Literal<"A", 1, true, py::none> anyLiteral;
    m.def("annotate_any_literal", [](const anyLiteral i) -> py::object { return i; });
#endif
    m.def("annotate_type", [](const py::typing::Type<int> &) {});
=======
    m.def("annotate_type", [](const py::typing::Type<int> &t) -> py::type { return t; });
>>>>>>> 7b835570

    m.def("annotate_union",
          [](py::typing::List<py::typing::Union<py::str, py::int_, py::object>> l,
             py::str a,
             py::int_ b,
             py::object c) -> py::typing::List<py::typing::Union<py::str, py::int_, py::object>> {
              l.append(a);
              l.append(b);
              l.append(c);
              return l;
          });

    m.def("union_typing_only",
          [](py::typing::List<py::typing::Union<py::str>> &l)
              -> py::typing::List<py::typing::Union<py::int_>> { return l; });

    m.def("annotate_union_to_object",
          [](py::typing::Union<int, py::str> &o) -> py::object { return o; });

    m.def("annotate_optional",
          [](py::list &list) -> py::typing::List<py::typing::Optional<py::str>> {
              list.append(py::str("hi"));
              list.append(py::none());
              return list;
          });
    m.def("annotate_optional_to_object",
          [](py::typing::Optional<int> &o) -> py::object { return o; });

#if defined(__cpp_nontype_template_parameter_class)
    m.def("annotate_generic_containers",
          [](const py::typing::List<typevar::TypeVarT> &l) -> py::typing::List<typevar::TypeVarV> {
              return l;
          });

    m.def("annotate_listT_to_T",
          [](const py::typing::List<typevar::TypeVarT> &l) -> typevar::TypeVarT { return l[0]; });
    m.def("annotate_object_to_T", [](const py::object &o) -> typevar::TypeVarT { return o; });
    m.attr("if_defined__cpp_nontype_template_parameter_class") = true;
#else
    m.attr("if_defined__cpp_nontype_template_parameter_class") = false;
#endif
}<|MERGE_RESOLUTION|>--- conflicted
+++ resolved
@@ -851,7 +851,6 @@
     m.def("annotate_iterator_int", [](const py::typing::Iterator<int> &) {});
     m.def("annotate_fn",
           [](const py::typing::Callable<int(py::typing::List<py::str>, py::str)> &) {});
-<<<<<<< HEAD
 
 #if defined(__cpp_nontype_template_parameter_class)
     m.def("annotate_generic_containers",
@@ -875,9 +874,6 @@
     m.def("annotate_any_literal", [](const anyLiteral i) -> py::object { return i; });
 #endif
     m.def("annotate_type", [](const py::typing::Type<int> &) {});
-=======
-    m.def("annotate_type", [](const py::typing::Type<int> &t) -> py::type { return t; });
->>>>>>> 7b835570
 
     m.def("annotate_union",
           [](py::typing::List<py::typing::Union<py::str, py::int_, py::object>> l,
