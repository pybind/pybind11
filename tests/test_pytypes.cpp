/*
    tests/test_pytypes.cpp -- Python type casters

    Copyright (c) 2017 Wenzel Jakob <wenzel.jakob@epfl.ch>

    All rights reserved. Use of this source code is governed by a
    BSD-style license that can be found in the LICENSE file.
*/

#include "pybind11_tests.h"

#include <utility>

namespace external {
namespace detail {
bool check(PyObject *o) { return PyFloat_Check(o) != 0; }

PyObject *conv(PyObject *o) {
    PyObject *ret = nullptr;
    if (PyLong_Check(o)) {
        double v = PyLong_AsDouble(o);
        if (!(v == -1.0 && PyErr_Occurred())) {
            ret = PyFloat_FromDouble(v);
        }
    } else {
        PyErr_SetString(PyExc_TypeError, "Unexpected type");
    }
    return ret;
}

PyObject *default_constructed() { return PyFloat_FromDouble(0.0); }
} // namespace detail
class float_ : public py::object {
    PYBIND11_OBJECT_CVT(float_, py::object, external::detail::check, external::detail::conv)

    float_() : py::object(external::detail::default_constructed(), stolen_t{}) {}

    double get_value() const { return PyFloat_AsDouble(this->ptr()); }
};
} // namespace external

TEST_SUBMODULE(pytypes, m) {
    // test_bool
    m.def("get_bool", [] { return py::bool_(false); });
    // test_int
    m.def("get_int", [] { return py::int_(0); });
    // test_iterator
    m.def("get_iterator", [] { return py::iterator(); });
    // test_iterable
<<<<<<< HEAD
    m.def("get_iterable", []{return py::iterable();});
    // test_iterable_t
    m.def("get_iterable_t", []{return py::iterable_t<py::str>();});
    // test_iterable_t_overloads
    m.def("accept_iterable_t", [](py::iterable_t<py::str>) { return "str"; });
    m.def("accept_iterable_t", [](py::iterable_t<py::bytes>) { return "bytes"; });
    // // Uncomment to see compiler error.
    // m.def("accept_iterable_t", [](py::iterable_t<int>) { return "int"; });

=======
    m.def("get_iterable", [] { return py::iterable(); });
    // test_float
    m.def("get_float", [] { return py::float_(0.0f); });
>>>>>>> c4e29528
    // test_list
    m.def("list_no_args", []() { return py::list{}; });
    m.def("list_ssize_t", []() { return py::list{(py::ssize_t) 0}; });
    m.def("list_size_t", []() { return py::list{(py::size_t) 0}; });
    m.def("list_insert_ssize_t", [](py::list *l) { return l->insert((py::ssize_t) 1, 83); });
    m.def("list_insert_size_t", [](py::list *l) { return l->insert((py::size_t) 3, 57); });
    m.def("get_list", []() {
        py::list list;
        list.append("value");
        py::print("Entry at position 0:", list[0]);
        list[0] = py::str("overwritten");
        list.insert(0, "inserted-0");
        list.insert(2, "inserted-2");
        return list;
    });
    m.def("print_list", [](const py::list &list) {
        int index = 0;
        for (auto item : list) {
            py::print("list item {}: {}"_s.format(index++, item));
        }
    });
    // test_none
    m.def("get_none", [] { return py::none(); });
    m.def("print_none", [](const py::none &none) { py::print("none: {}"_s.format(none)); });

    // test_set
    m.def("get_set", []() {
        py::set set;
        set.add(py::str("key1"));
        set.add("key2");
        set.add(std::string("key3"));
        return set;
    });
    m.def("print_set", [](const py::set &set) {
        for (auto item : set) {
            py::print("key:", item);
        }
    });
    m.def("set_contains",
          [](const py::set &set, const py::object &key) { return set.contains(key); });
    m.def("set_contains", [](const py::set &set, const char *key) { return set.contains(key); });

    // test_dict
    m.def("get_dict", []() { return py::dict("key"_a = "value"); });
    m.def("print_dict", [](const py::dict &dict) {
        for (auto item : dict) {
            py::print("key: {}, value={}"_s.format(item.first, item.second));
        }
    });
    m.def("dict_keyword_constructor", []() {
        auto d1 = py::dict("x"_a = 1, "y"_a = 2);
        auto d2 = py::dict("z"_a = 3, **d1);
        return d2;
    });
    m.def("dict_contains",
          [](const py::dict &dict, py::object val) { return dict.contains(val); });
    m.def("dict_contains",
          [](const py::dict &dict, const char *val) { return dict.contains(val); });

    // test_tuple
    m.def("tuple_no_args", []() { return py::tuple{}; });
    m.def("tuple_ssize_t", []() { return py::tuple{(py::ssize_t) 0}; });
    m.def("tuple_size_t", []() { return py::tuple{(py::size_t) 0}; });
    m.def("get_tuple", []() { return py::make_tuple(42, py::none(), "spam"); });

    // test_simple_namespace
    m.def("get_simple_namespace", []() {
        auto ns = py::module_::import("types").attr("SimpleNamespace")(
            "attr"_a = 42, "x"_a = "foo", "wrong"_a = 1);
        py::delattr(ns, "wrong");
        py::setattr(ns, "right", py::int_(2));
        return ns;
    });

    // test_str
    m.def("str_from_char_ssize_t", []() { return py::str{"red", (py::ssize_t) 3}; });
    m.def("str_from_char_size_t", []() { return py::str{"blue", (py::size_t) 4}; });
    m.def("str_from_string", []() { return py::str(std::string("baz")); });
    m.def("str_from_bytes", []() { return py::str(py::bytes("boo", 3)); });
    m.def("str_from_object", [](const py::object &obj) { return py::str(obj); });
    m.def("repr_from_object", [](const py::object &obj) { return py::repr(obj); });
    m.def("str_from_handle", [](py::handle h) { return py::str(h); });
    m.def("str_from_string_from_str",
          [](const py::str &obj) { return py::str(static_cast<std::string>(obj)); });

    m.def("str_format", []() {
        auto s1 = "{} + {} = {}"_s.format(1, 2, 3);
        auto s2 = "{a} + {b} = {c}"_s.format("a"_a = 1, "b"_a = 2, "c"_a = 3);
        return py::make_tuple(s1, s2);
    });

    // test_bytes
    m.def("bytes_from_char_ssize_t", []() { return py::bytes{"green", (py::ssize_t) 5}; });
    m.def("bytes_from_char_size_t", []() { return py::bytes{"purple", (py::size_t) 6}; });
    m.def("bytes_from_string", []() { return py::bytes(std::string("foo")); });
    m.def("bytes_from_str", []() { return py::bytes(py::str("bar", 3)); });

    // test bytearray
    m.def("bytearray_from_char_ssize_t", []() { return py::bytearray{"$%", (py::ssize_t) 2}; });
    m.def("bytearray_from_char_size_t", []() { return py::bytearray{"@$!", (py::size_t) 3}; });
    m.def("bytearray_from_string", []() { return py::bytearray(std::string("foo")); });
    m.def("bytearray_size", []() { return py::bytearray("foo").size(); });

    // test_capsule
    m.def("return_capsule_with_destructor", []() {
        py::print("creating capsule");
        return py::capsule([]() { py::print("destructing capsule"); });
    });

    m.def("return_capsule_with_destructor_2", []() {
        py::print("creating capsule");
        return py::capsule((void *) 1234, [](void *ptr) {
            py::print("destructing capsule: {}"_s.format((size_t) ptr));
        });
    });

    m.def("return_capsule_with_name_and_destructor", []() {
        auto capsule = py::capsule((void *) 12345, "pointer type description", [](PyObject *ptr) {
            if (ptr) {
                const auto *name = PyCapsule_GetName(ptr);
                py::print("destructing capsule ({}, '{}')"_s.format(
                    (size_t) PyCapsule_GetPointer(ptr, name), name));
            }
        });

        capsule.set_pointer((void *) 1234);

        // Using get_pointer<T>()
        void *contents1 = static_cast<void *>(capsule);
        void *contents2 = capsule.get_pointer();
        void *contents3 = capsule.get_pointer<void>();

        auto result1 = reinterpret_cast<size_t>(contents1);
        auto result2 = reinterpret_cast<size_t>(contents2);
        auto result3 = reinterpret_cast<size_t>(contents3);

        py::print(
            "created capsule ({}, '{}')"_s.format(result1 & result2 & result3, capsule.name()));
        return capsule;
    });

    // test_accessors
    m.def("accessor_api", [](const py::object &o) {
        auto d = py::dict();

        d["basic_attr"] = o.attr("basic_attr");

        auto l = py::list();
        for (auto item : o.attr("begin_end")) {
            l.append(item);
        }
        d["begin_end"] = l;

        d["operator[object]"] = o.attr("d")["operator[object]"_s];
        d["operator[char *]"] = o.attr("d")["operator[char *]"];

        d["attr(object)"] = o.attr("sub").attr("attr_obj");
        d["attr(char *)"] = o.attr("sub").attr("attr_char");
        try {
            o.attr("sub").attr("missing").ptr();
        } catch (const py::error_already_set &) {
            d["missing_attr_ptr"] = "raised"_s;
        }
        try {
            o.attr("missing").attr("doesn't matter");
        } catch (const py::error_already_set &) {
            d["missing_attr_chain"] = "raised"_s;
        }

        d["is_none"] = o.attr("basic_attr").is_none();

        d["operator()"] = o.attr("func")(1);
        d["operator*"] = o.attr("func")(*o.attr("begin_end"));

        // Test implicit conversion
        py::list implicit_list = o.attr("begin_end");
        d["implicit_list"] = implicit_list;
        py::dict implicit_dict = o.attr("__dict__");
        d["implicit_dict"] = implicit_dict;

        return d;
    });

    m.def("tuple_accessor", [](const py::tuple &existing_t) {
        try {
            existing_t[0] = 1;
        } catch (const py::error_already_set &) {
            // --> Python system error
            // Only new tuples (refcount == 1) are mutable
            auto new_t = py::tuple(3);
            for (size_t i = 0; i < new_t.size(); ++i) {
                new_t[i] = i;
            }
            return new_t;
        }
        return py::tuple();
    });

    m.def("accessor_assignment", []() {
        auto l = py::list(1);
        l[0] = 0;

        auto d = py::dict();
        d["get"] = l[0];
        auto var = l[0];
        d["deferred_get"] = var;
        l[0] = 1;
        d["set"] = l[0];
        var = 99; // this assignment should not overwrite l[0]
        d["deferred_set"] = l[0];
        d["var"] = var;

        return d;
    });

    // test_constructors
    m.def("default_constructors", []() {
        return py::dict("bytes"_a = py::bytes(),
                        "bytearray"_a = py::bytearray(),
                        "str"_a = py::str(),
                        "bool"_a = py::bool_(),
                        "int"_a = py::int_(),
                        "float"_a = py::float_(),
                        "tuple"_a = py::tuple(),
                        "list"_a = py::list(),
                        "dict"_a = py::dict(),
                        "set"_a = py::set());
    });

    m.def("converting_constructors", [](const py::dict &d) {
        return py::dict("bytes"_a = py::bytes(d["bytes"]),
                        "bytearray"_a = py::bytearray(d["bytearray"]),
                        "str"_a = py::str(d["str"]),
                        "bool"_a = py::bool_(d["bool"]),
                        "int"_a = py::int_(d["int"]),
                        "float"_a = py::float_(d["float"]),
                        "tuple"_a = py::tuple(d["tuple"]),
                        "list"_a = py::list(d["list"]),
                        "dict"_a = py::dict(d["dict"]),
                        "set"_a = py::set(d["set"]),
                        "memoryview"_a = py::memoryview(d["memoryview"]));
    });

    m.def("cast_functions", [](const py::dict &d) {
        // When converting between Python types, obj.cast<T>() should be the same as T(obj)
        return py::dict("bytes"_a = d["bytes"].cast<py::bytes>(),
                        "bytearray"_a = d["bytearray"].cast<py::bytearray>(),
                        "str"_a = d["str"].cast<py::str>(),
                        "bool"_a = d["bool"].cast<py::bool_>(),
                        "int"_a = d["int"].cast<py::int_>(),
                        "float"_a = d["float"].cast<py::float_>(),
                        "tuple"_a = d["tuple"].cast<py::tuple>(),
                        "list"_a = d["list"].cast<py::list>(),
                        "dict"_a = d["dict"].cast<py::dict>(),
                        "set"_a = d["set"].cast<py::set>(),
                        "memoryview"_a = d["memoryview"].cast<py::memoryview>());
    });

    m.def("convert_to_pybind11_str", [](const py::object &o) { return py::str(o); });

    m.def("nonconverting_constructor",
          [](const std::string &type, py::object value, bool move) -> py::object {
              if (type == "bytes") {
                  return move ? py::bytes(std::move(value)) : py::bytes(value);
              }
              if (type == "none") {
                  return move ? py::none(std::move(value)) : py::none(value);
              }
              if (type == "ellipsis") {
                  return move ? py::ellipsis(std::move(value)) : py::ellipsis(value);
              }
              if (type == "type") {
                  return move ? py::type(std::move(value)) : py::type(value);
              }
              throw std::runtime_error("Invalid type");
          });

    m.def("get_implicit_casting", []() {
        py::dict d;
        d["char*_i1"] = "abc";
        const char *c2 = "abc";
        d["char*_i2"] = c2;
        d["char*_e"] = py::cast(c2);
        d["char*_p"] = py::str(c2);

        d["int_i1"] = 42;
        int i = 42;
        d["int_i2"] = i;
        i++;
        d["int_e"] = py::cast(i);
        i++;
        d["int_p"] = py::int_(i);

        d["str_i1"] = std::string("str");
        std::string s2("str1");
        d["str_i2"] = s2;
        s2[3] = '2';
        d["str_e"] = py::cast(s2);
        s2[3] = '3';
        d["str_p"] = py::str(s2);

        py::list l(2);
        l[0] = 3;
        l[1] = py::cast(6);
        l.append(9);
        l.append(py::cast(12));
        l.append(py::int_(15));

        return py::dict("d"_a = d, "l"_a = l);
    });

    // test_print
    m.def("print_function", []() {
        py::print("Hello, World!");
        py::print(1, 2.0, "three", true, std::string("-- multiple args"));
        auto args = py::make_tuple("and", "a", "custom", "separator");
        py::print("*args", *args, "sep"_a = "-");
        py::print("no new line here", "end"_a = " -- ");
        py::print("next print");

        auto py_stderr = py::module_::import("sys").attr("stderr");
        py::print("this goes to stderr", "file"_a = py_stderr);

        py::print("flush", "flush"_a = true);

        py::print(
            "{a} + {b} = {c}"_s.format("a"_a = "py::print", "b"_a = "str.format", "c"_a = "this"));
    });

    m.def("print_failure", []() { py::print(42, UnregisteredType()); });

    m.def("hash_function", [](py::object obj) { return py::hash(std::move(obj)); });

    m.def("test_number_protocol", [](const py::object &a, const py::object &b) {
        py::list l;
        l.append(a.equal(b));
        l.append(a.not_equal(b));
        l.append(a < b);
        l.append(a <= b);
        l.append(a > b);
        l.append(a >= b);
        l.append(a + b);
        l.append(a - b);
        l.append(a * b);
        l.append(a / b);
        l.append(a | b);
        l.append(a & b);
        l.append(a ^ b);
        l.append(a >> b);
        l.append(a << b);
        return l;
    });

    m.def("test_list_slicing", [](const py::list &a) { return a[py::slice(0, -1, 2)]; });

    // See #2361
    m.def("issue2361_str_implicit_copy_none", []() {
        py::str is_this_none = py::none();
        return is_this_none;
    });
    m.def("issue2361_dict_implicit_copy_none", []() {
        py::dict is_this_none = py::none();
        return is_this_none;
    });

    m.def("test_memoryview_object", [](const py::buffer &b) { return py::memoryview(b); });

    m.def("test_memoryview_buffer_info",
          [](const py::buffer &b) { return py::memoryview(b.request()); });

    m.def("test_memoryview_from_buffer", [](bool is_unsigned) {
        static const int16_t si16[] = {3, 1, 4, 1, 5};
        static const uint16_t ui16[] = {2, 7, 1, 8};
        if (is_unsigned) {
            return py::memoryview::from_buffer(ui16, {4}, {sizeof(uint16_t)});
        }
        return py::memoryview::from_buffer(si16, {5}, {sizeof(int16_t)});
    });

    m.def("test_memoryview_from_buffer_nativeformat", []() {
        static const char *format = "@i";
        static const int32_t arr[] = {4, 7, 5};
        return py::memoryview::from_buffer(arr, sizeof(int32_t), format, {3}, {sizeof(int32_t)});
    });

    m.def("test_memoryview_from_buffer_empty_shape", []() {
        static const char *buf = "";
        return py::memoryview::from_buffer(buf, 1, "B", {}, {});
    });

    m.def("test_memoryview_from_buffer_invalid_strides", []() {
        static const char *buf = "\x02\x03\x04";
        return py::memoryview::from_buffer(buf, 1, "B", {3}, {});
    });

    m.def("test_memoryview_from_buffer_nullptr", []() {
        return py::memoryview::from_buffer(static_cast<void *>(nullptr), 1, "B", {}, {});
    });

    m.def("test_memoryview_from_memory", []() {
        const char *buf = "\xff\xe1\xab\x37";
        return py::memoryview::from_memory(buf, static_cast<py::ssize_t>(strlen(buf)));
    });

    // test_builtin_functions
    m.def("get_len", [](py::handle h) { return py::len(h); });

#ifdef PYBIND11_STR_LEGACY_PERMISSIVE
    m.attr("PYBIND11_STR_LEGACY_PERMISSIVE") = true;
#endif

    m.def("isinstance_pybind11_bytes",
          [](py::object o) { return py::isinstance<py::bytes>(std::move(o)); });
    m.def("isinstance_pybind11_str",
          [](py::object o) { return py::isinstance<py::str>(std::move(o)); });

    m.def("pass_to_pybind11_bytes", [](py::bytes b) { return py::len(std::move(b)); });
    m.def("pass_to_pybind11_str", [](py::str s) { return py::len(std::move(s)); });
    m.def("pass_to_std_string", [](const std::string &s) { return s.size(); });

    // test_weakref
    m.def("weakref_from_handle", [](py::handle h) { return py::weakref(h); });
    m.def("weakref_from_handle_and_function",
          [](py::handle h, py::function f) { return py::weakref(h, std::move(f)); });
    m.def("weakref_from_object", [](const py::object &o) { return py::weakref(o); });
    m.def("weakref_from_object_and_function",
          [](py::object o, py::function f) { return py::weakref(std::move(o), std::move(f)); });

// See PR #3263 for background (https://github.com/pybind/pybind11/pull/3263):
// pytypes.h could be changed to enforce the "most correct" user code below, by removing
// `const` from iterator `reference` using type aliases, but that will break existing
// user code.
#if (defined(__APPLE__) && defined(__clang__)) || defined(PYPY_VERSION)
// This is "most correct" and enforced on these platforms.
#    define PYBIND11_AUTO_IT auto it
#else
// This works on many platforms and is (unfortunately) reflective of existing user code.
// NOLINTNEXTLINE(bugprone-macro-parentheses)
#    define PYBIND11_AUTO_IT auto &it
#endif

    m.def("tuple_iterator", []() {
        auto tup = py::make_tuple(5, 7);
        int tup_sum = 0;
        for (PYBIND11_AUTO_IT : tup) {
            tup_sum += it.cast<int>();
        }
        return tup_sum;
    });

    m.def("dict_iterator", []() {
        py::dict dct;
        dct[py::int_(3)] = 5;
        dct[py::int_(7)] = 11;
        int kv_sum = 0;
        for (PYBIND11_AUTO_IT : dct) {
            kv_sum += it.first.cast<int>() * 100 + it.second.cast<int>();
        }
        return kv_sum;
    });

    m.def("passed_iterator", [](const py::iterator &py_it) {
        int elem_sum = 0;
        for (PYBIND11_AUTO_IT : py_it) {
            elem_sum += it.cast<int>();
        }
        return elem_sum;
    });

#undef PYBIND11_AUTO_IT

    // Tests below this line are for pybind11 IMPLEMENTATION DETAILS:

    m.def("sequence_item_get_ssize_t", [](const py::object &o) {
        return py::detail::accessor_policies::sequence_item::get(o, (py::ssize_t) 1);
    });
    m.def("sequence_item_set_ssize_t", [](const py::object &o) {
        auto s = py::str{"peppa", 5};
        py::detail::accessor_policies::sequence_item::set(o, (py::ssize_t) 1, s);
    });
    m.def("sequence_item_get_size_t", [](const py::object &o) {
        return py::detail::accessor_policies::sequence_item::get(o, (py::size_t) 2);
    });
    m.def("sequence_item_set_size_t", [](const py::object &o) {
        auto s = py::str{"george", 6};
        py::detail::accessor_policies::sequence_item::set(o, (py::size_t) 2, s);
    });
    m.def("list_item_get_ssize_t", [](const py::object &o) {
        return py::detail::accessor_policies::list_item::get(o, (py::ssize_t) 3);
    });
    m.def("list_item_set_ssize_t", [](const py::object &o) {
        auto s = py::str{"rebecca", 7};
        py::detail::accessor_policies::list_item::set(o, (py::ssize_t) 3, s);
    });
    m.def("list_item_get_size_t", [](const py::object &o) {
        return py::detail::accessor_policies::list_item::get(o, (py::size_t) 4);
    });
    m.def("list_item_set_size_t", [](const py::object &o) {
        auto s = py::str{"richard", 7};
        py::detail::accessor_policies::list_item::set(o, (py::size_t) 4, s);
    });
    m.def("tuple_item_get_ssize_t", [](const py::object &o) {
        return py::detail::accessor_policies::tuple_item::get(o, (py::ssize_t) 5);
    });
    m.def("tuple_item_set_ssize_t", []() {
        auto s0 = py::str{"emely", 5};
        auto s1 = py::str{"edmond", 6};
        auto o = py::tuple{2};
        py::detail::accessor_policies::tuple_item::set(o, (py::ssize_t) 0, s0);
        py::detail::accessor_policies::tuple_item::set(o, (py::ssize_t) 1, s1);
        return o;
    });
    m.def("tuple_item_get_size_t", [](const py::object &o) {
        return py::detail::accessor_policies::tuple_item::get(o, (py::size_t) 6);
    });
    m.def("tuple_item_set_size_t", []() {
        auto s0 = py::str{"candy", 5};
        auto s1 = py::str{"cat", 3};
        auto o = py::tuple{2};
        py::detail::accessor_policies::tuple_item::set(o, (py::size_t) 1, s1);
        py::detail::accessor_policies::tuple_item::set(o, (py::size_t) 0, s0);
        return o;
    });

    m.def("square_float_", [](const external::float_ &x) -> double {
        double v = x.get_value();
        return v * v;
    });
}<|MERGE_RESOLUTION|>--- conflicted
+++ resolved
@@ -47,21 +47,16 @@
     // test_iterator
     m.def("get_iterator", [] { return py::iterator(); });
     // test_iterable
-<<<<<<< HEAD
-    m.def("get_iterable", []{return py::iterable();});
+    m.def("get_iterable", [] { return py::iterable(); });
     // test_iterable_t
-    m.def("get_iterable_t", []{return py::iterable_t<py::str>();});
+    m.def("get_iterable_t", [] { return py::iterable_t<py::str>(); });
     // test_iterable_t_overloads
     m.def("accept_iterable_t", [](py::iterable_t<py::str>) { return "str"; });
     m.def("accept_iterable_t", [](py::iterable_t<py::bytes>) { return "bytes"; });
     // // Uncomment to see compiler error.
     // m.def("accept_iterable_t", [](py::iterable_t<int>) { return "int"; });
-
-=======
-    m.def("get_iterable", [] { return py::iterable(); });
     // test_float
     m.def("get_float", [] { return py::float_(0.0f); });
->>>>>>> c4e29528
     // test_list
     m.def("list_no_args", []() { return py::list{}; });
     m.def("list_ssize_t", []() { return py::list{(py::ssize_t) 0}; });
