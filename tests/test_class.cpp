/*
    tests/test_class.cpp -- test py::class_ definitions and basic functionality

    Copyright (c) 2016 Wenzel Jakob <wenzel.jakob@epfl.ch>

    All rights reserved. Use of this source code is governed by a
    BSD-style license that can be found in the LICENSE file.
*/

#if defined(__INTEL_COMPILER) && __cplusplus >= 201703L
// Intel compiler requires a separate header file to support aligned new operators
// and does not set the __cpp_aligned_new feature macro.
// This header needs to be included before pybind11.
#    include <aligned_new>
#endif

#include <pybind11/stl.h>

#include "constructor_stats.h"
#include "local_bindings.h"
#include "pybind11_tests.h"

#include <utility>

#if defined(_MSC_VER)
#    pragma warning(disable : 4324)
//     warning C4324: structure was padded due to alignment specifier
#endif

// test_brace_initialization
struct NoBraceInitialization {
    explicit NoBraceInitialization(std::vector<int> v) : vec{std::move(v)} {}
    template <typename T>
    NoBraceInitialization(std::initializer_list<T> l) : vec(l) {}

    std::vector<int> vec;
};

namespace test_class {
namespace pr4220_tripped_over_this { // PR #4227

template <int>
struct SoEmpty {};

template <typename T>
std::string get_msg(const T &) {
    return "This is really only meant to exercise successful compilation.";
}

using Empty0 = SoEmpty<0x0>;

void bind_empty0(py::module_ &m) {
    py::class_<Empty0>(m, "Empty0").def(py::init<>()).def("get_msg", get_msg<Empty0>);
}

} // namespace pr4220_tripped_over_this
} // namespace test_class

TEST_SUBMODULE(class_, m) {
    // test_instance
    struct NoConstructor {
        NoConstructor() = default;
        NoConstructor(const NoConstructor &) = default;
        NoConstructor(NoConstructor &&) = default;
        static NoConstructor *new_instance() {
            auto *ptr = new NoConstructor();
            print_created(ptr, "via new_instance");
            return ptr;
        }
        ~NoConstructor() { print_destroyed(this); }
    };
    struct NoConstructorNew {
        NoConstructorNew() = default;
        NoConstructorNew(const NoConstructorNew &) = default;
        NoConstructorNew(NoConstructorNew &&) = default;
        static NoConstructorNew *new_instance() {
            auto *ptr = new NoConstructorNew();
            print_created(ptr, "via new_instance");
            return ptr;
        }
        ~NoConstructorNew() { print_destroyed(this); }
    };

    py::class_<NoConstructor>(m, "NoConstructor")
        .def_static("new_instance", &NoConstructor::new_instance, "Return an instance");

    py::class_<NoConstructorNew>(m, "NoConstructorNew")
        .def(py::init([](const NoConstructorNew &self) { return self; })) // Need a NOOP __init__
        .def_static("__new__",
                    [](const py::object &) { return NoConstructorNew::new_instance(); });

    // test_inheritance
    class Pet {
    public:
        Pet(const std::string &name, const std::string &species)
            : m_name(name), m_species(species) {}
        std::string name() const { return m_name; }
        std::string species() const { return m_species; }

    private:
        std::string m_name;
        std::string m_species;
    };

    class Dog : public Pet {
    public:
        explicit Dog(const std::string &name) : Pet(name, "dog") {}
        std::string bark() const { return "Woof!"; }
    };

    class Rabbit : public Pet {
    public:
        explicit Rabbit(const std::string &name) : Pet(name, "parrot") {}
    };

    class Hamster : public Pet {
    public:
        explicit Hamster(const std::string &name) : Pet(name, "rodent") {}
    };

    class Chimera : public Pet {
        Chimera() : Pet("Kimmy", "chimera") {}
    };

    py::class_<Pet> pet_class(m, "Pet");
    pet_class.def(py::init<std::string, std::string>())
        .def("name", &Pet::name)
        .def("species", &Pet::species);

    /* One way of declaring a subclass relationship: reference parent's class_ object */
    py::class_<Dog>(m, "Dog", pet_class).def(py::init<std::string>());

    /* Another way of declaring a subclass relationship: reference parent's C++ type */
    py::class_<Rabbit, Pet>(m, "Rabbit").def(py::init<std::string>());

    /* And another: list parent in class template arguments */
    py::class_<Hamster, Pet>(m, "Hamster").def(py::init<std::string>());

    /* Constructors are not inherited by default */
    py::class_<Chimera, Pet>(m, "Chimera");

    m.def("pet_name_species",
          [](const Pet &pet) { return pet.name() + " is a " + pet.species(); });
    m.def("dog_bark", [](const Dog &dog) { return dog.bark(); });

    // test_automatic_upcasting
    struct BaseClass {
        BaseClass() = default;
        BaseClass(const BaseClass &) = default;
        BaseClass(BaseClass &&) = default;
        virtual ~BaseClass() = default;
    };
    struct DerivedClass1 : BaseClass {};
    struct DerivedClass2 : BaseClass {};

    py::class_<BaseClass>(m, "BaseClass").def(py::init<>());
    py::class_<DerivedClass1>(m, "DerivedClass1").def(py::init<>());
    py::class_<DerivedClass2>(m, "DerivedClass2").def(py::init<>());

    m.def("return_class_1", []() -> BaseClass * { return new DerivedClass1(); });
    m.def("return_class_2", []() -> BaseClass * { return new DerivedClass2(); });
    m.def("return_class_n", [](int n) -> BaseClass * {
        if (n == 1) {
            return new DerivedClass1();
        }
        if (n == 2) {
            return new DerivedClass2();
        }
        return new BaseClass();
    });
    m.def("return_none", []() -> BaseClass * { return nullptr; });

    // test_isinstance
    m.def("check_instances", [](const py::list &l) {
        return py::make_tuple(py::isinstance<py::tuple>(l[0]),
                              py::isinstance<py::dict>(l[1]),
                              py::isinstance<Pet>(l[2]),
                              py::isinstance<Pet>(l[3]),
                              py::isinstance<Dog>(l[4]),
                              py::isinstance<Rabbit>(l[5]),
                              py::isinstance<UnregisteredType>(l[6]));
    });

    struct Invalid {};

    // test_type
    m.def("check_type", [](int category) {
        // Currently not supported (via a fail at compile time)
        // See https://github.com/pybind/pybind11/issues/2486
        // if (category == 2)
        //     return py::type::of<int>();
        if (category == 1) {
            return py::type::of<DerivedClass1>();
        }
        return py::type::of<Invalid>();
    });

    m.def("get_type_of", [](py::object ob) { return py::type::of(std::move(ob)); });

    m.def("get_type_classic", [](py::handle h) { return h.get_type(); });

    m.def("as_type", [](const py::object &ob) { return py::type(ob); });

    // test_mismatched_holder
    struct MismatchBase1 {};
    struct MismatchDerived1 : MismatchBase1 {};

    struct MismatchBase2 {};
    struct MismatchDerived2 : MismatchBase2 {};

    m.def("mismatched_holder_1", []() {
        auto mod = py::module_::import("__main__");
        py::class_<MismatchBase1, std::shared_ptr<MismatchBase1>>(mod, "MismatchBase1");
        py::class_<MismatchDerived1, MismatchBase1>(mod, "MismatchDerived1");
    });
    m.def("mismatched_holder_2", []() {
        auto mod = py::module_::import("__main__");
        py::class_<MismatchBase2>(mod, "MismatchBase2");
        py::class_<MismatchDerived2, std::shared_ptr<MismatchDerived2>, MismatchBase2>(
            mod, "MismatchDerived2");
    });

    // test_override_static
    // #511: problem with inheritance + overwritten def_static
    struct MyBase {
        static std::unique_ptr<MyBase> make() { return std::unique_ptr<MyBase>(new MyBase()); }
    };

    struct MyDerived : MyBase {
        static std::unique_ptr<MyDerived> make() {
            return std::unique_ptr<MyDerived>(new MyDerived());
        }
    };

    py::class_<MyBase>(m, "MyBase").def_static("make", &MyBase::make);

    py::class_<MyDerived, MyBase>(m, "MyDerived")
        .def_static("make", &MyDerived::make)
        .def_static("make2", &MyDerived::make);

    // test_implicit_conversion_life_support
    struct ConvertibleFromUserType {
        int i;

        explicit ConvertibleFromUserType(UserType u) : i(u.value()) {}
    };

    py::class_<ConvertibleFromUserType>(m, "AcceptsUserType").def(py::init<UserType>());
    py::implicitly_convertible<UserType, ConvertibleFromUserType>();

    m.def("implicitly_convert_argument", [](const ConvertibleFromUserType &r) { return r.i; });
    m.def("implicitly_convert_variable", [](const py::object &o) {
        // `o` is `UserType` and `r` is a reference to a temporary created by implicit
        // conversion. This is valid when called inside a bound function because the temp
        // object is attached to the same life support system as the arguments.
        const auto &r = o.cast<const ConvertibleFromUserType &>();
        return r.i;
    });
    m.add_object("implicitly_convert_variable_fail", [&] {
        auto f = [](PyObject *, PyObject *args) -> PyObject * {
            auto o = py::reinterpret_borrow<py::tuple>(args)[0];
            try { // It should fail here because there is no life support.
                o.cast<const ConvertibleFromUserType &>();
            } catch (const py::cast_error &e) {
                return py::str(e.what()).release().ptr();
            }
            return py::str().release().ptr();
        };

        auto *def = new PyMethodDef{"f", f, METH_VARARGS, nullptr};
        py::capsule def_capsule(def,
                                [](void *ptr) { delete reinterpret_cast<PyMethodDef *>(ptr); });
        return py::reinterpret_steal<py::object>(
            PyCFunction_NewEx(def, def_capsule.ptr(), m.ptr()));
    }());

    // test_operator_new_delete
    struct HasOpNewDel {
        std::uint64_t i;
        static void *operator new(size_t s) {
            py::print("A new", s);
            return ::operator new(s);
        }
        static void *operator new(size_t s, void *ptr) {
            py::print("A placement-new", s);
            return ptr;
        }
        static void operator delete(void *p) {
            py::print("A delete");
            return ::operator delete(p);
        }
    };
    struct HasOpNewDelSize {
        std::uint32_t i;
        static void *operator new(size_t s) {
            py::print("B new", s);
            return ::operator new(s);
        }
        static void *operator new(size_t s, void *ptr) {
            py::print("B placement-new", s);
            return ptr;
        }
        static void operator delete(void *p, size_t s) {
            py::print("B delete", s);
            return ::operator delete(p);
        }
    };
    struct AliasedHasOpNewDelSize {
        std::uint64_t i;
        static void *operator new(size_t s) {
            py::print("C new", s);
            return ::operator new(s);
        }
        static void *operator new(size_t s, void *ptr) {
            py::print("C placement-new", s);
            return ptr;
        }
        static void operator delete(void *p, size_t s) {
            py::print("C delete", s);
            return ::operator delete(p);
        }
        virtual ~AliasedHasOpNewDelSize() = default;
        AliasedHasOpNewDelSize() = default;
        AliasedHasOpNewDelSize(const AliasedHasOpNewDelSize &) = delete;
    };
    struct PyAliasedHasOpNewDelSize : AliasedHasOpNewDelSize {
        PyAliasedHasOpNewDelSize() = default;
        explicit PyAliasedHasOpNewDelSize(int) {}
        std::uint64_t j;
    };
    struct HasOpNewDelBoth {
        std::uint32_t i[8];
        static void *operator new(size_t s) {
            py::print("D new", s);
            return ::operator new(s);
        }
        static void *operator new(size_t s, void *ptr) {
            py::print("D placement-new", s);
            return ptr;
        }
        static void operator delete(void *p) {
            py::print("D delete");
            return ::operator delete(p);
        }
        static void operator delete(void *p, size_t s) {
            py::print("D wrong delete", s);
            return ::operator delete(p);
        }
    };
    py::class_<HasOpNewDel>(m, "HasOpNewDel").def(py::init<>());
    py::class_<HasOpNewDelSize>(m, "HasOpNewDelSize").def(py::init<>());
    py::class_<HasOpNewDelBoth>(m, "HasOpNewDelBoth").def(py::init<>());
    py::class_<AliasedHasOpNewDelSize, PyAliasedHasOpNewDelSize> aliased(m,
                                                                         "AliasedHasOpNewDelSize");
    aliased.def(py::init<>());
    aliased.attr("size_noalias") = py::int_(sizeof(AliasedHasOpNewDelSize));
    aliased.attr("size_alias") = py::int_(sizeof(PyAliasedHasOpNewDelSize));

    // This test is actually part of test_local_bindings (test_duplicate_local), but we need a
    // definition in a different compilation unit within the same module:
    bind_local<LocalExternal, 17>(m, "LocalExternal", py::module_local());

    // test_bind_protected_functions
    class ProtectedA {
    protected:
        int foo() const { return value; }

    private:
        int value = 42;
    };

    class PublicistA : public ProtectedA {
    public:
        using ProtectedA::foo;
    };

    py::class_<ProtectedA>(m, "ProtectedA").def(py::init<>()).def("foo", &PublicistA::foo);

    class ProtectedB {
    public:
        virtual ~ProtectedB() = default;
        ProtectedB() = default;
        ProtectedB(const ProtectedB &) = delete;

    protected:
        virtual int foo() const { return value; }

    private:
        int value = 42;
    };

    class TrampolineB : public ProtectedB {
    public:
        int foo() const override { PYBIND11_OVERRIDE(int, ProtectedB, foo, ); }
    };

    class PublicistB : public ProtectedB {
    public:
        // [workaround(intel)] = default does not work here
        // Removing or defaulting this destructor results in linking errors with the Intel compiler
        // (in Debug builds only, tested with icpc (ICC) 2021.1 Beta 20200827)
        ~PublicistB() override{}; // NOLINT(modernize-use-equals-default)
        using ProtectedB::foo;
    };

    py::class_<ProtectedB, TrampolineB>(m, "ProtectedB")
        .def(py::init<>())
        .def("foo", &PublicistB::foo);

    // test_brace_initialization
    struct BraceInitialization {
        int field1;
        std::string field2;
    };

    py::class_<BraceInitialization>(m, "BraceInitialization")
        .def(py::init<int, const std::string &>())
        .def_readwrite("field1", &BraceInitialization::field1)
        .def_readwrite("field2", &BraceInitialization::field2);
    // We *don't* want to construct using braces when the given constructor argument maps to a
    // constructor, because brace initialization could go to the wrong place (in particular when
    // there is also an `initializer_list<T>`-accept constructor):
    py::class_<NoBraceInitialization>(m, "NoBraceInitialization")
        .def(py::init<std::vector<int>>())
        .def_readonly("vec", &NoBraceInitialization::vec);

    // test_reentrant_implicit_conversion_failure
    // #1035: issue with runaway reentrant implicit conversion
    struct BogusImplicitConversion {
        BogusImplicitConversion(const BogusImplicitConversion &) = default;
    };

    py::class_<BogusImplicitConversion>(m, "BogusImplicitConversion")
        .def(py::init<const BogusImplicitConversion &>());

    py::implicitly_convertible<int, BogusImplicitConversion>();

    // test_qualname
    // #1166: nested class docstring doesn't show nested name
    // Also related: tests that __qualname__ is set properly
    struct NestBase {};
    struct Nested {};
    py::class_<NestBase> base(m, "NestBase");
    base.def(py::init<>());
    py::class_<Nested>(base, "Nested")
        .def(py::init<>())
        .def("fn", [](Nested &, int, NestBase &, Nested &) {})
        .def(
            "fa", [](Nested &, int, NestBase &, Nested &) {}, "a"_a, "b"_a, "c"_a);
    base.def("g", [](NestBase &, Nested &) {});
    base.def("h", []() { return NestBase(); });

    // test_error_after_conversion
    // The second-pass path through dispatcher() previously didn't
    // remember which overload was used, and would crash trying to
    // generate a useful error message

    struct NotRegistered {};
    struct StringWrapper {
        std::string str;
    };
    m.def("test_error_after_conversions", [](int) {});
    m.def("test_error_after_conversions",
          [](const StringWrapper &) -> NotRegistered { return {}; });
    py::class_<StringWrapper>(m, "StringWrapper").def(py::init<std::string>());
    py::implicitly_convertible<std::string, StringWrapper>();

#if defined(PYBIND11_CPP17)
    struct alignas(1024) Aligned {
        std::uintptr_t ptr() const { return (uintptr_t) this; }
    };
    py::class_<Aligned>(m, "Aligned").def(py::init<>()).def("ptr", &Aligned::ptr);
#endif

    // test_final
    struct IsFinal final {};
    py::class_<IsFinal>(m, "IsFinal", py::is_final());

    // test_non_final_final
    struct IsNonFinalFinal {};
    py::class_<IsNonFinalFinal>(m, "IsNonFinalFinal", py::is_final());

    // test_exception_rvalue_abort
    struct PyPrintDestructor {
        PyPrintDestructor() = default;
        ~PyPrintDestructor() { py::print("Print from destructor"); }
        void throw_something() { throw std::runtime_error("error"); }
    };
    py::class_<PyPrintDestructor>(m, "PyPrintDestructor")
        .def(py::init<>())
        .def("throw_something", &PyPrintDestructor::throw_something);

    // test_multiple_instances_with_same_pointer
    struct SamePointer {};
    static SamePointer samePointer;
    py::class_<SamePointer, std::unique_ptr<SamePointer, py::nodelete>>(m, "SamePointer")
        .def(py::init([]() { return &samePointer; }));

    struct Empty {};
    py::class_<Empty>(m, "Empty").def(py::init<>());

    // test_base_and_derived_nested_scope
    struct BaseWithNested {
        struct Nested {};
    };

    struct DerivedWithNested : BaseWithNested {
        struct Nested {};
    };

    py::class_<BaseWithNested> baseWithNested_class(m, "BaseWithNested");
    py::class_<DerivedWithNested, BaseWithNested> derivedWithNested_class(m, "DerivedWithNested");
    py::class_<BaseWithNested::Nested>(baseWithNested_class, "Nested")
        .def_static("get_name", []() { return "BaseWithNested::Nested"; });
    py::class_<DerivedWithNested::Nested>(derivedWithNested_class, "Nested")
        .def_static("get_name", []() { return "DerivedWithNested::Nested"; });

    // test_register_duplicate_class
    struct Duplicate {};
    struct OtherDuplicate {};
    struct DuplicateNested {};
    struct OtherDuplicateNested {};

    m.def("register_duplicate_class_name", [](const py::module_ &m) {
        py::class_<Duplicate>(m, "Duplicate");
        py::class_<OtherDuplicate>(m, "Duplicate");
    });
    m.def("register_duplicate_class_type", [](const py::module_ &m) {
        py::class_<OtherDuplicate>(m, "OtherDuplicate");
        py::class_<OtherDuplicate>(m, "YetAnotherDuplicate");
    });
    m.def("register_duplicate_nested_class_name", [](const py::object &gt) {
        py::class_<DuplicateNested>(gt, "DuplicateNested");
        py::class_<OtherDuplicateNested>(gt, "DuplicateNested");
    });
    m.def("register_duplicate_nested_class_type", [](const py::object &gt) {
        py::class_<OtherDuplicateNested>(gt, "OtherDuplicateNested");
        py::class_<OtherDuplicateNested>(gt, "YetAnotherDuplicateNested");
    });

<<<<<<< HEAD
    // Test #1922 (drake#11424).
    class ExampleVirt2 {
    public:
        virtual ~ExampleVirt2() = default;
        virtual std::string get_name() const { return "ExampleVirt2"; }
    };
    class PyExampleVirt2 : public ExampleVirt2 {
    public:
        std::string get_name() const override {
            PYBIND11_OVERLOAD(std::string, ExampleVirt2, get_name, );
        }
    };
    py::class_<ExampleVirt2, PyExampleVirt2>(m, "ExampleVirt2")
        .def(py::init())
        .def("get_name", &ExampleVirt2::get_name);
    m.def("example_virt2_get_name", [](const ExampleVirt2 &obj) { return obj.get_name(); });
=======
    test_class::pr4220_tripped_over_this::bind_empty0(m);
>>>>>>> b926396b
}

template <int N>
class BreaksBase {
public:
    virtual ~BreaksBase() = default;
    BreaksBase() = default;
    BreaksBase(const BreaksBase &) = delete;
};
template <int N>
class BreaksTramp : public BreaksBase<N> {};
// These should all compile just fine:
using DoesntBreak1 = py::class_<BreaksBase<1>, std::unique_ptr<BreaksBase<1>>, BreaksTramp<1>>;
using DoesntBreak2 = py::class_<BreaksBase<2>, BreaksTramp<2>, std::unique_ptr<BreaksBase<2>>>;
using DoesntBreak3 = py::class_<BreaksBase<3>, std::unique_ptr<BreaksBase<3>>>;
using DoesntBreak4 = py::class_<BreaksBase<4>, BreaksTramp<4>>;
using DoesntBreak5 = py::class_<BreaksBase<5>>;
using DoesntBreak6 = py::class_<BreaksBase<6>, std::shared_ptr<BreaksBase<6>>, BreaksTramp<6>>;
using DoesntBreak7 = py::class_<BreaksBase<7>, BreaksTramp<7>, std::shared_ptr<BreaksBase<7>>>;
using DoesntBreak8 = py::class_<BreaksBase<8>, std::shared_ptr<BreaksBase<8>>>;
#define CHECK_BASE(N)                                                                             \
    static_assert(std::is_same<typename DoesntBreak##N::type, BreaksBase<(N)>>::value,            \
                  "DoesntBreak" #N " has wrong type!")
CHECK_BASE(1);
CHECK_BASE(2);
CHECK_BASE(3);
CHECK_BASE(4);
CHECK_BASE(5);
CHECK_BASE(6);
CHECK_BASE(7);
CHECK_BASE(8);
#define CHECK_ALIAS(N)                                                                            \
    static_assert(                                                                                \
        DoesntBreak##N::has_alias                                                                 \
            && std::is_same<typename DoesntBreak##N::type_alias, BreaksTramp<(N)>>::value,        \
        "DoesntBreak" #N " has wrong type_alias!")
#define CHECK_NOALIAS(N)                                                                          \
    static_assert(!DoesntBreak##N::has_alias                                                      \
                      && std::is_void<typename DoesntBreak##N::type_alias>::value,                \
                  "DoesntBreak" #N " has type alias, but shouldn't!")
CHECK_ALIAS(1);
CHECK_ALIAS(2);
CHECK_NOALIAS(3);
CHECK_ALIAS(4);
CHECK_NOALIAS(5);
CHECK_ALIAS(6);
CHECK_ALIAS(7);
CHECK_NOALIAS(8);
#define CHECK_HOLDER(N, TYPE)                                                                     \
    static_assert(std::is_same<typename DoesntBreak##N::holder_type,                              \
                               std::TYPE##_ptr<BreaksBase<(N)>>>::value,                          \
                  "DoesntBreak" #N " has wrong holder_type!")
CHECK_HOLDER(1, unique);
CHECK_HOLDER(2, unique);
CHECK_HOLDER(3, unique);
CHECK_HOLDER(4, unique);
CHECK_HOLDER(5, unique);
CHECK_HOLDER(6, shared);
CHECK_HOLDER(7, shared);
CHECK_HOLDER(8, shared);

// There's no nice way to test that these fail because they fail to compile; leave them here,
// though, so that they can be manually tested by uncommenting them (and seeing that compilation
// failures occurs).

// We have to actually look into the type: the typedef alone isn't enough to instantiate the type:
#define CHECK_BROKEN(N)                                                                           \
    static_assert(std::is_same<typename Breaks##N::type, BreaksBase<-(N)>>::value,                \
                  "Breaks1 has wrong type!");

#ifdef PYBIND11_NEVER_DEFINED_EVER
// Two holder classes:
typedef py::
    class_<BreaksBase<-1>, std::unique_ptr<BreaksBase<-1>>, std::unique_ptr<BreaksBase<-1>>>
        Breaks1;
CHECK_BROKEN(1);
// Two aliases:
typedef py::class_<BreaksBase<-2>, BreaksTramp<-2>, BreaksTramp<-2>> Breaks2;
CHECK_BROKEN(2);
// Holder + 2 aliases
typedef py::
    class_<BreaksBase<-3>, std::unique_ptr<BreaksBase<-3>>, BreaksTramp<-3>, BreaksTramp<-3>>
        Breaks3;
CHECK_BROKEN(3);
// Alias + 2 holders
typedef py::class_<BreaksBase<-4>,
                   std::unique_ptr<BreaksBase<-4>>,
                   BreaksTramp<-4>,
                   std::shared_ptr<BreaksBase<-4>>>
    Breaks4;
CHECK_BROKEN(4);
// Invalid option (not a subclass or holder)
typedef py::class_<BreaksBase<-5>, BreaksTramp<-4>> Breaks5;
CHECK_BROKEN(5);
// Invalid option: multiple inheritance not supported:
template <>
struct BreaksBase<-8> : BreaksBase<-6>, BreaksBase<-7> {};
typedef py::class_<BreaksBase<-8>, BreaksBase<-6>, BreaksBase<-7>> Breaks8;
CHECK_BROKEN(8);
#endif<|MERGE_RESOLUTION|>--- conflicted
+++ resolved
@@ -538,7 +538,8 @@
         py::class_<OtherDuplicateNested>(gt, "YetAnotherDuplicateNested");
     });
 
-<<<<<<< HEAD
+    test_class::pr4220_tripped_over_this::bind_empty0(m);
+
     // Test #1922 (drake#11424).
     class ExampleVirt2 {
     public:
@@ -555,9 +556,6 @@
         .def(py::init())
         .def("get_name", &ExampleVirt2::get_name);
     m.def("example_virt2_get_name", [](const ExampleVirt2 &obj) { return obj.get_name(); });
-=======
-    test_class::pr4220_tripped_over_this::bind_empty0(m);
->>>>>>> b926396b
 }
 
 template <int N>
