--- conflicted
+++ resolved
@@ -380,7 +380,17 @@
     struct IsNonFinalFinal {};
     py::class_<IsNonFinalFinal>(m, "IsNonFinalFinal", py::is_final());
 
-<<<<<<< HEAD
+    struct PyPrintDestructor {
+        PyPrintDestructor() {}
+        ~PyPrintDestructor() {
+            py::print("Print from destructor");
+        }
+        void throw_something() { throw std::runtime_error("error"); }
+    };
+    py::class_<PyPrintDestructor>(m, "PyPrintDestructor")
+        .def(py::init<>())
+        .def("throw_something", &PyPrintDestructor::throw_something);
+
     // Test #1922 (drake#11424).
     class ExampleVirt2 {
         public:
@@ -398,18 +408,6 @@
         .def("get_name", &ExampleVirt2::get_name);
     m.def("example_virt2_get_name",
         [](const ExampleVirt2& obj) { return obj.get_name(); });
-=======
-    struct PyPrintDestructor {
-        PyPrintDestructor() {}
-        ~PyPrintDestructor() {
-            py::print("Print from destructor");
-        }
-        void throw_something() { throw std::runtime_error("error"); }
-    };
-    py::class_<PyPrintDestructor>(m, "PyPrintDestructor")
-        .def(py::init<>())
-        .def("throw_something", &PyPrintDestructor::throw_something);
->>>>>>> 1caf1d06
 }
 
 template <int N> class BreaksBase { public:
