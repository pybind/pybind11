/*
    tests/test_class.cpp -- test py::class_ definitions and basic functionality

    Copyright (c) 2016 Wenzel Jakob <wenzel.jakob@epfl.ch>

    All rights reserved. Use of this source code is governed by a
    BSD-style license that can be found in the LICENSE file.
*/

#if defined(__INTEL_COMPILER) && __cplusplus >= 201703L
// Intel compiler requires a separate header file to support aligned new operators
// and does not set the __cpp_aligned_new feature macro.
// This header needs to be included before pybind11.
#    include <aligned_new>
#endif

#include <pybind11/stl.h>

#include "constructor_stats.h"
#include "local_bindings.h"
#include "pybind11_tests.h"

#include <utility>

#if defined(_MSC_VER)
#    pragma warning(disable : 4324)
//     warning C4324: structure was padded due to alignment specifier
#endif

namespace {

// test_brace_initialization
struct NoBraceInitialization {
    explicit NoBraceInitialization(std::vector<int> v) : vec{std::move(v)} {}
    template <typename T>
    NoBraceInitialization(std::initializer_list<T> l) : vec(l) {}

    std::vector<int> vec;
};

// test_mismatched_holder
struct MismatchBase1 { };
struct MismatchDerived1 : MismatchBase1 { };
struct MismatchBase2 { };
struct MismatchDerived2 : MismatchBase2 { };

// test_multiple_instances_with_same_pointer
struct SamePointer {};

} // namespace

PYBIND11_TYPE_CASTER_BASE_HOLDER(MismatchBase1, std::shared_ptr<MismatchBase1>)
PYBIND11_TYPE_CASTER_BASE_HOLDER(MismatchDerived1, std::unique_ptr<MismatchDerived1>)
PYBIND11_TYPE_CASTER_BASE_HOLDER(MismatchBase2, std::unique_ptr<MismatchBase2>)
PYBIND11_TYPE_CASTER_BASE_HOLDER(MismatchDerived2, std::shared_ptr<MismatchDerived2>)
PYBIND11_TYPE_CASTER_BASE_HOLDER(SamePointer, std::unique_ptr<SamePointer>)

TEST_SUBMODULE(class_, m) {
    // test_instance
    struct NoConstructor {
        NoConstructor() = default;
        NoConstructor(const NoConstructor &) = default;
        NoConstructor(NoConstructor &&) = default;
        static NoConstructor *new_instance() {
            auto *ptr = new NoConstructor();
            print_created(ptr, "via new_instance");
            return ptr;
        }
        ~NoConstructor() { print_destroyed(this); }
    };
    struct NoConstructorNew {
        NoConstructorNew() = default;
        NoConstructorNew(const NoConstructorNew &) = default;
        NoConstructorNew(NoConstructorNew &&) = default;
        static NoConstructorNew *new_instance() {
            auto *ptr = new NoConstructorNew();
            print_created(ptr, "via new_instance");
            return ptr;
        }
        ~NoConstructorNew() { print_destroyed(this); }
    };

    py::class_<NoConstructor>(m, "NoConstructor")
        .def_static("new_instance", &NoConstructor::new_instance, "Return an instance");

    py::class_<NoConstructorNew>(m, "NoConstructorNew")
        .def(py::init([](const NoConstructorNew &self) { return self; })) // Need a NOOP __init__
        .def_static("__new__",
                    [](const py::object &) { return NoConstructorNew::new_instance(); });

    // test_inheritance
    class Pet {
    public:
        Pet(const std::string &name, const std::string &species)
            : m_name(name), m_species(species) {}
        std::string name() const { return m_name; }
        std::string species() const { return m_species; }

    private:
        std::string m_name;
        std::string m_species;
    };

    class Dog : public Pet {
    public:
        explicit Dog(const std::string &name) : Pet(name, "dog") {}
        std::string bark() const { return "Woof!"; }
    };

    class Rabbit : public Pet {
    public:
        explicit Rabbit(const std::string &name) : Pet(name, "parrot") {}
    };

    class Hamster : public Pet {
    public:
        explicit Hamster(const std::string &name) : Pet(name, "rodent") {}
    };

    class Chimera : public Pet {
        Chimera() : Pet("Kimmy", "chimera") {}
    };

    py::class_<Pet> pet_class(m, "Pet");
    pet_class.def(py::init<std::string, std::string>())
        .def("name", &Pet::name)
        .def("species", &Pet::species);

    /* One way of declaring a subclass relationship: reference parent's class_ object */
    py::class_<Dog>(m, "Dog", pet_class).def(py::init<std::string>());

    /* Another way of declaring a subclass relationship: reference parent's C++ type */
    py::class_<Rabbit, Pet>(m, "Rabbit").def(py::init<std::string>());

    /* And another: list parent in class template arguments */
    py::class_<Hamster, Pet>(m, "Hamster").def(py::init<std::string>());

    /* Constructors are not inherited by default */
    py::class_<Chimera, Pet>(m, "Chimera");

    m.def("pet_name_species",
          [](const Pet &pet) { return pet.name() + " is a " + pet.species(); });
    m.def("dog_bark", [](const Dog &dog) { return dog.bark(); });

    // test_automatic_upcasting
    struct BaseClass {
        BaseClass() = default;
        BaseClass(const BaseClass &) = default;
        BaseClass(BaseClass &&) = default;
        virtual ~BaseClass() = default;
    };
    struct DerivedClass1 : BaseClass {};
    struct DerivedClass2 : BaseClass {};

    py::class_<BaseClass>(m, "BaseClass").def(py::init<>());
    py::class_<DerivedClass1>(m, "DerivedClass1").def(py::init<>());
    py::class_<DerivedClass2>(m, "DerivedClass2").def(py::init<>());

    m.def("return_class_1", []() -> BaseClass * { return new DerivedClass1(); });
    m.def("return_class_2", []() -> BaseClass * { return new DerivedClass2(); });
    m.def("return_class_n", [](int n) -> BaseClass * {
        if (n == 1) {
            return new DerivedClass1();
        }
        if (n == 2) {
            return new DerivedClass2();
        }
        return new BaseClass();
    });
    m.def("return_none", []() -> BaseClass * { return nullptr; });

    // test_isinstance
    m.def("check_instances", [](const py::list &l) {
        return py::make_tuple(py::isinstance<py::tuple>(l[0]),
                              py::isinstance<py::dict>(l[1]),
                              py::isinstance<Pet>(l[2]),
                              py::isinstance<Pet>(l[3]),
                              py::isinstance<Dog>(l[4]),
                              py::isinstance<Rabbit>(l[5]),
                              py::isinstance<UnregisteredType>(l[6]));
    });

    struct Invalid {};

    // test_type
    m.def("check_type", [](int category) {
        // Currently not supported (via a fail at compile time)
        // See https://github.com/pybind/pybind11/issues/2486
        // if (category == 2)
        //     return py::type::of<int>();
        if (category == 1) {
            return py::type::of<DerivedClass1>();
        }
        return py::type::of<Invalid>();
    });

    m.def("get_type_of", [](py::object ob) { return py::type::of(std::move(ob)); });

    m.def("get_type_classic", [](py::handle h) { return h.get_type(); });

    m.def("as_type", [](const py::object &ob) { return py::type(ob); });

    // test_mismatched_holder
<<<<<<< HEAD
=======
    struct MismatchBase1 {};
    struct MismatchDerived1 : MismatchBase1 {};

    struct MismatchBase2 {};
    struct MismatchDerived2 : MismatchBase2 {};

>>>>>>> a97e9d8c
    m.def("mismatched_holder_1", []() {
        auto mod = py::module_::import("__main__");
        py::class_<MismatchBase1, std::shared_ptr<MismatchBase1>>(mod, "MismatchBase1");
        py::class_<MismatchDerived1, std::unique_ptr<MismatchDerived1>,
                   MismatchBase1>(mod, "MismatchDerived1");
    });
    m.def("mismatched_holder_2", []() {
        auto mod = py::module_::import("__main__");
<<<<<<< HEAD
        py::class_<MismatchBase2, std::unique_ptr<MismatchBase2>>(mod, "MismatchBase2");
        py::class_<MismatchDerived2, std::shared_ptr<MismatchDerived2>,
                   MismatchBase2>(mod, "MismatchDerived2");
=======
        py::class_<MismatchBase2>(mod, "MismatchBase2");
        py::class_<MismatchDerived2, std::shared_ptr<MismatchDerived2>, MismatchBase2>(
            mod, "MismatchDerived2");
>>>>>>> a97e9d8c
    });

    // test_override_static
    // #511: problem with inheritance + overwritten def_static
    struct MyBase {
        static std::unique_ptr<MyBase> make() { return std::unique_ptr<MyBase>(new MyBase()); }
    };

    struct MyDerived : MyBase {
        static std::unique_ptr<MyDerived> make() {
            return std::unique_ptr<MyDerived>(new MyDerived());
        }
    };

    py::class_<MyBase>(m, "MyBase").def_static("make", &MyBase::make);

    py::class_<MyDerived, MyBase>(m, "MyDerived")
        .def_static("make", &MyDerived::make)
        .def_static("make2", &MyDerived::make);

    // test_implicit_conversion_life_support
    struct ConvertibleFromUserType {
        int i;

        explicit ConvertibleFromUserType(UserType u) : i(u.value()) {}
    };

    py::class_<ConvertibleFromUserType>(m, "AcceptsUserType").def(py::init<UserType>());
    py::implicitly_convertible<UserType, ConvertibleFromUserType>();

    m.def("implicitly_convert_argument", [](const ConvertibleFromUserType &r) { return r.i; });
    m.def("implicitly_convert_variable", [](const py::object &o) {
        // `o` is `UserType` and `r` is a reference to a temporary created by implicit
        // conversion. This is valid when called inside a bound function because the temp
        // object is attached to the same life support system as the arguments.
        const auto &r = o.cast<const ConvertibleFromUserType &>();
        return r.i;
    });
    m.add_object("implicitly_convert_variable_fail", [&] {
        auto f = [](PyObject *, PyObject *args) -> PyObject * {
            auto o = py::reinterpret_borrow<py::tuple>(args)[0];
            try { // It should fail here because there is no life support.
                o.cast<const ConvertibleFromUserType &>();
            } catch (const py::cast_error &e) {
                return py::str(e.what()).release().ptr();
            }
            return py::str().release().ptr();
        };

        auto *def = new PyMethodDef{"f", f, METH_VARARGS, nullptr};
        py::capsule def_capsule(def,
                                [](void *ptr) { delete reinterpret_cast<PyMethodDef *>(ptr); });
        return py::reinterpret_steal<py::object>(
            PyCFunction_NewEx(def, def_capsule.ptr(), m.ptr()));
    }());

    // test_operator_new_delete
    struct HasOpNewDel {
        std::uint64_t i;
        static void *operator new(size_t s) {
            py::print("A new", s);
            return ::operator new(s);
        }
        static void *operator new(size_t s, void *ptr) {
            py::print("A placement-new", s);
            return ptr;
        }
        static void operator delete(void *p) {
            py::print("A delete");
            return ::operator delete(p);
        }
    };
    struct HasOpNewDelSize {
        std::uint32_t i;
        static void *operator new(size_t s) {
            py::print("B new", s);
            return ::operator new(s);
        }
        static void *operator new(size_t s, void *ptr) {
            py::print("B placement-new", s);
            return ptr;
        }
        static void operator delete(void *p, size_t s) {
            py::print("B delete", s);
            return ::operator delete(p);
        }
    };
    struct AliasedHasOpNewDelSize {
        std::uint64_t i;
        static void *operator new(size_t s) {
            py::print("C new", s);
            return ::operator new(s);
        }
        static void *operator new(size_t s, void *ptr) {
            py::print("C placement-new", s);
            return ptr;
        }
        static void operator delete(void *p, size_t s) {
            py::print("C delete", s);
            return ::operator delete(p);
        }
        virtual ~AliasedHasOpNewDelSize() = default;
        AliasedHasOpNewDelSize() = default;
        AliasedHasOpNewDelSize(const AliasedHasOpNewDelSize &) = delete;
    };
    struct PyAliasedHasOpNewDelSize : AliasedHasOpNewDelSize {
        PyAliasedHasOpNewDelSize() = default;
        explicit PyAliasedHasOpNewDelSize(int) {}
        std::uint64_t j;
    };
    struct HasOpNewDelBoth {
        std::uint32_t i[8];
        static void *operator new(size_t s) {
            py::print("D new", s);
            return ::operator new(s);
        }
        static void *operator new(size_t s, void *ptr) {
            py::print("D placement-new", s);
            return ptr;
        }
        static void operator delete(void *p) {
            py::print("D delete");
            return ::operator delete(p);
        }
        static void operator delete(void *p, size_t s) {
            py::print("D wrong delete", s);
            return ::operator delete(p);
        }
    };
    py::class_<HasOpNewDel>(m, "HasOpNewDel").def(py::init<>());
    py::class_<HasOpNewDelSize>(m, "HasOpNewDelSize").def(py::init<>());
    py::class_<HasOpNewDelBoth>(m, "HasOpNewDelBoth").def(py::init<>());
    py::class_<AliasedHasOpNewDelSize, PyAliasedHasOpNewDelSize> aliased(m,
                                                                         "AliasedHasOpNewDelSize");
    aliased.def(py::init<>());
    aliased.attr("size_noalias") = py::int_(sizeof(AliasedHasOpNewDelSize));
    aliased.attr("size_alias") = py::int_(sizeof(PyAliasedHasOpNewDelSize));

    // This test is actually part of test_local_bindings (test_duplicate_local), but we need a
    // definition in a different compilation unit within the same module:
    bind_local<LocalExternal, 17>(m, "LocalExternal", py::module_local());

    // test_bind_protected_functions
    class ProtectedA {
    protected:
        int foo() const { return value; }

    private:
        int value = 42;
    };

    class PublicistA : public ProtectedA {
    public:
        using ProtectedA::foo;
    };

    py::class_<ProtectedA>(m, "ProtectedA").def(py::init<>()).def("foo", &PublicistA::foo);

    class ProtectedB {
    public:
        virtual ~ProtectedB() = default;
        ProtectedB() = default;
        ProtectedB(const ProtectedB &) = delete;

    protected:
        virtual int foo() const { return value; }

    private:
        int value = 42;
    };

    class TrampolineB : public ProtectedB {
    public:
        int foo() const override { PYBIND11_OVERRIDE(int, ProtectedB, foo, ); }
    };

    class PublicistB : public ProtectedB {
    public:
        // [workaround(intel)] = default does not work here
        // Removing or defaulting this destructor results in linking errors with the Intel compiler
        // (in Debug builds only, tested with icpc (ICC) 2021.1 Beta 20200827)
        ~PublicistB() override{}; // NOLINT(modernize-use-equals-default)
        using ProtectedB::foo;
    };

    py::class_<ProtectedB, TrampolineB>(m, "ProtectedB")
        .def(py::init<>())
        .def("foo", &PublicistB::foo);

    // test_brace_initialization
    struct BraceInitialization {
        int field1;
        std::string field2;
    };

    py::class_<BraceInitialization>(m, "BraceInitialization")
        .def(py::init<int, const std::string &>())
        .def_readwrite("field1", &BraceInitialization::field1)
        .def_readwrite("field2", &BraceInitialization::field2);
    // We *don't* want to construct using braces when the given constructor argument maps to a
    // constructor, because brace initialization could go to the wrong place (in particular when
    // there is also an `initializer_list<T>`-accept constructor):
    py::class_<NoBraceInitialization>(m, "NoBraceInitialization")
        .def(py::init<std::vector<int>>())
        .def_readonly("vec", &NoBraceInitialization::vec);

    // test_reentrant_implicit_conversion_failure
    // #1035: issue with runaway reentrant implicit conversion
    struct BogusImplicitConversion {
        BogusImplicitConversion(const BogusImplicitConversion &) = default;
    };

    py::class_<BogusImplicitConversion>(m, "BogusImplicitConversion")
        .def(py::init<const BogusImplicitConversion &>());

    py::implicitly_convertible<int, BogusImplicitConversion>();

    // test_qualname
    // #1166: nested class docstring doesn't show nested name
    // Also related: tests that __qualname__ is set properly
    struct NestBase {};
    struct Nested {};
    py::class_<NestBase> base(m, "NestBase");
    base.def(py::init<>());
    py::class_<Nested>(base, "Nested")
        .def(py::init<>())
        .def("fn", [](Nested &, int, NestBase &, Nested &) {})
        .def(
            "fa", [](Nested &, int, NestBase &, Nested &) {}, "a"_a, "b"_a, "c"_a);
    base.def("g", [](NestBase &, Nested &) {});
    base.def("h", []() { return NestBase(); });

    // test_error_after_conversion
    // The second-pass path through dispatcher() previously didn't
    // remember which overload was used, and would crash trying to
    // generate a useful error message

    struct NotRegistered {};
    struct StringWrapper {
        std::string str;
    };
    m.def("test_error_after_conversions", [](int) {});
    m.def("test_error_after_conversions",
          [](const StringWrapper &) -> NotRegistered { return {}; });
    py::class_<StringWrapper>(m, "StringWrapper").def(py::init<std::string>());
    py::implicitly_convertible<std::string, StringWrapper>();

#if defined(PYBIND11_CPP17)
    struct alignas(1024) Aligned {
        std::uintptr_t ptr() const { return (uintptr_t) this; }
    };
    py::class_<Aligned>(m, "Aligned").def(py::init<>()).def("ptr", &Aligned::ptr);
#endif

    // test_final
    struct IsFinal final {};
    py::class_<IsFinal>(m, "IsFinal", py::is_final());

    // test_non_final_final
    struct IsNonFinalFinal {};
    py::class_<IsNonFinalFinal>(m, "IsNonFinalFinal", py::is_final());

    // test_exception_rvalue_abort
    struct PyPrintDestructor {
        PyPrintDestructor() = default;
        ~PyPrintDestructor() { py::print("Print from destructor"); }
        void throw_something() { throw std::runtime_error("error"); }
    };
    py::class_<PyPrintDestructor>(m, "PyPrintDestructor")
        .def(py::init<>())
        .def("throw_something", &PyPrintDestructor::throw_something);

    // test_multiple_instances_with_same_pointer
    static SamePointer samePointer;
    py::class_<SamePointer, std::unique_ptr<SamePointer, py::nodelete>>(m, "SamePointer")
        .def(py::init([]() { return &samePointer; }));

    struct Empty {};
    py::class_<Empty>(m, "Empty").def(py::init<>());

    // test_base_and_derived_nested_scope
    struct BaseWithNested {
        struct Nested {};
    };

    struct DerivedWithNested : BaseWithNested {
        struct Nested {};
    };

    py::class_<BaseWithNested> baseWithNested_class(m, "BaseWithNested");
    py::class_<DerivedWithNested, BaseWithNested> derivedWithNested_class(m, "DerivedWithNested");
    py::class_<BaseWithNested::Nested>(baseWithNested_class, "Nested")
        .def_static("get_name", []() { return "BaseWithNested::Nested"; });
    py::class_<DerivedWithNested::Nested>(derivedWithNested_class, "Nested")
        .def_static("get_name", []() { return "DerivedWithNested::Nested"; });

    // test_register_duplicate_class
    struct Duplicate {};
    struct OtherDuplicate {};
    struct DuplicateNested {};
    struct OtherDuplicateNested {};

    m.def("register_duplicate_class_name", [](const py::module_ &m) {
        py::class_<Duplicate>(m, "Duplicate");
        py::class_<OtherDuplicate>(m, "Duplicate");
    });
    m.def("register_duplicate_class_type", [](const py::module_ &m) {
        py::class_<OtherDuplicate>(m, "OtherDuplicate");
        py::class_<OtherDuplicate>(m, "YetAnotherDuplicate");
    });
    m.def("register_duplicate_nested_class_name", [](const py::object &gt) {
        py::class_<DuplicateNested>(gt, "DuplicateNested");
        py::class_<OtherDuplicateNested>(gt, "DuplicateNested");
    });
    m.def("register_duplicate_nested_class_type", [](const py::object &gt) {
        py::class_<OtherDuplicateNested>(gt, "OtherDuplicateNested");
        py::class_<OtherDuplicateNested>(gt, "YetAnotherDuplicateNested");
    });
}

template <int N>
class BreaksBase {
public:
    virtual ~BreaksBase() = default;
    BreaksBase() = default;
    BreaksBase(const BreaksBase &) = delete;
};
template <int N>
class BreaksTramp : public BreaksBase<N> {};
// These should all compile just fine:
using DoesntBreak1 = py::class_<BreaksBase<1>, std::unique_ptr<BreaksBase<1>>, BreaksTramp<1>>;
using DoesntBreak2 = py::class_<BreaksBase<2>, BreaksTramp<2>, std::unique_ptr<BreaksBase<2>>>;
using DoesntBreak3 = py::class_<BreaksBase<3>, std::unique_ptr<BreaksBase<3>>>;
using DoesntBreak4 = py::class_<BreaksBase<4>, BreaksTramp<4>>;
using DoesntBreak5 = py::class_<BreaksBase<5>>;
using DoesntBreak6 = py::class_<BreaksBase<6>, std::shared_ptr<BreaksBase<6>>, BreaksTramp<6>>;
using DoesntBreak7 = py::class_<BreaksBase<7>, BreaksTramp<7>, std::shared_ptr<BreaksBase<7>>>;
using DoesntBreak8 = py::class_<BreaksBase<8>, std::shared_ptr<BreaksBase<8>>>;
#define CHECK_BASE(N)                                                                             \
    static_assert(std::is_same<typename DoesntBreak##N::type, BreaksBase<(N)>>::value,            \
                  "DoesntBreak" #N " has wrong type!")
CHECK_BASE(1);
CHECK_BASE(2);
CHECK_BASE(3);
CHECK_BASE(4);
CHECK_BASE(5);
CHECK_BASE(6);
CHECK_BASE(7);
CHECK_BASE(8);
#define CHECK_ALIAS(N)                                                                            \
    static_assert(                                                                                \
        DoesntBreak##N::has_alias                                                                 \
            && std::is_same<typename DoesntBreak##N::type_alias, BreaksTramp<(N)>>::value,        \
        "DoesntBreak" #N " has wrong type_alias!")
<<<<<<< HEAD
#define CHECK_NOALIAS(N) static_assert(!DoesntBreak##N::has_alias && std::is_void<typename DoesntBreak##N::type_alias>::value, \
        "DoesntBreak" #N " has type alias, but shouldn't!")
CHECK_ALIAS(1); CHECK_ALIAS(2); CHECK_NOALIAS(3); CHECK_ALIAS(4); CHECK_NOALIAS(5); CHECK_ALIAS(6); CHECK_ALIAS(7); CHECK_NOALIAS(8);
#define CHECK_HOLDER(N, TYPE) static_assert(std::is_same<typename DoesntBreak##N::holder_type, std::TYPE##_ptr<BreaksBase<(N)>>>::value, \
        "DoesntBreak" #N " has wrong holder_type!")
#define CHECK_SMART_HOLDER(N) static_assert(std::is_same<typename DoesntBreak##N::holder_type, py::smart_holder>::value, \
        "DoesntBreak" #N " has wrong holder_type!")
CHECK_HOLDER(1, unique); CHECK_HOLDER(2, unique); CHECK_HOLDER(3, unique);
#ifndef PYBIND11_USE_SMART_HOLDER_AS_DEFAULT
CHECK_HOLDER(4, unique); CHECK_HOLDER(5, unique);
#else
CHECK_SMART_HOLDER(4); CHECK_SMART_HOLDER(5);
#endif
CHECK_HOLDER(6, shared); CHECK_HOLDER(7, shared); CHECK_HOLDER(8, shared);
=======
#define CHECK_NOALIAS(N)                                                                          \
    static_assert(!DoesntBreak##N::has_alias                                                      \
                      && std::is_void<typename DoesntBreak##N::type_alias>::value,                \
                  "DoesntBreak" #N " has type alias, but shouldn't!")
CHECK_ALIAS(1);
CHECK_ALIAS(2);
CHECK_NOALIAS(3);
CHECK_ALIAS(4);
CHECK_NOALIAS(5);
CHECK_ALIAS(6);
CHECK_ALIAS(7);
CHECK_NOALIAS(8);
#define CHECK_HOLDER(N, TYPE)                                                                     \
    static_assert(std::is_same<typename DoesntBreak##N::holder_type,                              \
                               std::TYPE##_ptr<BreaksBase<(N)>>>::value,                          \
                  "DoesntBreak" #N " has wrong holder_type!")
CHECK_HOLDER(1, unique);
CHECK_HOLDER(2, unique);
CHECK_HOLDER(3, unique);
CHECK_HOLDER(4, unique);
CHECK_HOLDER(5, unique);
CHECK_HOLDER(6, shared);
CHECK_HOLDER(7, shared);
CHECK_HOLDER(8, shared);
>>>>>>> a97e9d8c

// There's no nice way to test that these fail because they fail to compile; leave them here,
// though, so that they can be manually tested by uncommenting them (and seeing that compilation
// failures occurs).

// We have to actually look into the type: the typedef alone isn't enough to instantiate the type:
#define CHECK_BROKEN(N)                                                                           \
    static_assert(std::is_same<typename Breaks##N::type, BreaksBase<-(N)>>::value,                \
                  "Breaks1 has wrong type!");

#ifdef PYBIND11_NEVER_DEFINED_EVER
// Two holder classes:
typedef py::
    class_<BreaksBase<-1>, std::unique_ptr<BreaksBase<-1>>, std::unique_ptr<BreaksBase<-1>>>
        Breaks1;
CHECK_BROKEN(1);
// Two aliases:
typedef py::class_<BreaksBase<-2>, BreaksTramp<-2>, BreaksTramp<-2>> Breaks2;
CHECK_BROKEN(2);
// Holder + 2 aliases
typedef py::
    class_<BreaksBase<-3>, std::unique_ptr<BreaksBase<-3>>, BreaksTramp<-3>, BreaksTramp<-3>>
        Breaks3;
CHECK_BROKEN(3);
// Alias + 2 holders
typedef py::class_<BreaksBase<-4>,
                   std::unique_ptr<BreaksBase<-4>>,
                   BreaksTramp<-4>,
                   std::shared_ptr<BreaksBase<-4>>>
    Breaks4;
CHECK_BROKEN(4);
// Invalid option (not a subclass or holder)
typedef py::class_<BreaksBase<-5>, BreaksTramp<-4>> Breaks5;
CHECK_BROKEN(5);
// Invalid option: multiple inheritance not supported:
template <>
struct BreaksBase<-8> : BreaksBase<-6>, BreaksBase<-7> {};
typedef py::class_<BreaksBase<-8>, BreaksBase<-6>, BreaksBase<-7>> Breaks8;
CHECK_BROKEN(8);
#endif<|MERGE_RESOLUTION|>--- conflicted
+++ resolved
@@ -39,10 +39,10 @@
 };
 
 // test_mismatched_holder
-struct MismatchBase1 { };
-struct MismatchDerived1 : MismatchBase1 { };
-struct MismatchBase2 { };
-struct MismatchDerived2 : MismatchBase2 { };
+struct MismatchBase1 {};
+struct MismatchDerived1 : MismatchBase1 {};
+struct MismatchBase2 {};
+struct MismatchDerived2 : MismatchBase2 {};
 
 // test_multiple_instances_with_same_pointer
 struct SamePointer {};
@@ -201,32 +201,17 @@
     m.def("as_type", [](const py::object &ob) { return py::type(ob); });
 
     // test_mismatched_holder
-<<<<<<< HEAD
-=======
-    struct MismatchBase1 {};
-    struct MismatchDerived1 : MismatchBase1 {};
-
-    struct MismatchBase2 {};
-    struct MismatchDerived2 : MismatchBase2 {};
-
->>>>>>> a97e9d8c
     m.def("mismatched_holder_1", []() {
         auto mod = py::module_::import("__main__");
         py::class_<MismatchBase1, std::shared_ptr<MismatchBase1>>(mod, "MismatchBase1");
-        py::class_<MismatchDerived1, std::unique_ptr<MismatchDerived1>,
-                   MismatchBase1>(mod, "MismatchDerived1");
+        py::class_<MismatchDerived1, std::unique_ptr<MismatchDerived1>, MismatchBase1>(
+            mod, "MismatchDerived1");
     });
     m.def("mismatched_holder_2", []() {
         auto mod = py::module_::import("__main__");
-<<<<<<< HEAD
         py::class_<MismatchBase2, std::unique_ptr<MismatchBase2>>(mod, "MismatchBase2");
-        py::class_<MismatchDerived2, std::shared_ptr<MismatchDerived2>,
-                   MismatchBase2>(mod, "MismatchDerived2");
-=======
-        py::class_<MismatchBase2>(mod, "MismatchBase2");
         py::class_<MismatchDerived2, std::shared_ptr<MismatchDerived2>, MismatchBase2>(
             mod, "MismatchDerived2");
->>>>>>> a97e9d8c
     });
 
     // test_override_static
@@ -581,22 +566,6 @@
         DoesntBreak##N::has_alias                                                                 \
             && std::is_same<typename DoesntBreak##N::type_alias, BreaksTramp<(N)>>::value,        \
         "DoesntBreak" #N " has wrong type_alias!")
-<<<<<<< HEAD
-#define CHECK_NOALIAS(N) static_assert(!DoesntBreak##N::has_alias && std::is_void<typename DoesntBreak##N::type_alias>::value, \
-        "DoesntBreak" #N " has type alias, but shouldn't!")
-CHECK_ALIAS(1); CHECK_ALIAS(2); CHECK_NOALIAS(3); CHECK_ALIAS(4); CHECK_NOALIAS(5); CHECK_ALIAS(6); CHECK_ALIAS(7); CHECK_NOALIAS(8);
-#define CHECK_HOLDER(N, TYPE) static_assert(std::is_same<typename DoesntBreak##N::holder_type, std::TYPE##_ptr<BreaksBase<(N)>>>::value, \
-        "DoesntBreak" #N " has wrong holder_type!")
-#define CHECK_SMART_HOLDER(N) static_assert(std::is_same<typename DoesntBreak##N::holder_type, py::smart_holder>::value, \
-        "DoesntBreak" #N " has wrong holder_type!")
-CHECK_HOLDER(1, unique); CHECK_HOLDER(2, unique); CHECK_HOLDER(3, unique);
-#ifndef PYBIND11_USE_SMART_HOLDER_AS_DEFAULT
-CHECK_HOLDER(4, unique); CHECK_HOLDER(5, unique);
-#else
-CHECK_SMART_HOLDER(4); CHECK_SMART_HOLDER(5);
-#endif
-CHECK_HOLDER(6, shared); CHECK_HOLDER(7, shared); CHECK_HOLDER(8, shared);
-=======
 #define CHECK_NOALIAS(N)                                                                          \
     static_assert(!DoesntBreak##N::has_alias                                                      \
                       && std::is_void<typename DoesntBreak##N::type_alias>::value,                \
@@ -613,15 +582,22 @@
     static_assert(std::is_same<typename DoesntBreak##N::holder_type,                              \
                                std::TYPE##_ptr<BreaksBase<(N)>>>::value,                          \
                   "DoesntBreak" #N " has wrong holder_type!")
+#define CHECK_SMART_HOLDER(N)                                                                     \
+    static_assert(std::is_same<typename DoesntBreak##N::holder_type, py::smart_holder>::value,    \
+                  "DoesntBreak" #N " has wrong holder_type!")
 CHECK_HOLDER(1, unique);
 CHECK_HOLDER(2, unique);
 CHECK_HOLDER(3, unique);
+#ifndef PYBIND11_USE_SMART_HOLDER_AS_DEFAULT
 CHECK_HOLDER(4, unique);
 CHECK_HOLDER(5, unique);
+#else
+CHECK_SMART_HOLDER(4);
+CHECK_SMART_HOLDER(5);
+#endif
 CHECK_HOLDER(6, shared);
 CHECK_HOLDER(7, shared);
 CHECK_HOLDER(8, shared);
->>>>>>> a97e9d8c
 
 // There's no nice way to test that these fail because they fail to compile; leave them here,
 // though, so that they can be manually tested by uncommenting them (and seeing that compilation
