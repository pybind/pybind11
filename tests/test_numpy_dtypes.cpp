--- conflicted
+++ resolved
@@ -428,22 +428,14 @@
     m.def("test_dtype_ctors", &test_dtype_ctors);
     m.def("test_dtype_kind", [dtype_names]() {
         py::list list;
-<<<<<<< HEAD
-        for (auto &dt_name : dtype_names) {
-=======
         for (const auto &dt_name : dtype_names) {
->>>>>>> ac37829e
             list.append(py::dtype(dt_name).kind());
         }
         return list;
     });
     m.def("test_dtype_char_", [dtype_names]() {
         py::list list;
-<<<<<<< HEAD
-        for (auto &dt_name : dtype_names) {
-=======
         for (const auto &dt_name : dtype_names) {
->>>>>>> ac37829e
             list.append(py::dtype(dt_name).char_());
         }
         return list;
@@ -472,20 +464,6 @@
         py::array_t<StringStruct, 0> arr = mkarray_via_buffer<StringStruct>(non_empty ? 4 : 0);
         if (non_empty) {
             auto req = arr.request();
-<<<<<<< HEAD
-            auto ptr = static_cast<StringStruct*>(req.ptr);
-            for (py::ssize_t i = 0; i < req.size * req.itemsize; i++) {
-                static_cast<char *>(req.ptr)[i] = 0;
-            }
-            ptr[1].a[0] = 'a'; ptr[1].b[0] = 'a';
-            ptr[2].a[0] = 'a'; ptr[2].b[0] = 'a';
-            ptr[3].a[0] = 'a'; ptr[3].b[0] = 'a';
-
-            ptr[2].a[1] = 'b'; ptr[2].b[1] = 'b';
-            ptr[3].a[1] = 'b'; ptr[3].b[1] = 'b';
-
-            ptr[3].a[2] = 'c'; ptr[3].b[2] = 'c';
-=======
             auto *ptr = static_cast<StringStruct *>(req.ptr);
             for (py::ssize_t i = 0; i < req.size * req.itemsize; i++) {
                 static_cast<char *>(req.ptr)[i] = 0;
@@ -504,7 +482,6 @@
 
             ptr[3].a[2] = 'c';
             ptr[3].b[2] = 'c';
->>>>>>> ac37829e
         }
         return arr;
     });
