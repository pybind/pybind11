/*
    tests/test_numpy_array.cpp -- test core array functionality

    Copyright (c) 2016 Ivan Smirnov <i.s.smirnov@gmail.com>

    All rights reserved. Use of this source code is governed by a
    BSD-style license that can be found in the LICENSE file.
*/

#include "pybind11_tests.h"

#include <pybind11/numpy.h>
#include <pybind11/stl.h>

#include <cstdint>

using arr = py::array;
using arr_t = py::array_t<uint16_t, 0>;
static_assert(std::is_same<arr_t::value_type, uint16_t>::value, "");

template<typename... Ix> arr data(const arr& a, Ix... index) {
    return arr(a.nbytes() - a.offset_at(index...), (const uint8_t *) a.data(index...));
}

template<typename... Ix> arr data_t(const arr_t& a, Ix... index) {
    return arr(a.size() - a.index_at(index...), a.data(index...));
}

template<typename... Ix> arr& mutate_data(arr& a, Ix... index) {
    auto ptr = (uint8_t *) a.mutable_data(index...);
    for (ssize_t i = 0; i < a.nbytes() - a.offset_at(index...); i++)
        ptr[i] = (uint8_t) (ptr[i] * 2);
    return a;
}

template<typename... Ix> arr_t& mutate_data_t(arr_t& a, Ix... index) {
    auto ptr = a.mutable_data(index...);
    for (ssize_t i = 0; i < a.size() - a.index_at(index...); i++)
        ptr[i]++;
    return a;
}

template<typename... Ix> ssize_t index_at(const arr& a, Ix... idx) { return a.index_at(idx...); }
template<typename... Ix> ssize_t index_at_t(const arr_t& a, Ix... idx) { return a.index_at(idx...); }
template<typename... Ix> ssize_t offset_at(const arr& a, Ix... idx) { return a.offset_at(idx...); }
template<typename... Ix> ssize_t offset_at_t(const arr_t& a, Ix... idx) { return a.offset_at(idx...); }
template<typename... Ix> ssize_t at_t(const arr_t& a, Ix... idx) { return a.at(idx...); }
template<typename... Ix> arr_t& mutate_at_t(arr_t& a, Ix... idx) { a.mutable_at(idx...)++; return a; }

#define def_index_fn(name, type) \
    sm.def(#name, [](type a) { return name(a); }); \
    sm.def(#name, [](type a, int i) { return name(a, i); }); \
    sm.def(#name, [](type a, int i, int j) { return name(a, i, j); }); \
    sm.def(#name, [](type a, int i, int j, int k) { return name(a, i, j, k); });

template <typename T, typename T2> py::handle auxiliaries(T &&r, T2 &&r2) {
    if (r.ndim() != 2) throw std::domain_error("error: ndim != 2");
    py::list l;
    l.append(*r.data(0, 0));
    l.append(*r2.mutable_data(0, 0));
    l.append(r.data(0, 1) == r2.mutable_data(0, 1));
    l.append(r.ndim());
    l.append(r.itemsize());
    l.append(r.shape(0));
    l.append(r.shape(1));
    l.append(r.size());
    l.append(r.nbytes());
    return l.release();
}

TEST_SUBMODULE(numpy_array, sm) {
    try { py::module::import("numpy"); }
    catch (...) { return; }

    // test_array_attributes
    sm.def("ndim", [](const arr& a) { return a.ndim(); });
    sm.def("shape", [](const arr& a) { return arr(a.ndim(), a.shape()); });
    sm.def("shape", [](const arr& a, ssize_t dim) { return a.shape(dim); });
    sm.def("strides", [](const arr& a) { return arr(a.ndim(), a.strides()); });
    sm.def("strides", [](const arr& a, ssize_t dim) { return a.strides(dim); });
    sm.def("writeable", [](const arr& a) { return a.writeable(); });
    sm.def("size", [](const arr& a) { return a.size(); });
    sm.def("itemsize", [](const arr& a) { return a.itemsize(); });
    sm.def("nbytes", [](const arr& a) { return a.nbytes(); });
    sm.def("owndata", [](const arr& a) { return a.owndata(); });

    // test_index_offset
    def_index_fn(index_at, const arr&);
    def_index_fn(index_at_t, const arr_t&);
    def_index_fn(offset_at, const arr&);
    def_index_fn(offset_at_t, const arr_t&);
    // test_data
    def_index_fn(data, const arr&);
    def_index_fn(data_t, const arr_t&);
    // test_mutate_data, test_mutate_readonly
    def_index_fn(mutate_data, arr&);
    def_index_fn(mutate_data_t, arr_t&);
    def_index_fn(at_t, const arr_t&);
    def_index_fn(mutate_at_t, arr_t&);

    // test_make_c_f_array
    sm.def("make_f_array", [] { return py::array_t<float>({ 2, 2 }, { 4, 8 }); });
    sm.def("make_c_array", [] { return py::array_t<float>({ 2, 2 }, { 8, 4 }); });

    // test_wrap
    sm.def("wrap", [](py::array a) {
        return py::array(
            a.dtype(),
            {a.shape(), a.shape() + a.ndim()},
            {a.strides(), a.strides() + a.ndim()},
            a.data(),
            a
        );
    });

    // test_numpy_view
    struct ArrayClass {
        int data[2] = { 1, 2 };
        ArrayClass() { py::print("ArrayClass()"); }
        ~ArrayClass() { py::print("~ArrayClass()"); }
    };
    py::class_<ArrayClass>(sm, "ArrayClass")
        .def(py::init<>())
        .def("numpy_view", [](py::object &obj) {
            py::print("ArrayClass::numpy_view()");
            ArrayClass &a = obj.cast<ArrayClass&>();
            return py::array_t<int>({2}, {4}, a.data, obj);
        }
    );

    // test_cast_numpy_int64_to_uint64
    sm.def("function_taking_uint64", [](uint64_t) { });

    // test_isinstance
    sm.def("isinstance_untyped", [](py::object yes, py::object no) {
        return py::isinstance<py::array>(yes) && !py::isinstance<py::array>(no);
    });
    sm.def("isinstance_typed", [](py::object o) {
        return py::isinstance<py::array_t<double>>(o) && !py::isinstance<py::array_t<int>>(o);
    });

    // test_constructors
    sm.def("default_constructors", []() {
        return py::dict(
            "array"_a=py::array(),
            "array_t<int32>"_a=py::array_t<std::int32_t>(),
            "array_t<double>"_a=py::array_t<double>()
        );
    });
    sm.def("converting_constructors", [](py::object o) {
        return py::dict(
            "array"_a=py::array(o),
            "array_t<int32>"_a=py::array_t<std::int32_t>(o),
            "array_t<double>"_a=py::array_t<double>(o)
        );
    });

    // test_overload_resolution
    sm.def("overloaded", [](py::array_t<double>) { return "double"; });
    sm.def("overloaded", [](py::array_t<float>) { return "float"; });
    sm.def("overloaded", [](py::array_t<int>) { return "int"; });
    sm.def("overloaded", [](py::array_t<unsigned short>) { return "unsigned short"; });
    sm.def("overloaded", [](py::array_t<long long>) { return "long long"; });
    sm.def("overloaded", [](py::array_t<std::complex<double>>) { return "double complex"; });
    sm.def("overloaded", [](py::array_t<std::complex<float>>) { return "float complex"; });

    sm.def("overloaded2", [](py::array_t<std::complex<double>>) { return "double complex"; });
    sm.def("overloaded2", [](py::array_t<double>) { return "double"; });
    sm.def("overloaded2", [](py::array_t<std::complex<float>>) { return "float complex"; });
    sm.def("overloaded2", [](py::array_t<float>) { return "float"; });

    // Only accept the exact types:
    sm.def("overloaded3", [](py::array_t<int>) { return "int"; }, py::arg().noconvert());
    sm.def("overloaded3", [](py::array_t<double>) { return "double"; }, py::arg().noconvert());

    // Make sure we don't do unsafe coercion (e.g. float to int) when not using forcecast, but
    // rather that float gets converted via the safe (conversion to double) overload:
    sm.def("overloaded4", [](py::array_t<long long, 0>) { return "long long"; });
    sm.def("overloaded4", [](py::array_t<double, 0>) { return "double"; });

    // But we do allow conversion to int if forcecast is enabled (but only if no overload matches
    // without conversion)
    sm.def("overloaded5", [](py::array_t<unsigned int>) { return "unsigned int"; });
    sm.def("overloaded5", [](py::array_t<double>) { return "double"; });

    // test_greedy_string_overload
    // Issue 685: ndarray shouldn't go to std::string overload
    sm.def("issue685", [](std::string) { return "string"; });
    sm.def("issue685", [](py::array) { return "array"; });
    sm.def("issue685", [](py::object) { return "other"; });

    // test_array_unchecked_fixed_dims
    sm.def("proxy_add2", [](py::array_t<double> a, double v) {
        auto r = a.mutable_unchecked<2>();
        for (ssize_t i = 0; i < r.shape(0); i++)
            for (ssize_t j = 0; j < r.shape(1); j++)
                r(i, j) += v;
    }, py::arg().noconvert(), py::arg());

    sm.def("proxy_init3", [](double start) {
        py::array_t<double, py::array::c_style> a({ 3, 3, 3 });
        auto r = a.mutable_unchecked<3>();
        for (ssize_t i = 0; i < r.shape(0); i++)
        for (ssize_t j = 0; j < r.shape(1); j++)
        for (ssize_t k = 0; k < r.shape(2); k++)
            r(i, j, k) = start++;
        return a;
    });
    sm.def("proxy_init3F", [](double start) {
        py::array_t<double, py::array::f_style> a({ 3, 3, 3 });
        auto r = a.mutable_unchecked<3>();
        for (ssize_t k = 0; k < r.shape(2); k++)
        for (ssize_t j = 0; j < r.shape(1); j++)
        for (ssize_t i = 0; i < r.shape(0); i++)
            r(i, j, k) = start++;
        return a;
    });
    sm.def("proxy_squared_L2_norm", [](py::array_t<double> a) {
        auto r = a.unchecked<1>();
        double sumsq = 0;
        for (ssize_t i = 0; i < r.shape(0); i++)
            sumsq += r[i] * r(i); // Either notation works for a 1D array
        return sumsq;
    });

    sm.def("proxy_auxiliaries2", [](py::array_t<double> a) {
        auto r = a.unchecked<2>();
        auto r2 = a.mutable_unchecked<2>();
        return auxiliaries(r, r2);
    });

    // test_array_unchecked_dyn_dims
    // Same as the above, but without a compile-time dimensions specification:
    sm.def("proxy_add2_dyn", [](py::array_t<double> a, double v) {
        auto r = a.mutable_unchecked();
        if (r.ndim() != 2) throw std::domain_error("error: ndim != 2");
        for (ssize_t i = 0; i < r.shape(0); i++)
            for (ssize_t j = 0; j < r.shape(1); j++)
                r(i, j) += v;
    }, py::arg().noconvert(), py::arg());
    sm.def("proxy_init3_dyn", [](double start) {
        py::array_t<double, py::array::c_style> a({ 3, 3, 3 });
        auto r = a.mutable_unchecked();
        if (r.ndim() != 3) throw std::domain_error("error: ndim != 3");
        for (ssize_t i = 0; i < r.shape(0); i++)
        for (ssize_t j = 0; j < r.shape(1); j++)
        for (ssize_t k = 0; k < r.shape(2); k++)
            r(i, j, k) = start++;
        return a;
    });
    sm.def("proxy_auxiliaries2_dyn", [](py::array_t<double> a) {
        return auxiliaries(a.unchecked(), a.mutable_unchecked());
    });

    sm.def("array_auxiliaries2", [](py::array_t<double> a) {
        return auxiliaries(a, a);
    });

    // test_array_failures
    // Issue #785: Uninformative "Unknown internal error" exception when constructing array from empty object:
    sm.def("array_fail_test", []() { return py::array(py::object()); });
    sm.def("array_t_fail_test", []() { return py::array_t<double>(py::object()); });
    // Make sure the error from numpy is being passed through:
    sm.def("array_fail_test_negative_size", []() { int c = 0; return py::array(-1, &c); });

    // test_initializer_list
    // Issue (unnumbered; reported in #788): regression: initializer lists can be ambiguous
    sm.def("array_initializer_list1", []() { return py::array_t<float>(1); }); // { 1 } also works, but clang warns about it
    sm.def("array_initializer_list2", []() { return py::array_t<float>({ 1, 2 }); });
    sm.def("array_initializer_list3", []() { return py::array_t<float>({ 1, 2, 3 }); });
    sm.def("array_initializer_list4", []() { return py::array_t<float>({ 1, 2, 3, 4 }); });

    // test_array_resize
    // reshape array to 2D without changing size
    sm.def("array_reshape2", [](py::array_t<double> a) {
        const ssize_t dim_sz = (ssize_t)std::sqrt(a.size());
        if (dim_sz * dim_sz != a.size())
            throw std::domain_error("array_reshape2: input array total size is not a squared integer");
        a.resize({dim_sz, dim_sz});
    });

    // resize to 3D array with each dimension = N
    sm.def("array_resize3", [](py::array_t<double> a, size_t N, bool refcheck) {
        a.resize({N, N, N}, refcheck);
    });

    // test_array_create_and_resize
    // return 2D array with Nrows = Ncols = N
    sm.def("create_and_resize", [](size_t N) {
        py::array_t<double> a;
        a.resize({N, N});
        std::fill(a.mutable_data(), a.mutable_data() + a.size(), 42.);
        return a;
    });
<<<<<<< HEAD
    
    sm.def("array_view1", [](py::array_t<unsigned char> a, std::string dtype) {
        return a.view(dtype);
=======

    sm.def("array_reshape1", [](py::array_t<double> a, size_t N) {
        a.reshape({N, N, N});
        return a;
    });

    sm.def("create_and_reshape", [](size_t N, size_t M, size_t O) {
        py::array_t<double> a;
        a.resize({N*M*O});
        std::fill(a.mutable_data(), a.mutable_data() + a.size(), 42.);
        a.reshape({N, M, O});
        return a;
    });
    sm.def("reshape_tuple", [](py::array_t<double> a, std::vector<int> new_shape) {
        a.reshape(new_shape);
        return a;
>>>>>>> 29921fd7
    });
}<|MERGE_RESOLUTION|>--- conflicted
+++ resolved
@@ -292,12 +292,10 @@
         std::fill(a.mutable_data(), a.mutable_data() + a.size(), 42.);
         return a;
     });
-<<<<<<< HEAD
     
     sm.def("array_view1", [](py::array_t<unsigned char> a, std::string dtype) {
         return a.view(dtype);
-=======
-
+    
     sm.def("array_reshape1", [](py::array_t<double> a, size_t N) {
         a.reshape({N, N, N});
         return a;
@@ -313,6 +311,5 @@
     sm.def("reshape_tuple", [](py::array_t<double> a, std::vector<int> new_shape) {
         a.reshape(new_shape);
         return a;
->>>>>>> 29921fd7
     });
 }