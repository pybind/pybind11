/*
    tests/test_numpy_array.cpp -- test core array functionality

    Copyright (c) 2016 Ivan Smirnov <i.s.smirnov@gmail.com>

    All rights reserved. Use of this source code is governed by a
    BSD-style license that can be found in the LICENSE file.
*/

#include "pybind11_tests.h"

#include <pybind11/numpy.h>
#include <pybind11/stl.h>

#include <cstdint>
#include <utility>

// Size / dtype checks.
struct DtypeCheck {
    py::dtype numpy{};
    py::dtype pybind11{};
};

template <typename T>
DtypeCheck get_dtype_check(const char* name) {
    py::module_ np = py::module_::import("numpy");
    DtypeCheck check{};
    check.numpy = np.attr("dtype")(np.attr(name));
    check.pybind11 = py::dtype::of<T>();
    return check;
}

std::vector<DtypeCheck> get_concrete_dtype_checks() {
    return {
        // Normalization
        get_dtype_check<std::int8_t>("int8"),
        get_dtype_check<std::uint8_t>("uint8"),
        get_dtype_check<std::int16_t>("int16"),
        get_dtype_check<std::uint16_t>("uint16"),
        get_dtype_check<std::int32_t>("int32"),
        get_dtype_check<std::uint32_t>("uint32"),
        get_dtype_check<std::int64_t>("int64"),
        get_dtype_check<std::uint64_t>("uint64")
    };
}

struct DtypeSizeCheck {
    std::string name{};
    int size_cpp{};
    int size_numpy{};
    // For debugging.
    py::dtype dtype{};
};

template <typename T>
DtypeSizeCheck get_dtype_size_check() {
    DtypeSizeCheck check{};
    check.name = py::type_id<T>();
    check.size_cpp = sizeof(T);
    check.dtype = py::dtype::of<T>();
    check.size_numpy = check.dtype.attr("itemsize").template cast<int>();
    return check;
}

std::vector<DtypeSizeCheck> get_platform_dtype_size_checks() {
    return {
        get_dtype_size_check<short>(),
        get_dtype_size_check<unsigned short>(),
        get_dtype_size_check<int>(),
        get_dtype_size_check<unsigned int>(),
        get_dtype_size_check<long>(),
        get_dtype_size_check<unsigned long>(),
        get_dtype_size_check<long long>(),
        get_dtype_size_check<unsigned long long>(),
    };
}

// Arrays.
using arr = py::array;
using arr_t = py::array_t<uint16_t, 0>;
static_assert(std::is_same<arr_t::value_type, uint16_t>::value, "");

template<typename... Ix> arr data(const arr& a, Ix... index) {
    return arr(a.nbytes() - a.offset_at(index...), (const uint8_t *) a.data(index...));
}

template<typename... Ix> arr data_t(const arr_t& a, Ix... index) {
    return arr(a.size() - a.index_at(index...), a.data(index...));
}

template<typename... Ix> arr& mutate_data(arr& a, Ix... index) {
    auto ptr = (uint8_t *) a.mutable_data(index...);
    for (py::ssize_t i = 0; i < a.nbytes() - a.offset_at(index...); i++)
        ptr[i] = (uint8_t) (ptr[i] * 2);
    return a;
}

template<typename... Ix> arr_t& mutate_data_t(arr_t& a, Ix... index) {
    auto ptr = a.mutable_data(index...);
    for (py::ssize_t i = 0; i < a.size() - a.index_at(index...); i++)
        ptr[i]++;
    return a;
}

template<typename... Ix> py::ssize_t index_at(const arr& a, Ix... idx) { return a.index_at(idx...); }
template<typename... Ix> py::ssize_t index_at_t(const arr_t& a, Ix... idx) { return a.index_at(idx...); }
template<typename... Ix> py::ssize_t offset_at(const arr& a, Ix... idx) { return a.offset_at(idx...); }
template<typename... Ix> py::ssize_t offset_at_t(const arr_t& a, Ix... idx) { return a.offset_at(idx...); }
template<typename... Ix> py::ssize_t at_t(const arr_t& a, Ix... idx) { return a.at(idx...); }
template<typename... Ix> arr_t& mutate_at_t(arr_t& a, Ix... idx) { a.mutable_at(idx...)++; return a; }

#define def_index_fn(name, type) \
    sm.def(#name, [](type a) { return name(a); }); \
    sm.def(#name, [](type a, int i) { return name(a, i); }); \
    sm.def(#name, [](type a, int i, int j) { return name(a, i, j); }); \
    sm.def(#name, [](type a, int i, int j, int k) { return name(a, i, j, k); });

template <typename T, typename T2> py::handle auxiliaries(T &&r, T2 &&r2) {
    if (r.ndim() != 2) throw std::domain_error("error: ndim != 2");
    py::list l;
    l.append(*r.data(0, 0));
    l.append(*r2.mutable_data(0, 0));
    l.append(r.data(0, 1) == r2.mutable_data(0, 1));
    l.append(r.ndim());
    l.append(r.itemsize());
    l.append(r.shape(0));
    l.append(r.shape(1));
    l.append(r.size());
    l.append(r.nbytes());
    return l.release();
}

// note: declaration at local scope would create a dangling reference!
static int data_i = 42;

TEST_SUBMODULE(numpy_array, sm) {
    try { py::module_::import("numpy"); }
    catch (...) { return; }

    // test_dtypes
    py::class_<DtypeCheck>(sm, "DtypeCheck")
        .def_readonly("numpy", &DtypeCheck::numpy)
        .def_readonly("pybind11", &DtypeCheck::pybind11)
        .def("__repr__", [](const DtypeCheck& self) {
            return py::str("<DtypeCheck numpy={} pybind11={}>").format(
                self.numpy, self.pybind11);
        });
    sm.def("get_concrete_dtype_checks", &get_concrete_dtype_checks);

    py::class_<DtypeSizeCheck>(sm, "DtypeSizeCheck")
        .def_readonly("name", &DtypeSizeCheck::name)
        .def_readonly("size_cpp", &DtypeSizeCheck::size_cpp)
        .def_readonly("size_numpy", &DtypeSizeCheck::size_numpy)
        .def("__repr__", [](const DtypeSizeCheck& self) {
            return py::str("<DtypeSizeCheck name='{}' size_cpp={} size_numpy={} dtype={}>").format(
                self.name, self.size_cpp, self.size_numpy, self.dtype);
        });
    sm.def("get_platform_dtype_size_checks", &get_platform_dtype_size_checks);

    // test_array_attributes
    sm.def("ndim", [](const arr& a) { return a.ndim(); });
    sm.def("shape", [](const arr& a) { return arr(a.ndim(), a.shape()); });
    sm.def("shape", [](const arr& a, py::ssize_t dim) { return a.shape(dim); });
    sm.def("strides", [](const arr& a) { return arr(a.ndim(), a.strides()); });
    sm.def("strides", [](const arr& a, py::ssize_t dim) { return a.strides(dim); });
    sm.def("writeable", [](const arr& a) { return a.writeable(); });
    sm.def("size", [](const arr& a) { return a.size(); });
    sm.def("itemsize", [](const arr& a) { return a.itemsize(); });
    sm.def("nbytes", [](const arr& a) { return a.nbytes(); });
    sm.def("owndata", [](const arr& a) { return a.owndata(); });

    // test_index_offset
    def_index_fn(index_at, const arr&);
    def_index_fn(index_at_t, const arr_t&);
    def_index_fn(offset_at, const arr&);
    def_index_fn(offset_at_t, const arr_t&);
    // test_data
    def_index_fn(data, const arr&);
    def_index_fn(data_t, const arr_t&);
    // test_mutate_data, test_mutate_readonly
    def_index_fn(mutate_data, arr&);
    def_index_fn(mutate_data_t, arr_t&);
    def_index_fn(at_t, const arr_t&);
    def_index_fn(mutate_at_t, arr_t&);

    // test_make_c_f_array
    sm.def("make_f_array", [] { return py::array_t<float>({ 2, 2 }, { 4, 8 }); });
    sm.def("make_c_array", [] { return py::array_t<float>({ 2, 2 }, { 8, 4 }); });

    // test_empty_shaped_array
    sm.def("make_empty_shaped_array", [] { return py::array(py::dtype("f"), {}, {}); });
    // test numpy scalars (empty shape, ndim==0)
    sm.def("scalar_int", []() { return py::array(py::dtype("i"), {}, {}, &data_i); });

    // test_wrap
    sm.def("wrap", [](const py::array &a) {
        return py::array(
            a.dtype(),
            {a.shape(), a.shape() + a.ndim()},
            {a.strides(), a.strides() + a.ndim()},
            a.data(),
            a
        );
    });

    // test_numpy_view
    struct ArrayClass {
        int data[2] = { 1, 2 };
        ArrayClass() { py::print("ArrayClass()"); }
        ~ArrayClass() { py::print("~ArrayClass()"); }
    };
    py::class_<ArrayClass>(sm, "ArrayClass")
        .def(py::init<>())
        .def("numpy_view", [](py::object &obj) {
            py::print("ArrayClass::numpy_view()");
            auto &a = obj.cast<ArrayClass&>();
            return py::array_t<int>({2}, {4}, a.data, obj);
        }
    );

    // test_cast_numpy_int64_to_uint64
    sm.def("function_taking_uint64", [](uint64_t) { });

    // test_isinstance
    sm.def("isinstance_untyped", [](py::object yes, py::object no) {
        return py::isinstance<py::array>(std::move(yes))
               && !py::isinstance<py::array>(std::move(no));
    });
    sm.def("isinstance_typed", [](const py::object &o) {
        return py::isinstance<py::array_t<double>>(o) && !py::isinstance<py::array_t<int>>(o);
    });

    // test_constructors
    sm.def("default_constructors", []() {
        return py::dict(
            "array"_a=py::array(),
            "array_t<int32>"_a=py::array_t<std::int32_t>(),
            "array_t<double>"_a=py::array_t<double>()
        );
    });
    sm.def("converting_constructors", [](const py::object &o) {
        return py::dict(
            "array"_a=py::array(o),
            "array_t<int32>"_a=py::array_t<std::int32_t>(o),
            "array_t<double>"_a=py::array_t<double>(o)
        );
    });

    // test_overload_resolution
    sm.def("overloaded", [](const py::array_t<double> &) { return "double"; });
    sm.def("overloaded", [](const py::array_t<float> &) { return "float"; });
    sm.def("overloaded", [](const py::array_t<int> &) { return "int"; });
    sm.def("overloaded", [](const py::array_t<unsigned short> &) { return "unsigned short"; });
    sm.def("overloaded", [](const py::array_t<long long> &) { return "long long"; });
    sm.def("overloaded",
           [](const py::array_t<std::complex<double>> &) { return "double complex"; });
    sm.def("overloaded", [](const py::array_t<std::complex<float>> &) { return "float complex"; });

    sm.def("overloaded2",
           [](const py::array_t<std::complex<double>> &) { return "double complex"; });
    sm.def("overloaded2", [](const py::array_t<double> &) { return "double"; });
    sm.def("overloaded2",
           [](const py::array_t<std::complex<float>> &) { return "float complex"; });
    sm.def("overloaded2", [](const py::array_t<float> &) { return "float"; });

    // [workaround(intel)] ICC 20/21 breaks with py::arg().stuff, using py::arg{}.stuff works.

    // Only accept the exact types:
    sm.def(
        "overloaded3", [](const py::array_t<int> &) { return "int"; }, py::arg{}.noconvert());
    sm.def(
        "overloaded3",
        [](const py::array_t<double> &) { return "double"; },
        py::arg{}.noconvert());

    // Make sure we don't do unsafe coercion (e.g. float to int) when not using forcecast, but
    // rather that float gets converted via the safe (conversion to double) overload:
    sm.def("overloaded4", [](const py::array_t<long long, 0> &) { return "long long"; });
    sm.def("overloaded4", [](const py::array_t<double, 0> &) { return "double"; });

    // But we do allow conversion to int if forcecast is enabled (but only if no overload matches
    // without conversion)
    sm.def("overloaded5", [](const py::array_t<unsigned int> &) { return "unsigned int"; });
    sm.def("overloaded5", [](const py::array_t<double> &) { return "double"; });

    // test_greedy_string_overload
    // Issue 685: ndarray shouldn't go to std::string overload
    sm.def("issue685", [](const std::string &) { return "string"; });
    sm.def("issue685", [](const py::array &) { return "array"; });
    sm.def("issue685", [](const py::object &) { return "other"; });

    // test_array_unchecked_fixed_dims
    sm.def("proxy_add2", [](py::array_t<double> a, double v) {
        auto r = a.mutable_unchecked<2>();
        for (py::ssize_t i = 0; i < r.shape(0); i++)
            for (py::ssize_t j = 0; j < r.shape(1); j++)
                r(i, j) += v;
    }, py::arg{}.noconvert(), py::arg());

    sm.def("proxy_init3", [](double start) {
        py::array_t<double, py::array::c_style> a({ 3, 3, 3 });
        auto r = a.mutable_unchecked<3>();
        for (py::ssize_t i = 0; i < r.shape(0); i++)
        for (py::ssize_t j = 0; j < r.shape(1); j++)
        for (py::ssize_t k = 0; k < r.shape(2); k++)
            r(i, j, k) = start++;
        return a;
    });
    sm.def("proxy_init3F", [](double start) {
        py::array_t<double, py::array::f_style> a({ 3, 3, 3 });
        auto r = a.mutable_unchecked<3>();
        for (py::ssize_t k = 0; k < r.shape(2); k++)
        for (py::ssize_t j = 0; j < r.shape(1); j++)
        for (py::ssize_t i = 0; i < r.shape(0); i++)
            r(i, j, k) = start++;
        return a;
    });
    sm.def("proxy_squared_L2_norm", [](const py::array_t<double> &a) {
        auto r = a.unchecked<1>();
        double sumsq = 0;
        for (py::ssize_t i = 0; i < r.shape(0); i++)
            sumsq += r[i] * r(i); // Either notation works for a 1D array
        return sumsq;
    });

    sm.def("proxy_auxiliaries2", [](py::array_t<double> a) {
        auto r = a.unchecked<2>();
        auto r2 = a.mutable_unchecked<2>();
        return auxiliaries(r, r2);
    });

    sm.def("proxy_auxiliaries1_const_ref", [](py::array_t<double> a) {
        const auto &r = a.unchecked<1>();
        const auto &r2 = a.mutable_unchecked<1>();
        return r(0) == r2(0) && r[0] == r2[0];
    });

    sm.def("proxy_auxiliaries2_const_ref", [](py::array_t<double> a) {
        const auto &r = a.unchecked<2>();
        const auto &r2 = a.mutable_unchecked<2>();
        return r(0, 0) == r2(0, 0);
    });

    // test_array_unchecked_dyn_dims
    // Same as the above, but without a compile-time dimensions specification:
    sm.def("proxy_add2_dyn", [](py::array_t<double> a, double v) {
        auto r = a.mutable_unchecked();
        if (r.ndim() != 2) throw std::domain_error("error: ndim != 2");
        for (py::ssize_t i = 0; i < r.shape(0); i++)
            for (py::ssize_t j = 0; j < r.shape(1); j++)
                r(i, j) += v;
    }, py::arg{}.noconvert(), py::arg());
    sm.def("proxy_init3_dyn", [](double start) {
        py::array_t<double, py::array::c_style> a({ 3, 3, 3 });
        auto r = a.mutable_unchecked();
        if (r.ndim() != 3) throw std::domain_error("error: ndim != 3");
        for (py::ssize_t i = 0; i < r.shape(0); i++)
        for (py::ssize_t j = 0; j < r.shape(1); j++)
        for (py::ssize_t k = 0; k < r.shape(2); k++)
            r(i, j, k) = start++;
        return a;
    });
    sm.def("proxy_auxiliaries2_dyn", [](py::array_t<double> a) {
        return auxiliaries(a.unchecked(), a.mutable_unchecked());
    });

    sm.def("array_auxiliaries2", [](py::array_t<double> a) {
        return auxiliaries(a, a);
    });

    // test_array_failures
    // Issue #785: Uninformative "Unknown internal error" exception when constructing array from empty object:
    sm.def("array_fail_test", []() { return py::array(py::object()); });
    sm.def("array_t_fail_test", []() { return py::array_t<double>(py::object()); });
    // Make sure the error from numpy is being passed through:
    sm.def("array_fail_test_negative_size", []() { int c = 0; return py::array(-1, &c); });

    // test_initializer_list
    // Issue (unnumbered; reported in #788): regression: initializer lists can be ambiguous
    sm.def("array_initializer_list1", []() { return py::array_t<float>(1); }); // { 1 } also works, but clang warns about it
    sm.def("array_initializer_list2", []() { return py::array_t<float>({ 1, 2 }); });
    sm.def("array_initializer_list3", []() { return py::array_t<float>({ 1, 2, 3 }); });
    sm.def("array_initializer_list4", []() { return py::array_t<float>({ 1, 2, 3, 4 }); });

    // test_array_resize
    // reshape array to 2D without changing size
    sm.def("array_reshape2", [](py::array_t<double> a) {
        const auto dim_sz = (py::ssize_t)std::sqrt(a.size());
        if (dim_sz * dim_sz != a.size())
            throw std::domain_error("array_reshape2: input array total size is not a squared integer");
        a.resize({dim_sz, dim_sz});
    });

    // resize to 3D array with each dimension = N
    sm.def("array_resize3", [](py::array_t<double> a, size_t N, bool refcheck) {
        a.resize({N, N, N}, refcheck);
    });

    // test_array_create_and_resize
    // return 2D array with Nrows = Ncols = N
    sm.def("create_and_resize", [](size_t N) {
        py::array_t<double> a;
        a.resize({N, N});
        std::fill(a.mutable_data(), a.mutable_data() + a.size(), 42.);
        return a;
    });

<<<<<<< HEAD
    sm.def("array_view1", [](py::array_t<unsigned char> a, std::string dtype) {
        return a.view(dtype);
    });

    sm.def("array_reshape1", [](py::array_t<double> a, size_t N) {
        return a.reshape({N, N, N});
    });

    sm.def("create_and_reshape", [](size_t N, size_t M, size_t O) {
        py::array_t<double> a;
        a.resize({N*M*O});
        std::fill(a.mutable_data(), a.mutable_data() + a.size(), 42.);
=======
    sm.def("reshape_initializer_list", [](py::array_t<int> a, size_t N, size_t M, size_t O) {
>>>>>>> 487404b2
        return a.reshape({N, M, O});
    });
    sm.def("reshape_tuple", [](py::array_t<int> a, const std::vector<int> &new_shape) {
        return a.reshape(new_shape);
    });

    sm.def("index_using_ellipsis",
           [](const py::array &a) { return a[py::make_tuple(0, py::ellipsis(), 0)]; });

    // test_argument_conversions
    sm.def(
        "accept_double", [](const py::array_t<double, 0> &) {}, py::arg("a"));
    sm.def(
        "accept_double_forcecast",
        [](const py::array_t<double, py::array::forcecast> &) {},
        py::arg("a"));
    sm.def(
        "accept_double_c_style",
        [](const py::array_t<double, py::array::c_style> &) {},
        py::arg("a"));
    sm.def(
        "accept_double_c_style_forcecast",
        [](const py::array_t<double, py::array::forcecast | py::array::c_style> &) {},
        py::arg("a"));
    sm.def(
        "accept_double_f_style",
        [](const py::array_t<double, py::array::f_style> &) {},
        py::arg("a"));
    sm.def(
        "accept_double_f_style_forcecast",
        [](const py::array_t<double, py::array::forcecast | py::array::f_style> &) {},
        py::arg("a"));
    sm.def(
        "accept_double_noconvert", [](const py::array_t<double, 0> &) {}, "a"_a.noconvert());
    sm.def(
        "accept_double_forcecast_noconvert",
        [](const py::array_t<double, py::array::forcecast> &) {},
        "a"_a.noconvert());
    sm.def(
        "accept_double_c_style_noconvert",
        [](const py::array_t<double, py::array::c_style> &) {},
        "a"_a.noconvert());
    sm.def(
        "accept_double_c_style_forcecast_noconvert",
        [](const py::array_t<double, py::array::forcecast | py::array::c_style> &) {},
        "a"_a.noconvert());
    sm.def(
        "accept_double_f_style_noconvert",
        [](const py::array_t<double, py::array::f_style> &) {},
        "a"_a.noconvert());
    sm.def(
        "accept_double_f_style_forcecast_noconvert",
        [](const py::array_t<double, py::array::forcecast | py::array::f_style> &) {},
        "a"_a.noconvert());

    // Check that types returns correct npy format descriptor
    sm.def("test_fmt_desc_float", [](const py::array_t<float> &) {});
    sm.def("test_fmt_desc_double", [](const py::array_t<double> &) {});
    sm.def("test_fmt_desc_const_float", [](const py::array_t<const float> &) {});
    sm.def("test_fmt_desc_const_double", [](const py::array_t<const double> &) {});
}<|MERGE_RESOLUTION|>--- conflicted
+++ resolved
@@ -405,22 +405,11 @@
         return a;
     });
 
-<<<<<<< HEAD
     sm.def("array_view1", [](py::array_t<unsigned char> a, std::string dtype) {
         return a.view(dtype);
     });
 
-    sm.def("array_reshape1", [](py::array_t<double> a, size_t N) {
-        return a.reshape({N, N, N});
-    });
-
-    sm.def("create_and_reshape", [](size_t N, size_t M, size_t O) {
-        py::array_t<double> a;
-        a.resize({N*M*O});
-        std::fill(a.mutable_data(), a.mutable_data() + a.size(), 42.);
-=======
     sm.def("reshape_initializer_list", [](py::array_t<int> a, size_t N, size_t M, size_t O) {
->>>>>>> 487404b2
         return a.reshape({N, M, O});
     });
     sm.def("reshape_tuple", [](py::array_t<int> a, const std::vector<int> &new_shape) {
