--- conflicted
+++ resolved
@@ -44,15 +44,6 @@
     m.def("throw_local_error", []() { throw LocalException("just local"); });
     m.def("throw_local_simple_error", []() { throw LocalSimpleException("external mod"); });
     py::register_exception_translator([](std::exception_ptr p) {
-<<<<<<< HEAD
-      try {
-          if (p) {
-              std::rethrow_exception(p);
-          }
-      } catch (const shared_exception &e) {
-          PyErr_SetString(PyExc_KeyError, e.what());
-      }
-=======
         try {
             if (p) {
                 std::rethrow_exception(p);
@@ -60,7 +51,6 @@
         } catch (const shared_exception &e) {
             PyErr_SetString(PyExc_KeyError, e.what());
         }
->>>>>>> ac37829e
     });
 
     // translate the local exception into a key error but only in this module
