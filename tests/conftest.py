"""pytest configuration

Extends output capture as needed by pybind11: ignore constructors, optional unordered lines.
Adds docstring and exceptions message sanitizers.
"""

from __future__ import annotations

import contextlib
import difflib
import gc
import importlib.metadata
import multiprocessing
import re
import sys
import sysconfig
import textwrap
import traceback
from typing import Callable

import pytest

# Early diagnostic for failed imports
try:
    import pybind11_tests
except Exception:
    # pytest does not show the traceback without this.
    traceback.print_exc()
    raise


@pytest.fixture(scope="session", autouse=True)
def use_multiprocessing_forkserver_on_linux():
    if sys.platform != "linux" or sys.implementation.name == "graalpy":
        # The default on Windows, macOS and GraalPy is "spawn": If it's not broken, don't fix it.
        return

    # Full background: https://github.com/pybind/pybind11/issues/4105#issuecomment-1301004592
    # In a nutshell: fork() after starting threads == flakiness in the form of deadlocks.
    # It is actually a well-known pitfall, unfortunately without guard rails.
    # "forkserver" is more performant than "spawn" (~9s vs ~13s for tests/test_gil_scoped.py,
    # visit the issuecomment link above for details).
    multiprocessing.set_start_method("forkserver")


_long_marker = re.compile(r"([0-9])L")
_hexadecimal = re.compile(r"0x[0-9a-fA-F]+")

# Avoid collecting Python3 only files
collect_ignore = []


def _strip_and_dedent(s):
    """For triple-quote strings"""
    return textwrap.dedent(s.lstrip("\n").rstrip())


def _split_and_sort(s):
    """For output which does not require specific line order"""
    return sorted(_strip_and_dedent(s).splitlines())


def _make_explanation(a, b):
    """Explanation for a failed assert -- the a and b arguments are List[str]"""
    return ["--- actual / +++ expected"] + [
        line.strip("\n") for line in difflib.ndiff(a, b)
    ]


class Output:
    """Basic output post-processing and comparison"""

    def __init__(self, string):
        self.string = string
        self.explanation = []

    def __str__(self):
        return self.string

    def __eq__(self, other):
        # Ignore constructor/destructor output which is prefixed with "###"
        a = [
            line
            for line in self.string.strip().splitlines()
            if not line.startswith("###")
        ]
        b = _strip_and_dedent(other).splitlines()
        if a == b:
            return True
        self.explanation = _make_explanation(a, b)
        return False


class Unordered(Output):
    """Custom comparison for output without strict line ordering"""

    def __eq__(self, other):
        a = _split_and_sort(self.string)
        b = _split_and_sort(other)
        if a == b:
            return True
        self.explanation = _make_explanation(a, b)
        return False


class Capture:
    def __init__(self, capfd):
        self.capfd = capfd
        self.out = ""
        self.err = ""

    def __enter__(self):
        self.capfd.readouterr()
        return self

    def __exit__(self, *args):
        self.out, self.err = self.capfd.readouterr()

    def __eq__(self, other):
        a = Output(self.out)
        b = other
        if a == b:
            return True
        self.explanation = a.explanation
        return False

    def __str__(self):
        return self.out

    def __contains__(self, item):
        return item in self.out

    @property
    def unordered(self):
        return Unordered(self.out)

    @property
    def stderr(self):
        return Output(self.err)


@pytest.fixture
def capture(capsys):
    """Extended `capsys` with context manager and custom equality operators"""
    return Capture(capsys)


class SanitizedString:
    def __init__(self, sanitizer):
        self.sanitizer = sanitizer
        self.string = ""
        self.explanation = []

    def __call__(self, thing):
        self.string = self.sanitizer(thing)
        return self

    def __eq__(self, other):
        a = self.string
        b = _strip_and_dedent(other)
        if a == b:
            return True
        self.explanation = _make_explanation(a.splitlines(), b.splitlines())
        return False


def _sanitize_general(s):
    s = s.strip()
    s = s.replace("pybind11_tests.", "m.")
    return _long_marker.sub(r"\1", s)


def _sanitize_docstring(thing):
    s = thing.__doc__
    return _sanitize_general(s)


@pytest.fixture
def doc():
    """Sanitize docstrings and add custom failure explanation"""
    return SanitizedString(_sanitize_docstring)


def _sanitize_message(thing):
    s = str(thing)
    s = _sanitize_general(s)
    return _hexadecimal.sub("0", s)


@pytest.fixture
def msg():
    """Sanitize messages and add custom failure explanation"""
    return SanitizedString(_sanitize_message)


def pytest_assertrepr_compare(op, left, right):  # noqa: ARG001
    """Hook to insert custom failure explanation"""
    if hasattr(left, "explanation"):
        return left.explanation
    return None


def gc_collect():
    """Run the garbage collector three times (needed when running
    reference counting tests with PyPy)"""
    gc.collect()
    gc.collect()
    gc.collect()


def pytest_configure():
    pytest.suppress = contextlib.suppress
    pytest.gc_collect = gc_collect


def pytest_report_header():
    assert pybind11_tests.compiler_info is not None, (
        "Please update pybind11_tests.cpp if this assert fails."
    )
    interesting_packages = ("pybind11", "numpy", "scipy", "build")
    valid = []
    for package in sorted(interesting_packages):
        with contextlib.suppress(ModuleNotFoundError):
            valid.append(f"{package}=={importlib.metadata.version(package)}")
    reqs = " ".join(valid)

    cpp_info = [
        "C++ Info:",
        f"{pybind11_tests.compiler_info}",
        f"{pybind11_tests.cpp_std}",
        f"{pybind11_tests.PYBIND11_INTERNALS_ID}",
        f"PYBIND11_SIMPLE_GIL_MANAGEMENT={pybind11_tests.PYBIND11_SIMPLE_GIL_MANAGEMENT}",
    ]
    if "__graalpython__" in sys.modules:
        cpp_info.append(
            f"GraalPy version: {sys.modules['__graalpython__'].get_graalvm_version()}"
        )
    lines = [
        f"installed packages of interest: {reqs}",
        " ".join(cpp_info),
    ]
    if sysconfig.get_config_var("Py_GIL_DISABLED"):
        lines.append("free-threaded Python build")

    return lines


<<<<<<< HEAD
def pytest_collection_modifyitems(
    session: pytest.Session,  # noqa: ARG001
    config: pytest.Config,
    items: list[pytest.Item],
) -> None:
    if not config.getoption("-m"):
        for item in items:
            if "stubgen" in item.keywords:
                item.add_marker(
                    pytest.mark.skip(reason="Use `-m stubgen` to enable stubgen tests.")
                )
=======
@pytest.fixture
def backport_typehints() -> Callable[[SanitizedString], SanitizedString]:
    d = {}
    if sys.version_info < (3, 13):
        d["typing_extensions.TypeIs"] = "typing.TypeIs"
        d["typing_extensions.CapsuleType"] = "types.CapsuleType"
    if sys.version_info < (3, 12):
        d["typing_extensions.Buffer"] = "collections.abc.Buffer"
    if sys.version_info < (3, 11):
        d["typing_extensions.Never"] = "typing.Never"
    if sys.version_info < (3, 10):
        d["typing_extensions.TypeGuard"] = "typing.TypeGuard"

    def backport(sanatized_string: SanitizedString) -> SanitizedString:
        for old, new in d.items():
            sanatized_string.string = sanatized_string.string.replace(old, new)

        return sanatized_string

    return backport
>>>>>>> 08ff0d3f
<|MERGE_RESOLUTION|>--- conflicted
+++ resolved
@@ -245,7 +245,6 @@
     return lines
 
 
-<<<<<<< HEAD
 def pytest_collection_modifyitems(
     session: pytest.Session,  # noqa: ARG001
     config: pytest.Config,
@@ -257,7 +256,8 @@
                 item.add_marker(
                     pytest.mark.skip(reason="Use `-m stubgen` to enable stubgen tests.")
                 )
-=======
+
+
 @pytest.fixture
 def backport_typehints() -> Callable[[SanitizedString], SanitizedString]:
     d = {}
@@ -277,5 +277,4 @@
 
         return sanatized_string
 
-    return backport
->>>>>>> 08ff0d3f
+    return backport