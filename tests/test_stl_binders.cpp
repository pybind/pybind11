--- conflicted
+++ resolved
@@ -41,42 +41,27 @@
     int value;
 };
 
-<<<<<<< HEAD
-template <class Container> Container *one_to_n(int n) {
-    auto v = new Container();
-=======
 template <class Container>
 Container *one_to_n(int n) {
     auto *v = new Container();
->>>>>>> ac37829e
     for (int i = 1; i <= n; i++) {
         v->emplace_back(i);
     }
     return v;
 }
 
-<<<<<<< HEAD
-template <class Map> Map *times_ten(int n) {
-    auto m = new Map();
-=======
 template <class Map>
 Map *times_ten(int n) {
     auto *m = new Map();
->>>>>>> ac37829e
     for (int i = 1; i <= n; i++) {
         m->emplace(int(i), E_nc(10 * i));
     }
     return m;
 }
 
-<<<<<<< HEAD
-template <class NestMap> NestMap *times_hundred(int n) {
-    auto m = new NestMap();
-=======
 template <class NestMap>
 NestMap *times_hundred(int n) {
     auto *m = new NestMap();
->>>>>>> ac37829e
     for (int i = 1; i <= n; i++) {
         for (int j = 1; j <= n; j++) {
             (*m)[i].emplace(int(j * 10), E_nc(100 * j));
@@ -116,18 +101,6 @@
     m.def("get_umnc", &times_ten<std::unordered_map<int, E_nc>>);
     // Issue #1885: binding nested std::map<X, Container<E>> with E non-copyable
     py::bind_map<std::map<int, std::vector<E_nc>>>(m, "MapVecENC");
-<<<<<<< HEAD
-    m.def("get_nvnc", [](int n)
-        {
-            auto m = new std::map<int, std::vector<E_nc>>();
-            for (int i = 1; i <= n; i++) {
-                for (int j = 1; j <= n; j++) {
-                    (*m)[i].emplace_back(j);
-                }
-            }
-            return m;
-        });
-=======
     m.def("get_nvnc", [](int n) {
         auto *m = new std::map<int, std::vector<E_nc>>();
         for (int i = 1; i <= n; i++) {
@@ -137,7 +110,6 @@
         }
         return m;
     });
->>>>>>> ac37829e
     py::bind_map<std::map<int, std::map<int, E_nc>>>(m, "MapMapENC");
     m.def("get_nmnc", &times_hundred<std::map<int, std::map<int, E_nc>>>);
     py::bind_map<std::unordered_map<int, std::unordered_map<int, E_nc>>>(m, "UmapUmapENC");
