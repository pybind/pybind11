--- conflicted
+++ resolved
@@ -176,7 +176,6 @@
       if: "!(matrix.runs-on == 'windows-2022')"
 
 
-<<<<<<< HEAD
   # deadsnakes:
   #   strategy:
   #     fail-fast: false
@@ -202,7 +201,7 @@
   #       debug: ${{ matrix.python-debug }}
 
   #   - name: Update CMake
-  #     uses: jwlawson/actions-setup-cmake@v1.12
+  #     uses: jwlawson/actions-setup-cmake@v1.13
 
   #   - name: Valgrind cache
   #     if: matrix.valgrind
@@ -257,88 +256,6 @@
   #   - name: Run Valgrind on Python tests
   #     if: matrix.valgrind
   #     run: cmake --build build --target memcheck
-=======
-  deadsnakes:
-    strategy:
-      fail-fast: false
-      matrix:
-        include:
-        # TODO: Fails on 3.10, investigate
-        - python-version: "3.9"
-          python-debug: true
-          valgrind: true
-        - python-version: "3.11-dev"
-          python-debug: false
-
-    name: "🐍 ${{ matrix.python-version }}${{ matrix.python-debug && '-dbg' || '' }} (deadsnakes)${{ matrix.valgrind && ' • Valgrind' || '' }} • x64"
-    runs-on: ubuntu-latest
-
-    steps:
-    - uses: actions/checkout@v3
-
-    - name: Setup Python ${{ matrix.python-version }} (deadsnakes)
-      uses: deadsnakes/action@v2.1.1
-      with:
-        python-version: ${{ matrix.python-version }}
-        debug: ${{ matrix.python-debug }}
-
-    - name: Update CMake
-      uses: jwlawson/actions-setup-cmake@v1.13
-
-    - name: Valgrind cache
-      if: matrix.valgrind
-      uses: actions/cache@v3
-      id: cache-valgrind
-      with:
-        path: valgrind
-        key: 3.16.1 # Valgrind version
-
-    - name: Compile Valgrind
-      if: matrix.valgrind && steps.cache-valgrind.outputs.cache-hit != 'true'
-      run: |
-        VALGRIND_VERSION=3.16.1
-        curl https://sourceware.org/pub/valgrind/valgrind-$VALGRIND_VERSION.tar.bz2 -o - | tar xj
-        mv valgrind-$VALGRIND_VERSION valgrind
-        cd valgrind
-        ./configure
-        make -j 2 > /dev/null
-
-    - name: Install Valgrind
-      if: matrix.valgrind
-      working-directory: valgrind
-      run: |
-        sudo make install
-        sudo apt-get update
-        sudo apt-get install libc6-dbg  # Needed by Valgrind
-
-    - name: Prepare env
-      run: |
-        python -m pip install -r tests/requirements.txt
-
-    - name: Configure
-      env:
-        SETUPTOOLS_USE_DISTUTILS: stdlib
-      run: >
-        cmake -S . -B build
-        -DCMAKE_BUILD_TYPE=Debug
-        -DPYBIND11_WERROR=ON
-        -DDOWNLOAD_CATCH=ON
-        -DDOWNLOAD_EIGEN=ON
-        -DCMAKE_CXX_STANDARD=17
-
-    - name: Build
-      run: cmake --build build -j 2
-
-    - name: Python tests
-      run: cmake --build build --target pytest
-
-    - name: C++ tests
-      run: cmake --build build --target cpptest
-
-    - name: Run Valgrind on Python tests
-      if: matrix.valgrind
-      run: cmake --build build --target memcheck
->>>>>>> b926396b
 
 
   # Testing on clang using the excellent silkeh clang docker images
@@ -403,19 +320,11 @@
       run: cmake --build build --target test_cmake_build
 
 
-<<<<<<< HEAD
   # # Testing NVCC; forces sources to behave like .cu files
   # cuda:
   #   runs-on: ubuntu-latest
-  #   name: "🐍 3.8 • CUDA 11.2 • Ubuntu 20.04"
-  #   container: nvidia/cuda:11.2.2-devel-ubuntu20.04
-=======
-  # Testing NVCC; forces sources to behave like .cu files
-  cuda:
-    runs-on: ubuntu-latest
-    name: "🐍 3.10 • CUDA 11.7 • Ubuntu 22.04"
-    container: nvidia/cuda:11.7.0-devel-ubuntu22.04
->>>>>>> b926396b
+  #   name: "🐍 3.10 • CUDA 11.7 • Ubuntu 22.04"
+  #   container: nvidia/cuda:11.7.0-devel-ubuntu22.04
 
   #   steps:
   #   - uses: actions/checkout@v3
@@ -583,7 +492,6 @@
       run: cmake --build build --target test_cmake_build
 
 
-<<<<<<< HEAD
   # # Testing on ICC using the oneAPI apt repo
   # icc:
   #   runs-on: ubuntu-20.04
@@ -834,6 +742,9 @@
   #           args: -DCMAKE_CXX_STANDARD=20
   #         - python: 3.8
   #           args: -DCMAKE_CXX_STANDARD=17
+          - python: 3.7
+            args: -DCMAKE_CXX_STANDARD=14
+
 
   #   name: "🐍 ${{ matrix.python }} • MSVC 2019 • x86 ${{ matrix.args }}"
   #   runs-on: windows-2019
@@ -848,10 +759,10 @@
   #       architecture: x86
 
   #   - name: Update CMake
-  #     uses: jwlawson/actions-setup-cmake@v1.12
+  #     uses: jwlawson/actions-setup-cmake@v1.13
 
   #   - name: Prepare MSVC
-  #     uses: ilammy/msvc-dev-cmd@v1.10.0
+  #     uses: ilammy/msvc-dev-cmd@v1.12.0
   #     with:
   #       arch: x86
 
@@ -901,10 +812,10 @@
   #       architecture: x86
 
   #   - name: Update CMake
-  #     uses: jwlawson/actions-setup-cmake@v1.12
+  #     uses: jwlawson/actions-setup-cmake@v1.13
 
   #   - name: Prepare MSVC
-  #     uses: ilammy/msvc-dev-cmd@v1.10.0
+  #     uses: ilammy/msvc-dev-cmd@v1.12.0
   #     with:
   #       arch: x86
 
@@ -952,7 +863,7 @@
     #     python3 -m pip install -r tests/requirements.txt
 
     # - name: Update CMake
-    #   uses: jwlawson/actions-setup-cmake@v1.12
+    #   uses: jwlawson/actions-setup-cmake@v1.13
 
     # - name: Configure C++20
     #   run: >
@@ -1009,7 +920,7 @@
   #   - name: Configure C++11
   #     # LTO leads to many undefined reference like
   #     # `pybind11::detail::function_call::function_call(pybind11::detail::function_call&&)
-  #     run: cmake -G "MinGW Makefiles" -DCMAKE_CXX_STANDARD=11 -DDOWNLOAD_CATCH=ON -S . -B build
+  #     run: cmake -G "MinGW Makefiles" -DCMAKE_CXX_STANDARD=11 -DCMAKE_VERBOSE_MAKEFILE=ON -DPYBIND11_WERROR=ON -DDOWNLOAD_CATCH=ON -S . -B build
 
   #   - name: Build C++11
   #     run: cmake --build build -j 2
@@ -1027,7 +938,7 @@
   #     run: git clean -fdx
 
   #   - name: Configure C++14
-  #     run: cmake -G "MinGW Makefiles" -DCMAKE_CXX_STANDARD=14 -DDOWNLOAD_CATCH=ON -S . -B build2
+  #     run: cmake -G "MinGW Makefiles" -DCMAKE_CXX_STANDARD=14 -DCMAKE_VERBOSE_MAKEFILE=ON -DPYBIND11_WERROR=ON -DDOWNLOAD_CATCH=ON -S . -B build2
 
   #   - name: Build C++14
   #     run: cmake --build build2 -j 2
@@ -1045,7 +956,7 @@
   #     run: git clean -fdx
 
   #   - name: Configure C++17
-  #     run: cmake -G "MinGW Makefiles" -DCMAKE_CXX_STANDARD=17 -DDOWNLOAD_CATCH=ON -S . -B build3
+  #     run: cmake -G "MinGW Makefiles" -DCMAKE_CXX_STANDARD=17 -DCMAKE_VERBOSE_MAKEFILE=ON -DPYBIND11_WERROR=ON -DDOWNLOAD_CATCH=ON -S . -B build3
 
   #   - name: Build C++17
   #     run: cmake --build build3 -j 2
@@ -1057,480 +968,4 @@
   #     run: PYTHONHOME=/${{matrix.sys}} PYTHONPATH=/${{matrix.sys}} cmake --build build3 --target cpptest -j 2
 
   #   - name: Interface test C++17
-  #     run: PYTHONHOME=/${{matrix.sys}} PYTHONPATH=/${{matrix.sys}} cmake --build build3 --target test_cmake_build
-=======
-  # Testing on ICC using the oneAPI apt repo
-  icc:
-    runs-on: ubuntu-20.04
-    strategy:
-      fail-fast: false
-
-    name: "🐍 3 • ICC latest • x64"
-
-    steps:
-    - uses: actions/checkout@v3
-
-    - name: Add apt repo
-      run: |
-        sudo apt-get update
-        sudo apt-get install -y wget build-essential pkg-config cmake ca-certificates gnupg
-        wget https://apt.repos.intel.com/intel-gpg-keys/GPG-PUB-KEY-INTEL-SW-PRODUCTS-2023.PUB
-        sudo apt-key add GPG-PUB-KEY-INTEL-SW-PRODUCTS-2023.PUB
-        echo "deb https://apt.repos.intel.com/oneapi all main" | sudo tee /etc/apt/sources.list.d/oneAPI.list
-
-    - name: Add ICC & Python 3
-      run: sudo apt-get update; sudo apt-get install -y intel-oneapi-compiler-dpcpp-cpp-and-cpp-classic cmake python3-dev python3-numpy python3-pytest python3-pip
-
-    - name: Update pip
-      run: |
-        set +e; source /opt/intel/oneapi/setvars.sh; set -e
-        python3 -m pip install --upgrade pip
-
-    - name: Install dependencies
-      run: |
-        set +e; source /opt/intel/oneapi/setvars.sh; set -e
-        python3 -m pip install -r tests/requirements.txt
-
-    - name: Configure C++11
-      run: |
-        set +e; source /opt/intel/oneapi/setvars.sh; set -e
-        cmake -S . -B build-11     \
-        -DPYBIND11_WERROR=ON    \
-        -DDOWNLOAD_CATCH=ON     \
-        -DDOWNLOAD_EIGEN=OFF    \
-        -DCMAKE_CXX_STANDARD=11             \
-        -DCMAKE_CXX_COMPILER=$(which icpc)  \
-        -DPYTHON_EXECUTABLE=$(python3 -c "import sys; print(sys.executable)")
-
-    - name: Build C++11
-      run: |
-        set +e; source /opt/intel/oneapi/setvars.sh; set -e
-        cmake --build build-11 -j 2 -v
-
-    - name: Python tests C++11
-      run: |
-        set +e; source /opt/intel/oneapi/setvars.sh; set -e
-        sudo service apport stop
-        cmake --build build-11 --target check
-
-    - name: C++ tests C++11
-      run: |
-        set +e; source /opt/intel/oneapi/setvars.sh; set -e
-        cmake --build build-11 --target cpptest
-
-    - name: Interface test C++11
-      run: |
-        set +e; source /opt/intel/oneapi/setvars.sh; set -e
-        cmake --build build-11 --target test_cmake_build
-
-    - name: Configure C++17
-      run: |
-        set +e; source /opt/intel/oneapi/setvars.sh; set -e
-        cmake -S . -B build-17     \
-        -DPYBIND11_WERROR=ON    \
-        -DDOWNLOAD_CATCH=ON     \
-        -DDOWNLOAD_EIGEN=OFF    \
-        -DCMAKE_CXX_STANDARD=17             \
-        -DCMAKE_CXX_COMPILER=$(which icpc)  \
-        -DPYTHON_EXECUTABLE=$(python3 -c "import sys; print(sys.executable)")
-
-    - name: Build C++17
-      run: |
-        set +e; source /opt/intel/oneapi/setvars.sh; set -e
-        cmake --build build-17 -j 2 -v
-
-    - name: Python tests C++17
-      run: |
-        set +e; source /opt/intel/oneapi/setvars.sh; set -e
-        sudo service apport stop
-        cmake --build build-17 --target check
-
-    - name: C++ tests C++17
-      run: |
-        set +e; source /opt/intel/oneapi/setvars.sh; set -e
-        cmake --build build-17 --target cpptest
-
-    - name: Interface test C++17
-      run: |
-        set +e; source /opt/intel/oneapi/setvars.sh; set -e
-        cmake --build build-17 --target test_cmake_build
-
-
-  # Testing on CentOS (manylinux uses a centos base, and this is an easy way
-  # to get GCC 4.8, which is the manylinux1 compiler).
-  centos:
-    runs-on: ubuntu-latest
-    strategy:
-      fail-fast: false
-      matrix:
-        container:
-          - "centos:7"  # GCC 4.8
-          - "almalinux:8"
-          - "almalinux:9"
-
-    name: "🐍 3 • ${{ matrix.container }} • x64"
-    container: "${{ matrix.container }}"
-
-    steps:
-    - uses: actions/checkout@v3
-
-    - name: Add Python 3 (RHEL 7)
-      if: matrix.container == 'centos:7'
-      run: yum update -y && yum install -y python3-devel gcc-c++ make git
-
-    - name: Add Python 3 (RHEL 8+)
-      if: matrix.container != 'centos:7'
-      run: dnf update -y && dnf install -y python3-devel gcc-c++ make git
-
-    - name: Update pip
-      run: python3 -m pip install --upgrade pip
-
-    - name: Install dependencies
-      run: |
-        python3 -m pip install cmake -r tests/requirements.txt
-
-    - name: Configure
-      shell: bash
-      run: >
-        cmake -S . -B build
-        -DCMAKE_BUILD_TYPE=MinSizeRel
-        -DPYBIND11_WERROR=ON
-        -DDOWNLOAD_CATCH=ON
-        -DDOWNLOAD_EIGEN=ON
-        -DCMAKE_CXX_STANDARD=11
-        -DPYTHON_EXECUTABLE=$(python3 -c "import sys; print(sys.executable)")
-
-    - name: Build
-      run: cmake --build build -j 2
-
-    - name: Python tests
-      run: cmake --build build --target pytest
-
-    - name: C++ tests
-      run: cmake --build build --target cpptest
-
-    - name: Interface test
-      run: cmake --build build --target test_cmake_build
-
-
-  # This tests an "install" with the CMake tools
-  install-classic:
-    name: "🐍 3.7 • Debian • x86 •  Install"
-    runs-on: ubuntu-latest
-    container: i386/debian:buster
-
-    steps:
-    - uses: actions/checkout@v1  # Required to run inside docker
-
-    - name: Install requirements
-      run: |
-        apt-get update
-        apt-get install -y git make cmake g++ libeigen3-dev python3-dev python3-pip
-        pip3 install "pytest==6.*"
-
-    - name: Configure for install
-      run: >
-        cmake .
-        -DPYBIND11_INSTALL=1 -DPYBIND11_TEST=0
-        -DPYTHON_EXECUTABLE=$(python3 -c "import sys; print(sys.executable)")
-
-    - name: Make and install
-      run: make install
-
-    - name: Copy tests to new directory
-      run: cp -a tests /pybind11-tests
-
-    - name: Make a new test directory
-      run: mkdir /build-tests
-
-    - name: Configure tests
-      run: >
-        cmake ../pybind11-tests
-        -DDOWNLOAD_CATCH=ON
-        -DPYBIND11_WERROR=ON
-        -DPYTHON_EXECUTABLE=$(python3 -c "import sys; print(sys.executable)")
-      working-directory: /build-tests
-
-    - name: Python tests
-      run: make pytest -j 2
-      working-directory: /build-tests
-
-
-  # This verifies that the documentation is not horribly broken, and does a
-  # basic validation check on the SDist.
-  doxygen:
-    name: "Documentation build test"
-    runs-on: ubuntu-latest
-
-    steps:
-    - uses: actions/checkout@v3
-
-    - uses: actions/setup-python@v4
-      with:
-        python-version: "3.x"
-
-    - name: Install Doxygen
-      run: sudo apt-get install -y doxygen librsvg2-bin # Changed to rsvg-convert in 20.04
-
-    - name: Build docs
-      run: pipx run nox -s docs
-
-    - name: Make SDist
-      run: pipx run nox -s build -- --sdist
-
-    - run: git status --ignored
-
-    - name: Check local include dir
-      run: >
-        ls pybind11;
-        python3 -c "import pybind11, pathlib; assert (a := pybind11.get_include()) == (b := str(pathlib.Path('include').resolve())), f'{a} != {b}'"
-
-    - name: Compare Dists (headers only)
-      working-directory: include
-      run: |
-        python3 -m pip install --user -U ../dist/*.tar.gz
-        installed=$(python3 -c "import pybind11; print(pybind11.get_include() + '/pybind11')")
-        diff -rq $installed ./pybind11
-
-  win32:
-    strategy:
-      fail-fast: false
-      matrix:
-        python:
-        - 3.6
-        - 3.7
-        - 3.8
-        - 3.9
-
-        include:
-          - python: 3.9
-            args: -DCMAKE_CXX_STANDARD=20
-          - python: 3.8
-            args: -DCMAKE_CXX_STANDARD=17
-          - python: 3.7
-            args: -DCMAKE_CXX_STANDARD=14
-
-
-    name: "🐍 ${{ matrix.python }} • MSVC 2019 • x86 ${{ matrix.args }}"
-    runs-on: windows-2019
-
-    steps:
-    - uses: actions/checkout@v3
-
-    - name: Setup Python ${{ matrix.python }}
-      uses: actions/setup-python@v4
-      with:
-        python-version: ${{ matrix.python }}
-        architecture: x86
-
-    - name: Update CMake
-      uses: jwlawson/actions-setup-cmake@v1.13
-
-    - name: Prepare MSVC
-      uses: ilammy/msvc-dev-cmd@v1.12.0
-      with:
-        arch: x86
-
-    - name: Prepare env
-      run: |
-        python -m pip install -r tests/requirements.txt
-
-    # First build - C++11 mode and inplace
-    - name: Configure ${{ matrix.args }}
-      run: >
-        cmake -S . -B build
-        -G "Visual Studio 16 2019" -A Win32
-        -DPYBIND11_WERROR=ON
-        -DDOWNLOAD_CATCH=ON
-        -DDOWNLOAD_EIGEN=ON
-        ${{ matrix.args }}
-    - name: Build C++11
-      run: cmake --build build -j 2
-
-    - name: Python tests
-      run: cmake --build build -t pytest
-
-  win32-debug:
-    strategy:
-      fail-fast: false
-      matrix:
-        python:
-        - 3.8
-        - 3.9
-
-        include:
-          - python: 3.9
-            args: -DCMAKE_CXX_STANDARD=20
-          - python: 3.8
-            args: -DCMAKE_CXX_STANDARD=17
-
-    name: "🐍 ${{ matrix.python }} • MSVC 2019 (Debug) • x86 ${{ matrix.args }}"
-    runs-on: windows-2019
-
-    steps:
-    - uses: actions/checkout@v3
-
-    - name: Setup Python ${{ matrix.python }}
-      uses: actions/setup-python@v4
-      with:
-        python-version: ${{ matrix.python }}
-        architecture: x86
-
-    - name: Update CMake
-      uses: jwlawson/actions-setup-cmake@v1.13
-
-    - name: Prepare MSVC
-      uses: ilammy/msvc-dev-cmd@v1.12.0
-      with:
-        arch: x86
-
-    - name: Prepare env
-      run: |
-        python -m pip install -r tests/requirements.txt
-
-    # First build - C++11 mode and inplace
-    - name: Configure ${{ matrix.args }}
-      run: >
-        cmake -S . -B build
-        -G "Visual Studio 16 2019" -A Win32
-        -DCMAKE_BUILD_TYPE=Debug
-        -DPYBIND11_WERROR=ON
-        -DDOWNLOAD_CATCH=ON
-        -DDOWNLOAD_EIGEN=ON
-        ${{ matrix.args }}
-    - name: Build C++11
-      run: cmake --build build --config Debug -j 2
-
-    - name: Python tests
-      run: cmake --build build --config Debug -t pytest
-
-
-  windows-2022:
-    strategy:
-      fail-fast: false
-      matrix:
-        python:
-        - 3.9
-
-    name: "🐍 ${{ matrix.python }} • MSVC 2022 C++20 • x64"
-    runs-on: windows-2022
-
-    steps:
-    - uses: actions/checkout@v3
-
-    - name: Setup Python ${{ matrix.python }}
-      uses: actions/setup-python@v4
-      with:
-        python-version: ${{ matrix.python }}
-
-    - name: Prepare env
-      run: |
-        python3 -m pip install -r tests/requirements.txt
-
-    - name: Update CMake
-      uses: jwlawson/actions-setup-cmake@v1.13
-
-    - name: Configure C++20
-      run: >
-        cmake -S . -B build
-        -DPYBIND11_WERROR=ON
-        -DDOWNLOAD_CATCH=ON
-        -DDOWNLOAD_EIGEN=ON
-        -DCMAKE_CXX_STANDARD=20
-
-    - name: Build C++20
-      run: cmake --build build -j 2
-
-    - name: Python tests
-      run: cmake --build build --target pytest
-
-    - name: C++20 tests
-      run: cmake --build build --target cpptest -j 2
-
-    - name: Interface test C++20
-      run: cmake --build build --target test_cmake_build
-
-  mingw:
-    name: "🐍 3 • windows-latest • ${{ matrix.sys }}"
-    runs-on: windows-latest
-    defaults:
-      run:
-        shell: msys2 {0}
-    strategy:
-      fail-fast: false
-      matrix:
-        include:
-          - { sys: mingw64, env: x86_64 }
-          - { sys: mingw32, env: i686 }
-    steps:
-    - uses: msys2/setup-msys2@v2
-      with:
-        msystem: ${{matrix.sys}}
-        install: >-
-          git
-          mingw-w64-${{matrix.env}}-gcc
-          mingw-w64-${{matrix.env}}-python-pip
-          mingw-w64-${{matrix.env}}-python-numpy
-          mingw-w64-${{matrix.env}}-python-scipy
-          mingw-w64-${{matrix.env}}-cmake
-          mingw-w64-${{matrix.env}}-make
-          mingw-w64-${{matrix.env}}-python-pytest
-          mingw-w64-${{matrix.env}}-eigen3
-          mingw-w64-${{matrix.env}}-boost
-          mingw-w64-${{matrix.env}}-catch
-
-    - uses: actions/checkout@v3
-
-    - name: Configure C++11
-      # LTO leads to many undefined reference like
-      # `pybind11::detail::function_call::function_call(pybind11::detail::function_call&&)
-      run: cmake -G "MinGW Makefiles" -DCMAKE_CXX_STANDARD=11 -DCMAKE_VERBOSE_MAKEFILE=ON -DPYBIND11_WERROR=ON -DDOWNLOAD_CATCH=ON -S . -B build
-
-    - name: Build C++11
-      run: cmake --build build -j 2
-
-    - name: Python tests C++11
-      run: cmake --build build --target pytest -j 2
-
-    - name: C++11 tests
-      run: PYTHONHOME=/${{matrix.sys}} PYTHONPATH=/${{matrix.sys}} cmake --build build --target cpptest -j 2
-
-    - name: Interface test C++11
-      run: PYTHONHOME=/${{matrix.sys}} PYTHONPATH=/${{matrix.sys}} cmake --build build --target test_cmake_build
-
-    - name: Clean directory
-      run: git clean -fdx
-
-    - name: Configure C++14
-      run: cmake -G "MinGW Makefiles" -DCMAKE_CXX_STANDARD=14 -DCMAKE_VERBOSE_MAKEFILE=ON -DPYBIND11_WERROR=ON -DDOWNLOAD_CATCH=ON -S . -B build2
-
-    - name: Build C++14
-      run: cmake --build build2 -j 2
-
-    - name: Python tests C++14
-      run: cmake --build build2 --target pytest -j 2
-
-    - name: C++14 tests
-      run: PYTHONHOME=/${{matrix.sys}} PYTHONPATH=/${{matrix.sys}} cmake --build build2 --target cpptest -j 2
-
-    - name: Interface test C++14
-      run: PYTHONHOME=/${{matrix.sys}} PYTHONPATH=/${{matrix.sys}} cmake --build build2 --target test_cmake_build
-
-    - name: Clean directory
-      run: git clean -fdx
-
-    - name: Configure C++17
-      run: cmake -G "MinGW Makefiles" -DCMAKE_CXX_STANDARD=17 -DCMAKE_VERBOSE_MAKEFILE=ON -DPYBIND11_WERROR=ON -DDOWNLOAD_CATCH=ON -S . -B build3
-
-    - name: Build C++17
-      run: cmake --build build3 -j 2
-
-    - name: Python tests C++17
-      run: cmake --build build3 --target pytest -j 2
-
-    - name: C++17 tests
-      run: PYTHONHOME=/${{matrix.sys}} PYTHONPATH=/${{matrix.sys}} cmake --build build3 --target cpptest -j 2
-
-    - name: Interface test C++17
-      run: PYTHONHOME=/${{matrix.sys}} PYTHONPATH=/${{matrix.sys}} cmake --build build3 --target test_cmake_build
->>>>>>> b926396b
+  #     run: PYTHONHOME=/${{matrix.sys}} PYTHONPATH=/${{matrix.sys}} cmake --build build3 --target test_cmake_build