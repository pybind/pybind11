--- conflicted
+++ resolved
@@ -336,12 +336,9 @@
           - clang: 17
             std: 20
             container_suffix: "-bookworm"
-<<<<<<< HEAD
-=======
           - clang: 18
             std: 20
             container_suffix: "-bookworm"
->>>>>>> 2e260b06
 
     name: "🐍 3 • Clang ${{ matrix.clang }} • C++${{ matrix.std }} • x64"
     container: "silkeh/clang:${{ matrix.clang }}${{ matrix.container_suffix }}"
