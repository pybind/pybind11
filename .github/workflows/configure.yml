--- conflicted
+++ resolved
@@ -22,42 +22,26 @@
     strategy:
       fail-fast: false
       matrix:
-<<<<<<< HEAD
-        runs-on: [ubuntu-latest, macos-latest] #, windows-latest]
-=======
-        runs-on: [ubuntu-20.04, macos-latest, windows-latest]
->>>>>>> 8a099e44
+        runs-on: [ubuntu-20.04, macos-latest] #, windows-latest]
         arch: [x64]
         cmake: ["3.26"]
 
         include:
-<<<<<<< HEAD
-        # - runs-on: ubuntu-latest
+        # - runs-on: ubuntu-20.04
         #   arch: x64
-        #   cmake: 3.4
-=======
-        - runs-on: ubuntu-20.04
-          arch: x64
-          cmake: "3.5"
+        #   cmake: "3.5"
 
         - runs-on: ubuntu-20.04
           arch: x64
           cmake: "3.27"
->>>>>>> 8a099e44
 
         - runs-on: macos-latest
           arch: x64
           cmake: "3.7"
 
-<<<<<<< HEAD
         # - runs-on: windows-2019
         #   arch: x64 # x86 compilers seem to be missing on 2019 image
-        #   cmake: 3.18
-=======
-        - runs-on: windows-2019
-          arch: x64 # x86 compilers seem to be missing on 2019 image
-          cmake: "3.18"
->>>>>>> 8a099e44
+        #   cmake: "3.18"
 
     name: 🐍 3.7 • CMake ${{ matrix.cmake }} • ${{ matrix.runs-on }}
     runs-on: ${{ matrix.runs-on }}
