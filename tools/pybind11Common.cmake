--- conflicted
+++ resolved
@@ -79,38 +79,11 @@
 # Please open an issue if you need to use it; it will be removed if no one
 # needs it.
 if(CMAKE_SYSTEM_NAME MATCHES Emscripten AND NOT _pybind11_no_exceptions)
-<<<<<<< HEAD
-  if(CMAKE_VERSION VERSION_LESS 3.13)
-    message(WARNING "CMake 3.13+ is required to build for Emscripten. Some flags will be missing")
-  else()
-    if(is_config)
-      set(_tmp_config_target pybind11::pybind11_headers)
-    else()
-      set(_tmp_config_target pybind11_headers)
-    endif()
-
-    set_property(
-      TARGET ${_tmp_config_target}
-      APPEND
-      PROPERTY INTERFACE_LINK_OPTIONS -fexceptions)
-    set_property(
-      TARGET ${_tmp_config_target}
-      APPEND
-      PROPERTY INTERFACE_COMPILE_OPTIONS -fexceptions)
-    unset(_tmp_config_target)
-  endif()
-endif()
-
-# --------------------------- link helper ---------------------------
-
-add_library(pybind11::python_link_helper IMPORTED INTERFACE ${optional_global})
-=======
   if(is_config)
     set(_tmp_config_target pybind11::pybind11_headers)
   else()
     set(_tmp_config_target pybind11_headers)
   endif()
->>>>>>> ed5057de
 
   set_property(
     TARGET ${_tmp_config_target}
