--- conflicted
+++ resolved
@@ -9,11 +9,6 @@
   message(FATAL_ERROR "You cannot use the new FindPython module with CMake < 3.12")
 endif()
 
-<<<<<<< HEAD
-=======
-include_guard(DIRECTORY)
-
->>>>>>> e250155a
 get_property(
   is_config
   TARGET pybind11::headers
