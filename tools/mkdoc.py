#!/usr/bin/env python3
# -*- coding: UTF-8 -*-
#
#  Syntax: mkdoc.py [-I<path> ..] [-quiet] [.. a list of header files ..]
#
#  Extract documentation from C++ header files to use it in Python bindings
#

import os
import sys
import platform
import re
import textwrap

from clang import cindex
from clang.cindex import CursorKind
from collections import OrderedDict
from glob import glob
from threading import Thread, Semaphore
from multiprocessing import cpu_count

RECURSE_LIST = [
    CursorKind.TRANSLATION_UNIT,
    CursorKind.NAMESPACE,
    CursorKind.CLASS_DECL,
    CursorKind.STRUCT_DECL,
    CursorKind.ENUM_DECL,
    CursorKind.CLASS_TEMPLATE
]

PRINT_LIST = [
    CursorKind.CLASS_DECL,
    CursorKind.STRUCT_DECL,
    CursorKind.ENUM_DECL,
    CursorKind.ENUM_CONSTANT_DECL,
    CursorKind.CLASS_TEMPLATE,
    CursorKind.FUNCTION_DECL,
    CursorKind.FUNCTION_TEMPLATE,
    CursorKind.CONVERSION_FUNCTION,
    CursorKind.CXX_METHOD,
    CursorKind.CONSTRUCTOR,
    CursorKind.FIELD_DECL
]

PREFIX_BLACKLIST = [
    CursorKind.TRANSLATION_UNIT
]

CPP_OPERATORS = {
    '<=': 'le', '>=': 'ge', '==': 'eq', '!=': 'ne', '[]': 'array',
    '+=': 'iadd', '-=': 'isub', '*=': 'imul', '/=': 'idiv', '%=':
    'imod', '&=': 'iand', '|=': 'ior', '^=': 'ixor', '<<=': 'ilshift',
    '>>=': 'irshift', '++': 'inc', '--': 'dec', '<<': 'lshift', '>>':
    'rshift', '&&': 'land', '||': 'lor', '!': 'lnot', '~': 'bnot',
    '&': 'band', '|': 'bor', '+': 'add', '-': 'sub', '*': 'mul', '/':
    'div', '%': 'mod', '<': 'lt', '>': 'gt', '=': 'assign', '()': 'call'
}

CPP_OPERATORS = OrderedDict(
    sorted(CPP_OPERATORS.items(), key=lambda t: -len(t[0])))

job_count = cpu_count()
job_semaphore = Semaphore(job_count)


class NoFilenamesError(ValueError):
    pass


def d(s):
    return s if isinstance(s, str) else s.decode('utf8')


def sanitize_name(name):
    name = re.sub(r'type-parameter-0-([0-9]+)', r'T\1', name)
    for k, v in CPP_OPERATORS.items():
        name = name.replace('operator%s' % k, 'operator_%s' % v)
    name = re.sub('<.*>', '', name)
    name = ''.join([ch if ch.isalnum() else '_' for ch in name])
    name = re.sub('_$', '', re.sub('_+', '_', name))
    return '__doc_' + name


def process_comment(comment):
    result = ''

    # Remove C++ comment syntax
    leading_spaces = float('inf')
    for s in comment.expandtabs(tabsize=4).splitlines():
        s = s.strip()
        if s.startswith('/*'):
            s = s[2:].lstrip('*')
        elif s.endswith('*/'):
            s = s[:-2].rstrip('*')
        elif s.startswith('///'):
            s = s[3:]
        if s.startswith('*'):
            s = s[1:]
        if len(s) > 0:
            leading_spaces = min(leading_spaces, len(s) - len(s.lstrip()))
        result += s + '\n'

    if leading_spaces != float('inf'):
        result2 = ""
        for s in result.splitlines():
            result2 += s[leading_spaces:] + '\n'
        result = result2

    # Doxygen tags
    cpp_group = '([\w:]+)'
    param_group = '([\[\w:\]]+)'

    s = result
    s = re.sub(r'[@\\]c\s+%s' % cpp_group, r'``\1``', s)
    s = re.sub(r'[@\\]p\s+%s' % cpp_group, r'``\1``', s)
    s = re.sub(r'[@\\]a\s+%s' % cpp_group, r'*\1*', s)
    s = re.sub(r'[@\\]e\s+%s' % cpp_group, r'*\1*', s)
    s = re.sub(r'[@\\]em\s+%s' % cpp_group, r'*\1*', s)
    s = re.sub(r'[@\\]b\s+%s' % cpp_group, r'**\1**', s)
    s = re.sub(r'[@\\]ingroup\s+%s' % cpp_group, r'', s)
    s = re.sub(r'[@\\]param%s?\s+%s' % (param_group, cpp_group),
               r'\n\n$Parameter ``\2``:\n\n', s)
    s = re.sub(r'[@\\]tparam%s?\s+%s' % (param_group, cpp_group),
               r'\n\n$Template parameter ``\2``:\n\n', s)
    s = re.sub(r'[@\\]retval\s+%s' % cpp_group,
               r'\n\n$Returns ``\1``:\n\n', s)

    for in_, out_ in {
        'result': 'Returns',
        'returns': 'Returns',
        'return': 'Returns',
        'authors': 'Authors',
        'author': 'Authors',
        'copyright': 'Copyright',
        'date': 'Date',
        'note': 'Note',
        'remarks': 'Remark',
        'remark': 'Remark',
        'sa': 'See also',
        'see': 'See also',
        'extends': 'Extends',
        'throws': 'Throws',
        'throw': 'Throws'
    }.items():
        s = re.sub(r'[@\\]%s\s*' % in_, r'\n\n$%s:\n\n' % out_, s)

    s = re.sub(r'[@\\]details\s*', r'\n\n', s)
    s = re.sub(r'[@\\]brief\s*', r'', s)
    s = re.sub(r'[@\\]short\s*', r'', s)
    s = re.sub(r'[@\\]ref\s*', r'', s)

    s = re.sub(r'[@\\]code\s?(.*?)\s?[@\\]endcode',
               r"```\n\1\n```\n", s, flags=re.DOTALL)

    s = re.sub(r'%(\S+)', r'\1', s)

    # HTML/TeX tags
    s = re.sub(r'<tt>(.*?)</tt>', r'``\1``', s, flags=re.DOTALL)
    s = re.sub(r'<pre>(.*?)</pre>', r"```\n\1\n```\n", s, flags=re.DOTALL)
    s = re.sub(r'<em>(.*?)</em>', r'*\1*', s, flags=re.DOTALL)
    s = re.sub(r'<b>(.*?)</b>', r'**\1**', s, flags=re.DOTALL)
    s = re.sub(r'[@\\]f\$(.*?)[@\\]f\$', r'$\1$', s, flags=re.DOTALL)
    s = re.sub(r'<li>', r'\n\n* ', s)
    s = re.sub(r'</?ul>', r'', s)
    s = re.sub(r'</li>', r'\n\n', s)

    s = s.replace('``true``', '``True``')
    s = s.replace('``false``', '``False``')

    # Exceptions
    s = s.replace('std::bad_alloc', 'MemoryError')
    s = s.replace('std::domain_error', 'ValueError')
    s = s.replace('std::exception', 'RuntimeError')
    s = s.replace('std::invalid_argument', 'ValueError')
    s = s.replace('std::length_error', 'ValueError')
    s = s.replace('std::out_of_range', 'ValueError')
    s = s.replace('std::range_error', 'ValueError')

    # Re-flow text
    wrapper = textwrap.TextWrapper()
    wrapper.expand_tabs = True
    wrapper.replace_whitespace = True
    wrapper.drop_whitespace = True
    wrapper.width = 70
    wrapper.initial_indent = wrapper.subsequent_indent = ''

    result = ''
    in_code_segment = False
    for x in re.split(r'(```)', s):
        if x == '```':
            if not in_code_segment:
                result += '```\n'
            else:
                result += '\n```\n\n'
            in_code_segment = not in_code_segment
        elif in_code_segment:
            result += x.strip()
        else:
            for y in re.split(r'(?: *\n *){2,}', x):
                wrapped = wrapper.fill(re.sub(r'\s+', ' ', y).strip())
                if len(wrapped) > 0 and wrapped[0] == '$':
                    result += wrapped[1:] + '\n'
                    wrapper.initial_indent = \
                        wrapper.subsequent_indent = ' ' * 4
                else:
                    if len(wrapped) > 0:
                        result += wrapped + '\n\n'
                    wrapper.initial_indent = wrapper.subsequent_indent = ''
    return result.rstrip().lstrip('\n')


def extract(filename, node, prefix, output):
    if not (node.location.file is None or
            os.path.samefile(d(node.location.file.name), filename)):
        return 0
    if node.kind in RECURSE_LIST:
        sub_prefix = prefix
        if node.kind not in PREFIX_BLACKLIST:
            if len(sub_prefix) > 0:
                sub_prefix += '_'
            sub_prefix += d(node.spelling)
        for i in node.get_children():
            extract(filename, i, sub_prefix, output)
    if node.kind in PRINT_LIST:
        comment = d(node.raw_comment) if node.raw_comment is not None else ''
        comment = process_comment(comment)
        sub_prefix = prefix
        if len(sub_prefix) > 0:
            sub_prefix += '_'
        if len(node.spelling) > 0:
            name = sanitize_name(sub_prefix + d(node.spelling))
            output.append((name, filename, comment))


class ExtractionThread(Thread):
<<<<<<< HEAD
    def __init__(self, filename, parameters, quiet):
        Thread.__init__(self)
        self.filename = filename
        self.parameters = parameters
        self.quiet = quiet
=======
    def __init__(self, filename, parameters, output):
        Thread.__init__(self)
        self.filename = filename
        self.parameters = parameters
        self.output = output
>>>>>>> 12e8774b
        job_semaphore.acquire()

    def run(self):
        if not self.quiet:
            print('Processing "%s" ..' % self.filename, file=sys.stderr)
        try:
            index = cindex.Index(
                cindex.conf.lib.clang_createIndex(False, True))
            tu = index.parse(self.filename, self.parameters)
            extract(self.filename, tu.cursor, '', self.output)
        finally:
            job_semaphore.release()

<<<<<<< HEAD
if __name__ == '__main__':
    parameters = ['-x', 'c++', '-D__MKDOC_PY__']
=======

def read_args(args):
    parameters = []
>>>>>>> 12e8774b
    filenames = []
    if "-x" not in args:
        parameters.extend(['-x', 'c++'])
    if not any(it.startswith("-std=") for it in args):
        parameters.append('-std=c++11')

    if platform.system() == 'Darwin':
        dev_path = '/Applications/Xcode.app/Contents/Developer/'
        lib_dir = dev_path + 'Toolchains/XcodeDefault.xctoolchain/usr/lib/'
        sdk_dir = dev_path + 'Platforms/MacOSX.platform/Developer/SDKs'
        libclang = lib_dir + 'libclang.dylib'

        if os.path.exists(libclang):
            cindex.Config.set_library_path(os.path.dirname(libclang))

        if os.path.exists(sdk_dir):
            sysroot_dir = os.path.join(sdk_dir, next(os.walk(sdk_dir))[1][0])
            parameters.append('-isysroot')
            parameters.append(sysroot_dir)
<<<<<<< HEAD

    quiet = False
    std = '-std=c++11'

    for item in sys.argv[1:]:
        if item == '-quiet':
            quiet = True
        elif item.startswith('-std='):
            std = item
        elif item.startswith('-'):
=======
    elif platform.system() == 'Linux':
        # clang doesn't find its own base includes by default on Linux,
        # but different distros install them in different paths.
        # Try to autodetect, preferring the highest numbered version.
        def clang_folder_version(d):
            return [int(ver) for ver in re.findall(r'(?<!lib)(?<!\d)\d+', d)]
        clang_include_dir = max((
            path
            for libdir in ['lib64', 'lib', 'lib32']
            for path in glob('/usr/%s/clang/*/include' % libdir)
            if os.path.isdir(path)
        ), default=None, key=clang_folder_version)
        if clang_include_dir:
            parameters.extend(['-isystem', clang_include_dir])

    for item in args:
        if item.startswith('-'):
>>>>>>> 12e8774b
            parameters.append(item)
        else:
            filenames.append(item)

    parameters.append(std)

    if len(filenames) == 0:
<<<<<<< HEAD
        print('Syntax: %s [.. a list of header files ..]' % sys.argv[0],
              file=sys.stderr)
        exit(-1)

    print('''#pragma once

// GENERATED FILE DO NOT EDIT
// This file contains docstrings for the Python bindings that were
// automatically extracted by mkdoc.py from pybind11.
=======
        raise NoFilenamesError("args parameter did not contain any filenames")

    return parameters, filenames


def extract_all(args):
    parameters, filenames = read_args(args)
    output = []
    for filename in filenames:
        thr = ExtractionThread(filename, parameters, output)
        thr.start()

    print('Waiting for jobs to finish ..', file=sys.stderr)
    for i in range(job_count):
        job_semaphore.acquire()

    return output


def write_header(comments, out_file=sys.stdout):
    print('''/*
  This file contains docstrings for the Python bindings.
  Do not edit! These were automatically extracted by mkdoc.py
 */
>>>>>>> 12e8774b

#define __EXPAND(x)                                      x
#define __COUNT(_1, _2, _3, _4, _5, _6, _7, COUNT, ...)  COUNT
#define __VA_SIZE(...)                                   __EXPAND(__COUNT(__VA_ARGS__, 7, 6, 5, 4, 3, 2, 1))
#define __CAT1(a, b)                                     a ## b
#define __CAT2(a, b)                                     __CAT1(a, b)
#define __DOC1(n1)                                       __doc_##n1
#define __DOC2(n1, n2)                                   __doc_##n1##_##n2
#define __DOC3(n1, n2, n3)                               __doc_##n1##_##n2##_##n3
#define __DOC4(n1, n2, n3, n4)                           __doc_##n1##_##n2##_##n3##_##n4
#define __DOC5(n1, n2, n3, n4, n5)                       __doc_##n1##_##n2##_##n3##_##n4##_##n5
#define __DOC6(n1, n2, n3, n4, n5, n6)                   __doc_##n1##_##n2##_##n3##_##n4##_##n5##_##n6
#define __DOC7(n1, n2, n3, n4, n5, n6, n7)               __doc_##n1##_##n2##_##n3##_##n4##_##n5##_##n6##_##n7
#define DOC(...)                                         __EXPAND(__EXPAND(__CAT2(__DOC, __VA_SIZE(__VA_ARGS__)))(__VA_ARGS__))

#if defined(__GNUG__)
#pragma GCC diagnostic push
#pragma GCC diagnostic ignored "-Wunused-variable"
#endif
''', file=out_file)

<<<<<<< HEAD
    output.clear()
    for filename in filenames:
        thr = ExtractionThread(filename, parameters, quiet)
        thr.start()

    if not quiet:
        print('Waiting for jobs to finish ..', file=sys.stderr)
    for i in range(job_count):
        job_semaphore.acquire()
=======
>>>>>>> 12e8774b

    name_ctr = 1
    name_prev = None
    for name, _, comment in list(sorted(comments, key=lambda x: (x[0], x[1]))):
        if name == name_prev:
            name_ctr += 1
            name = name + "_%i" % name_ctr
        else:
            name_prev = name
            name_ctr = 1
        print('\nstatic const char *%s =%sR"doc(%s)doc";' %
              (name, '\n' if '\n' in comment else ' ', comment), file=out_file)

    print('''
#if defined(__GNUG__)
#pragma GCC diagnostic pop
#endif
''', file=out_file)


def mkdoc(args):
    args = list(args)
    out_path = None
    for idx, arg in enumerate(args):
        if arg.startswith("-o"):
            args.remove(arg)
            try:
                out_path = arg[2:] or args.pop(idx)
            except IndexError:
                print("-o flag requires an argument")
                exit(-1)
            break

    comments = extract_all(args)

    if out_path:
        try:
            with open(out_path, 'w') as out_file:
                write_header(comments, out_file)
        except:
            # In the event of an error, don't leave a partially-written
            # output file.
            try:
                os.unlink(out_path)
            except:
                pass
            raise
    else:
        write_header(comments)


if __name__ == '__main__':
    try:
        mkdoc(sys.argv[1:])
    except NoFilenamesError:
        print('Syntax: %s [.. a list of header files ..]' % sys.argv[0])
        exit(-1)<|MERGE_RESOLUTION|>--- conflicted
+++ resolved
@@ -1,7 +1,6 @@
 #!/usr/bin/env python3
-# -*- coding: UTF-8 -*-
 #
-#  Syntax: mkdoc.py [-I<path> ..] [-quiet] [.. a list of header files ..]
+#  Syntax: mkdoc.py [-I<path> ..] [.. a list of header files ..]
 #
 #  Extract documentation from C++ header files to use it in Python bindings
 #
@@ -111,70 +110,52 @@
     param_group = '([\[\w:\]]+)'
 
     s = result
-    s = re.sub(r'[@\\]c\s+%s' % cpp_group, r'``\1``', s)
-    s = re.sub(r'[@\\]p\s+%s' % cpp_group, r'``\1``', s)
-    s = re.sub(r'[@\\]a\s+%s' % cpp_group, r'*\1*', s)
-    s = re.sub(r'[@\\]e\s+%s' % cpp_group, r'*\1*', s)
-    s = re.sub(r'[@\\]em\s+%s' % cpp_group, r'*\1*', s)
-    s = re.sub(r'[@\\]b\s+%s' % cpp_group, r'**\1**', s)
-    s = re.sub(r'[@\\]ingroup\s+%s' % cpp_group, r'', s)
-    s = re.sub(r'[@\\]param%s?\s+%s' % (param_group, cpp_group),
+    s = re.sub(r'\\c\s+%s' % cpp_group, r'``\1``', s)
+    s = re.sub(r'\\a\s+%s' % cpp_group, r'*\1*', s)
+    s = re.sub(r'\\e\s+%s' % cpp_group, r'*\1*', s)
+    s = re.sub(r'\\em\s+%s' % cpp_group, r'*\1*', s)
+    s = re.sub(r'\\b\s+%s' % cpp_group, r'**\1**', s)
+    s = re.sub(r'\\ingroup\s+%s' % cpp_group, r'', s)
+    s = re.sub(r'\\param%s?\s+%s' % (param_group, cpp_group),
                r'\n\n$Parameter ``\2``:\n\n', s)
-    s = re.sub(r'[@\\]tparam%s?\s+%s' % (param_group, cpp_group),
+    s = re.sub(r'\\tparam%s?\s+%s' % (param_group, cpp_group),
                r'\n\n$Template parameter ``\2``:\n\n', s)
-    s = re.sub(r'[@\\]retval\s+%s' % cpp_group,
-               r'\n\n$Returns ``\1``:\n\n', s)
 
     for in_, out_ in {
-        'result': 'Returns',
-        'returns': 'Returns',
         'return': 'Returns',
+        'author': 'Author',
         'authors': 'Authors',
-        'author': 'Authors',
         'copyright': 'Copyright',
         'date': 'Date',
-        'note': 'Note',
-        'remarks': 'Remark',
         'remark': 'Remark',
         'sa': 'See also',
         'see': 'See also',
         'extends': 'Extends',
-        'throws': 'Throws',
-        'throw': 'Throws'
+        'throw': 'Throws',
+        'throws': 'Throws'
     }.items():
-        s = re.sub(r'[@\\]%s\s*' % in_, r'\n\n$%s:\n\n' % out_, s)
-
-    s = re.sub(r'[@\\]details\s*', r'\n\n', s)
-    s = re.sub(r'[@\\]brief\s*', r'', s)
-    s = re.sub(r'[@\\]short\s*', r'', s)
-    s = re.sub(r'[@\\]ref\s*', r'', s)
-
-    s = re.sub(r'[@\\]code\s?(.*?)\s?[@\\]endcode',
+        s = re.sub(r'\\%s\s*' % in_, r'\n\n$%s:\n\n' % out_, s)
+
+    s = re.sub(r'\\details\s*', r'\n\n', s)
+    s = re.sub(r'\\brief\s*', r'', s)
+    s = re.sub(r'\\short\s*', r'', s)
+    s = re.sub(r'\\ref\s*', r'', s)
+
+    s = re.sub(r'\\code\s?(.*?)\s?\\endcode',
                r"```\n\1\n```\n", s, flags=re.DOTALL)
-
-    s = re.sub(r'%(\S+)', r'\1', s)
 
     # HTML/TeX tags
     s = re.sub(r'<tt>(.*?)</tt>', r'``\1``', s, flags=re.DOTALL)
     s = re.sub(r'<pre>(.*?)</pre>', r"```\n\1\n```\n", s, flags=re.DOTALL)
     s = re.sub(r'<em>(.*?)</em>', r'*\1*', s, flags=re.DOTALL)
     s = re.sub(r'<b>(.*?)</b>', r'**\1**', s, flags=re.DOTALL)
-    s = re.sub(r'[@\\]f\$(.*?)[@\\]f\$', r'$\1$', s, flags=re.DOTALL)
+    s = re.sub(r'\\f\$(.*?)\\f\$', r'$\1$', s, flags=re.DOTALL)
     s = re.sub(r'<li>', r'\n\n* ', s)
     s = re.sub(r'</?ul>', r'', s)
     s = re.sub(r'</li>', r'\n\n', s)
 
     s = s.replace('``true``', '``True``')
     s = s.replace('``false``', '``False``')
-
-    # Exceptions
-    s = s.replace('std::bad_alloc', 'MemoryError')
-    s = s.replace('std::domain_error', 'ValueError')
-    s = s.replace('std::exception', 'RuntimeError')
-    s = s.replace('std::invalid_argument', 'ValueError')
-    s = s.replace('std::length_error', 'ValueError')
-    s = s.replace('std::out_of_range', 'ValueError')
-    s = s.replace('std::range_error', 'ValueError')
 
     # Re-flow text
     wrapper = textwrap.TextWrapper()
@@ -233,24 +214,15 @@
 
 
 class ExtractionThread(Thread):
-<<<<<<< HEAD
-    def __init__(self, filename, parameters, quiet):
-        Thread.__init__(self)
-        self.filename = filename
-        self.parameters = parameters
-        self.quiet = quiet
-=======
     def __init__(self, filename, parameters, output):
         Thread.__init__(self)
         self.filename = filename
         self.parameters = parameters
         self.output = output
->>>>>>> 12e8774b
         job_semaphore.acquire()
 
     def run(self):
-        if not self.quiet:
-            print('Processing "%s" ..' % self.filename, file=sys.stderr)
+        print('Processing "%s" ..' % self.filename, file=sys.stderr)
         try:
             index = cindex.Index(
                 cindex.conf.lib.clang_createIndex(False, True))
@@ -259,14 +231,9 @@
         finally:
             job_semaphore.release()
 
-<<<<<<< HEAD
-if __name__ == '__main__':
-    parameters = ['-x', 'c++', '-D__MKDOC_PY__']
-=======
 
 def read_args(args):
     parameters = []
->>>>>>> 12e8774b
     filenames = []
     if "-x" not in args:
         parameters.extend(['-x', 'c++'])
@@ -286,18 +253,6 @@
             sysroot_dir = os.path.join(sdk_dir, next(os.walk(sdk_dir))[1][0])
             parameters.append('-isysroot')
             parameters.append(sysroot_dir)
-<<<<<<< HEAD
-
-    quiet = False
-    std = '-std=c++11'
-
-    for item in sys.argv[1:]:
-        if item == '-quiet':
-            quiet = True
-        elif item.startswith('-std='):
-            std = item
-        elif item.startswith('-'):
-=======
     elif platform.system() == 'Linux':
         # clang doesn't find its own base includes by default on Linux,
         # but different distros install them in different paths.
@@ -315,25 +270,11 @@
 
     for item in args:
         if item.startswith('-'):
->>>>>>> 12e8774b
             parameters.append(item)
         else:
             filenames.append(item)
 
-    parameters.append(std)
-
     if len(filenames) == 0:
-<<<<<<< HEAD
-        print('Syntax: %s [.. a list of header files ..]' % sys.argv[0],
-              file=sys.stderr)
-        exit(-1)
-
-    print('''#pragma once
-
-// GENERATED FILE DO NOT EDIT
-// This file contains docstrings for the Python bindings that were
-// automatically extracted by mkdoc.py from pybind11.
-=======
         raise NoFilenamesError("args parameter did not contain any filenames")
 
     return parameters, filenames
@@ -358,7 +299,6 @@
   This file contains docstrings for the Python bindings.
   Do not edit! These were automatically extracted by mkdoc.py
  */
->>>>>>> 12e8774b
 
 #define __EXPAND(x)                                      x
 #define __COUNT(_1, _2, _3, _4, _5, _6, _7, COUNT, ...)  COUNT
@@ -380,18 +320,6 @@
 #endif
 ''', file=out_file)
 
-<<<<<<< HEAD
-    output.clear()
-    for filename in filenames:
-        thr = ExtractionThread(filename, parameters, quiet)
-        thr.start()
-
-    if not quiet:
-        print('Waiting for jobs to finish ..', file=sys.stderr)
-    for i in range(job_count):
-        job_semaphore.acquire()
-=======
->>>>>>> 12e8774b
 
     name_ctr = 1
     name_prev = None
