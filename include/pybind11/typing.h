--- conflicted
+++ resolved
@@ -63,7 +63,6 @@
     using function::function;
 };
 
-<<<<<<< HEAD
 #if defined(__cpp_nontype_template_parameter_class)
 template <size_t N>
 struct StringLiteral {
@@ -78,7 +77,6 @@
     using object::object;
 };
 #endif
-=======
 template <typename... Types>
 class Union : public object {
     using object::object;
@@ -88,7 +86,6 @@
 class Optional : public object {
     using object::object;
 };
->>>>>>> 68405a11
 
 PYBIND11_NAMESPACE_END(typing)
 
@@ -148,14 +145,12 @@
           + const_name("], ") + make_caster<retval_type>::name + const_name("]");
 };
 
-<<<<<<< HEAD
 #if defined(__cpp_nontype_template_parameter_class)
 template <typing::StringLiteral lit>
 struct handle_type_name<typing::TypeVar<lit>> {
     static constexpr auto name = const_name(lit.value);
 };
 #endif
-=======
 template <typename... Types>
 struct handle_type_name<typing::Union<Types...>> {
     static constexpr auto name = const_name("Union[")
@@ -167,7 +162,6 @@
 struct handle_type_name<typing::Optional<T>> {
     static constexpr auto name = const_name("Optional[") + make_caster<T>::name + const_name("]");
 };
->>>>>>> 68405a11
 
 PYBIND11_NAMESPACE_END(detail)
 PYBIND11_NAMESPACE_END(PYBIND11_NAMESPACE)