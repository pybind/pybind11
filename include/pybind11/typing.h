/*
    pybind11/typing.h: Convenience wrapper classes for basic Python types
    with more explicit annotations.

    Copyright (c) 2023 Dustin Spicuzza <dustin@virtualroadside.com>

    All rights reserved. Use of this source code is governed by a
    BSD-style license that can be found in the LICENSE file.
*/

#pragma once

#include "detail/common.h"
#include "cast.h"
#include "pytypes.h"

PYBIND11_NAMESPACE_BEGIN(PYBIND11_NAMESPACE)
PYBIND11_NAMESPACE_BEGIN(typing)

/*
    The following types can be used to direct pybind11-generated docstrings
    to have have more explicit types (e.g., `list[str]` instead of `list`).
    Just use these in place of existing types.

    There is no additional enforcement of types at runtime.
*/

template <typename... Types>
class Tuple : public tuple {
    using tuple::tuple;
};

template <typename K, typename V>
class Dict : public dict {
    using dict::dict;
};

template <typename T>
class List : public list {
    using list::list;
};

template <typename T>
class Set : public set {
    using set::set;
};

template <typename T>
class Iterable : public iterable {
    using iterable::iterable;
};

template <typename T>
class Iterator : public iterator {
    using iterator::iterator;
};

template <typename Signature>
class Callable;

template <typename Return, typename... Args>
class Callable<Return(Args...)> : public function {
    using function::function;
};

template <typename T>
class Type : public type {
    using type::type;
};

template <typename... Types>
class Union : public object {
    PYBIND11_OBJECT_DEFAULT(Union, object, PyObject_Type)
    using object::object;
};

template <typename T>
class Optional : public object {
    PYBIND11_OBJECT_DEFAULT(Optional, object, PyObject_Type)
    using object::object;
};

#if defined(__cpp_nontype_template_parameter_class)
template <size_t N>
struct StringLiteral {
<<<<<<< HEAD
    constexpr StringLiteral(const char (&str)[N]) { std::copy_n(str, N, name); }
    char name[N];
};

template <StringLiteral... StrLits>
class Literal : public object {
    PYBIND11_OBJECT_DEFAULT(Literal, object, PyObject_Type)
=======
    constexpr StringLiteral(const char (&str)[N]) { std::copy_n(str, N, value); }
    char value[N];
};

// Example syntax for creating a TypeVar.
// typedef typing::TypeVar<"T"> TypeVarT;
template <StringLiteral>
class TypeVar : public object {
    PYBIND11_OBJECT_DEFAULT(TypeVar, object, PyObject_Type)
>>>>>>> aebcd704
    using object::object;
};
#endif

PYBIND11_NAMESPACE_END(typing)

PYBIND11_NAMESPACE_BEGIN(detail)

template <typename... Types>
struct handle_type_name<typing::Tuple<Types...>> {
    static constexpr auto name = const_name("tuple[")
                                 + ::pybind11::detail::concat(make_caster<Types>::name...)
                                 + const_name("]");
};

template <>
struct handle_type_name<typing::Tuple<>> {
    // PEP 484 specifies this syntax for an empty tuple
    static constexpr auto name = const_name("tuple[()]");
};

template <typename T>
struct handle_type_name<typing::Tuple<T, ellipsis>> {
    // PEP 484 specifies this syntax for a variable-length tuple
    static constexpr auto name
        = const_name("tuple[") + make_caster<T>::name + const_name(", ...]");
};

template <typename K, typename V>
struct handle_type_name<typing::Dict<K, V>> {
    static constexpr auto name = const_name("dict[") + make_caster<K>::name + const_name(", ")
                                 + make_caster<V>::name + const_name("]");
};

template <typename T>
struct handle_type_name<typing::List<T>> {
    static constexpr auto name = const_name("list[") + make_caster<T>::name + const_name("]");
};

template <typename T>
struct handle_type_name<typing::Set<T>> {
    static constexpr auto name = const_name("set[") + make_caster<T>::name + const_name("]");
};

template <typename T>
struct handle_type_name<typing::Iterable<T>> {
    static constexpr auto name = const_name("Iterable[") + make_caster<T>::name + const_name("]");
};

template <typename T>
struct handle_type_name<typing::Iterator<T>> {
    static constexpr auto name = const_name("Iterator[") + make_caster<T>::name + const_name("]");
};

template <typename Return, typename... Args>
struct handle_type_name<typing::Callable<Return(Args...)>> {
    using retval_type = conditional_t<std::is_same<Return, void>::value, void_type, Return>;
    static constexpr auto name
        = const_name("Callable[[") + ::pybind11::detail::concat(make_caster<Args>::name...)
          + const_name("], ") + make_caster<retval_type>::name + const_name("]");
};

template <typename T>
struct handle_type_name<typing::Type<T>> {
    static constexpr auto name = const_name("type[") + make_caster<T>::name + const_name("]");
};

template <typename... Types>
struct handle_type_name<typing::Union<Types...>> {
    static constexpr auto name = const_name("Union[")
                                 + ::pybind11::detail::concat(make_caster<Types>::name...)
                                 + const_name("]");
};

template <typename T>
struct handle_type_name<typing::Optional<T>> {
    static constexpr auto name = const_name("Optional[") + make_caster<T>::name + const_name("]");
};

#if defined(__cpp_nontype_template_parameter_class)
<<<<<<< HEAD
template <typing::StringLiteral... Literals>
struct handle_type_name<typing::Literal<Literals...>> {
    static constexpr auto name = const_name("Literal[")
                                 + pybind11::detail::concat(const_name(Literals.name)...)
                                 + const_name("]");
=======
template <typing::StringLiteral StrLit>
struct handle_type_name<typing::TypeVar<StrLit>> {
    static constexpr auto name = const_name(StrLit.value);
>>>>>>> aebcd704
};
#endif

PYBIND11_NAMESPACE_END(detail)
PYBIND11_NAMESPACE_END(PYBIND11_NAMESPACE)<|MERGE_RESOLUTION|>--- conflicted
+++ resolved
@@ -83,7 +83,6 @@
 #if defined(__cpp_nontype_template_parameter_class)
 template <size_t N>
 struct StringLiteral {
-<<<<<<< HEAD
     constexpr StringLiteral(const char (&str)[N]) { std::copy_n(str, N, name); }
     char name[N];
 };
@@ -91,9 +90,6 @@
 template <StringLiteral... StrLits>
 class Literal : public object {
     PYBIND11_OBJECT_DEFAULT(Literal, object, PyObject_Type)
-=======
-    constexpr StringLiteral(const char (&str)[N]) { std::copy_n(str, N, value); }
-    char value[N];
 };
 
 // Example syntax for creating a TypeVar.
@@ -101,7 +97,6 @@
 template <StringLiteral>
 class TypeVar : public object {
     PYBIND11_OBJECT_DEFAULT(TypeVar, object, PyObject_Type)
->>>>>>> aebcd704
     using object::object;
 };
 #endif
@@ -182,17 +177,15 @@
 };
 
 #if defined(__cpp_nontype_template_parameter_class)
-<<<<<<< HEAD
 template <typing::StringLiteral... Literals>
 struct handle_type_name<typing::Literal<Literals...>> {
     static constexpr auto name = const_name("Literal[")
                                  + pybind11::detail::concat(const_name(Literals.name)...)
                                  + const_name("]");
-=======
+};
 template <typing::StringLiteral StrLit>
 struct handle_type_name<typing::TypeVar<StrLit>> {
-    static constexpr auto name = const_name(StrLit.value);
->>>>>>> aebcd704
+    static constexpr auto name = const_name(StrLit.name);
 };
 #endif
 
