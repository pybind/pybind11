--- conflicted
+++ resolved
@@ -80,7 +80,6 @@
     using object::object;
 };
 
-<<<<<<< HEAD
 class NoReturn : public none {
     using none::none;
 };
@@ -88,7 +87,6 @@
 class Never : public none {
     using none::none;
 };
-=======
 #if defined(__cpp_nontype_template_parameter_class)
 template <size_t N>
 struct StringLiteral {
@@ -104,7 +102,6 @@
     using object::object;
 };
 #endif
->>>>>>> aebcd704
 
 PYBIND11_NAMESPACE_END(typing)
 
@@ -181,7 +178,6 @@
     static constexpr auto name = const_name("Optional[") + make_caster<T>::name + const_name("]");
 };
 
-<<<<<<< HEAD
 template <>
 struct handle_type_name<typing::NoReturn> {
     static constexpr auto name = const_name("NoReturn");
@@ -191,14 +187,12 @@
 struct handle_type_name<typing::Never> {
     static constexpr auto name = const_name("Never");
 };
-=======
 #if defined(__cpp_nontype_template_parameter_class)
 template <typing::StringLiteral StrLit>
 struct handle_type_name<typing::TypeVar<StrLit>> {
     static constexpr auto name = const_name(StrLit.value);
 };
 #endif
->>>>>>> aebcd704
 
 PYBIND11_NAMESPACE_END(detail)
 PYBIND11_NAMESPACE_END(PYBIND11_NAMESPACE)