/*
    pybind11/typing.h: Convenience wrapper classes for basic Python types
    with more explicit annotations.

    Copyright (c) 2023 Dustin Spicuzza <dustin@virtualroadside.com>

    All rights reserved. Use of this source code is governed by a
    BSD-style license that can be found in the LICENSE file.
*/

#pragma once

#include "detail/common.h"
#include "cast.h"
#include "pytypes.h"

PYBIND11_NAMESPACE_BEGIN(PYBIND11_NAMESPACE)
PYBIND11_NAMESPACE_BEGIN(typing)

/*
    The following types can be used to direct pybind11-generated docstrings
    to have have more explicit types (e.g., `list[str]` instead of `list`).
    Just use these in place of existing types.

    There is no additional enforcement of types at runtime.
*/

template <typename... Types>
class Tuple : public tuple {
    using tuple::tuple;
};

template <typename K, typename V>
class Dict : public dict {
    using dict::dict;
};

template <typename T>
class List : public list {
    using list::list;
};

template <typename T>
class Set : public set {
    using set::set;
};

template <typename T>
class Iterable : public iterable {
    using iterable::iterable;
};

template <typename T>
class Iterator : public iterator {
    using iterator::iterator;
};

template <typename Signature>
class Callable;

template <typename Return, typename... Args>
class Callable<Return(Args...)> : public function {
    using function::function;
};

<<<<<<< HEAD
#if defined(__cpp_nontype_template_parameter_class)
template <size_t N>
struct StringLiteral {
    constexpr StringLiteral(const char (&str)[N]) { std::copy_n(str, N, value); }

    char value[N];
};

template <StringLiteral>
class TypeVar : public object {
    PYBIND11_OBJECT_DEFAULT(TypeVar, object, PyObject_Type)
    using object::object;
};
#endif
=======
template <typename T>
class Type : public type {
    using type::type;
};

>>>>>>> 7c4ac91d
template <typename... Types>
class Union : public object {
    using object::object;
};

template <typename T>
class Optional : public object {
    using object::object;
};

PYBIND11_NAMESPACE_END(typing)

PYBIND11_NAMESPACE_BEGIN(detail)

template <typename... Types>
struct handle_type_name<typing::Tuple<Types...>> {
    static constexpr auto name = const_name("tuple[")
                                 + ::pybind11::detail::concat(make_caster<Types>::name...)
                                 + const_name("]");
};

template <>
struct handle_type_name<typing::Tuple<>> {
    // PEP 484 specifies this syntax for an empty tuple
    static constexpr auto name = const_name("tuple[()]");
};

template <typename T>
struct handle_type_name<typing::Tuple<T, ellipsis>> {
    // PEP 484 specifies this syntax for a variable-length tuple
    static constexpr auto name
        = const_name("tuple[") + make_caster<T>::name + const_name(", ...]");
};

template <typename K, typename V>
struct handle_type_name<typing::Dict<K, V>> {
    static constexpr auto name = const_name("dict[") + make_caster<K>::name + const_name(", ")
                                 + make_caster<V>::name + const_name("]");
};

template <typename T>
struct handle_type_name<typing::List<T>> {
    static constexpr auto name = const_name("list[") + make_caster<T>::name + const_name("]");
};

template <typename T>
struct handle_type_name<typing::Set<T>> {
    static constexpr auto name = const_name("set[") + make_caster<T>::name + const_name("]");
};

template <typename T>
struct handle_type_name<typing::Iterable<T>> {
    static constexpr auto name = const_name("Iterable[") + make_caster<T>::name + const_name("]");
};

template <typename T>
struct handle_type_name<typing::Iterator<T>> {
    static constexpr auto name = const_name("Iterator[") + make_caster<T>::name + const_name("]");
};

template <typename Return, typename... Args>
struct handle_type_name<typing::Callable<Return(Args...)>> {
    using retval_type = conditional_t<std::is_same<Return, void>::value, void_type, Return>;
    static constexpr auto name
        = const_name("Callable[[") + ::pybind11::detail::concat(make_caster<Args>::name...)
          + const_name("], ") + make_caster<retval_type>::name + const_name("]");
};

<<<<<<< HEAD
#if defined(__cpp_nontype_template_parameter_class)
template <typing::StringLiteral StrLit>
struct handle_type_name<typing::TypeVar<StrLit>> {
    static constexpr auto name = const_name(StrLit.value);
};
#endif
=======
template <typename T>
struct handle_type_name<typing::Type<T>> {
    static constexpr auto name = const_name("type[") + make_caster<T>::name + const_name("]");
};

>>>>>>> 7c4ac91d
template <typename... Types>
struct handle_type_name<typing::Union<Types...>> {
    static constexpr auto name = const_name("Union[")
                                 + ::pybind11::detail::concat(make_caster<Types>::name...)
                                 + const_name("]");
};

template <typename T>
struct handle_type_name<typing::Optional<T>> {
    static constexpr auto name = const_name("Optional[") + make_caster<T>::name + const_name("]");
};

PYBIND11_NAMESPACE_END(detail)
PYBIND11_NAMESPACE_END(PYBIND11_NAMESPACE)<|MERGE_RESOLUTION|>--- conflicted
+++ resolved
@@ -63,7 +63,6 @@
     using function::function;
 };
 
-<<<<<<< HEAD
 #if defined(__cpp_nontype_template_parameter_class)
 template <size_t N>
 struct StringLiteral {
@@ -78,13 +77,11 @@
     using object::object;
 };
 #endif
-=======
 template <typename T>
 class Type : public type {
     using type::type;
 };
 
->>>>>>> 7c4ac91d
 template <typename... Types>
 class Union : public object {
     using object::object;
@@ -153,20 +150,17 @@
           + const_name("], ") + make_caster<retval_type>::name + const_name("]");
 };
 
-<<<<<<< HEAD
 #if defined(__cpp_nontype_template_parameter_class)
 template <typing::StringLiteral StrLit>
 struct handle_type_name<typing::TypeVar<StrLit>> {
     static constexpr auto name = const_name(StrLit.value);
 };
 #endif
-=======
 template <typename T>
 struct handle_type_name<typing::Type<T>> {
     static constexpr auto name = const_name("type[") + make_caster<T>::name + const_name("]");
 };
 
->>>>>>> 7c4ac91d
 template <typename... Types>
 struct handle_type_name<typing::Union<Types...>> {
     static constexpr auto name = const_name("Union[")
