--- conflicted
+++ resolved
@@ -503,7 +503,6 @@
             Py_INCREF(f_code);
 #    endif
             int lineno = PyFrame_GetLineNumber(frame);
-<<<<<<< HEAD
             result += "  ";
             result += handle(f_code->co_filename).cast<std::string>();
             result += '(';
@@ -511,15 +510,6 @@
             result += "): ";
             result += handle(f_code->co_name).cast<std::string>();
             result += '\n';
-=======
-            errorString += "  ";
-            errorString += handle(f_code->co_filename).cast<std::string>();
-            errorString += '(';
-            errorString += std::to_string(lineno);
-            errorString += "): ";
-            errorString += handle(f_code->co_name).cast<std::string>();
-            errorString += '\n';
->>>>>>> e8e229fa
             Py_DECREF(f_code);
 #    if PY_VERSION_HEX >= 0x030900B1
             auto *b_frame = PyFrame_GetBack(frame);
