--- conflicted
+++ resolved
@@ -492,14 +492,9 @@
             tb = tb->tb_next;
         }
 
-<<<<<<< HEAD
         PyFrameObject *frame = tb->tb_frame;
+        Py_XINCREF(frame);
         result += "\n\nAt:\n";
-=======
-        PyFrameObject *frame = trace->tb_frame;
-        Py_XINCREF(frame);
-        errorString += "\n\nAt:\n";
->>>>>>> 42a8e312
         while (frame) {
 #    if PY_VERSION_HEX >= 0x030900B1
             PyCodeObject *f_code = PyFrame_GetCode(frame);
@@ -508,7 +503,6 @@
             Py_INCREF(f_code);
 #    endif
             int lineno = PyFrame_GetLineNumber(frame);
-<<<<<<< HEAD
             result += "  ";
             result += handle(f_code->co_filename).cast<std::string>();
             result += '(';
@@ -517,11 +511,6 @@
             result += handle(f_code->co_name).cast<std::string>();
             result += '\n';
             frame = frame->f_back;
-=======
-            errorString += "  " + handle(f_code->co_filename).cast<std::string>() + "("
-                           + std::to_string(lineno)
-                           + "): " + handle(f_code->co_name).cast<std::string>() + "\n";
->>>>>>> 42a8e312
             Py_DECREF(f_code);
 #    if PY_VERSION_HEX >= 0x030900B1
             auto *b_frame = PyFrame_GetBack(frame);
