/*
    pybind11/detail/type_caster_base.h (originally first part of pybind11/cast.h)

    Copyright (c) 2016 Wenzel Jakob <wenzel.jakob@epfl.ch>

    All rights reserved. Use of this source code is governed by a
    BSD-style license that can be found in the LICENSE file.
*/

#pragma once

#include "../pytypes.h"
#include "common.h"
#include "descr.h"
#include "internals.h"
#include "typeid.h"

#include <cstdint>
#include <iterator>
#include <new>
#include <string>
#include <type_traits>
#include <typeindex>
#include <typeinfo>
#include <unordered_map>
#include <utility>
#include <vector>

PYBIND11_NAMESPACE_BEGIN(PYBIND11_NAMESPACE)
PYBIND11_NAMESPACE_BEGIN(detail)

/// A life support system for temporary objects created by `type_caster::load()`.
/// Adding a patient will keep it alive up until the enclosing function returns.
class loader_life_support {
private:
    loader_life_support *parent = nullptr;
    std::unordered_set<PyObject *> keep_alive;

#if defined(WITH_THREAD)
    // Store stack pointer in thread-local storage.
    static PYBIND11_TLS_KEY_REF get_stack_tls_key() {
#    if PYBIND11_INTERNALS_VERSION == 4
        return get_local_internals().loader_life_support_tls_key;
#    else
        return get_internals().loader_life_support_tls_key;
#    endif
    }
    static loader_life_support *get_stack_top() {
        return static_cast<loader_life_support *>(PYBIND11_TLS_GET_VALUE(get_stack_tls_key()));
    }
    static void set_stack_top(loader_life_support *value) {
        PYBIND11_TLS_REPLACE_VALUE(get_stack_tls_key(), value);
    }
#else
    // Use single global variable for stack.
    static loader_life_support **get_stack_pp() {
        static loader_life_support *global_stack = nullptr;
        return global_stack;
    }
    static loader_life_support *get_stack_top() { return *get_stack_pp(); }
    static void set_stack_top(loader_life_support *value) { *get_stack_pp() = value; }
#endif

public:
    /// A new patient frame is created when a function is entered
    loader_life_support() : parent{get_stack_top()} { set_stack_top(this); }

    /// ... and destroyed after it returns
    ~loader_life_support() {
        if (get_stack_top() != this) {
            pybind11_fail("loader_life_support: internal error");
        }
        set_stack_top(parent);
        for (auto *item : keep_alive) {
            Py_DECREF(item);
        }
    }

    /// This can only be used inside a pybind11-bound function, either by `argument_loader`
    /// at argument preparation time or by `py::cast()` at execution time.
    PYBIND11_NOINLINE static void add_patient(handle h) {
        loader_life_support *frame = get_stack_top();
        if (!frame) {
            // NOTE: It would be nice to include the stack frames here, as this indicates
            // use of pybind11::cast<> outside the normal call framework, finding such
            // a location is challenging. Developers could consider printing out
            // stack frame addresses here using something like __builtin_frame_address(0)
            throw cast_error("When called outside a bound function, py::cast() cannot "
                             "do Python -> C++ conversions which require the creation "
                             "of temporary values");
        }

        if (frame->keep_alive.insert(h.ptr()).second) {
            Py_INCREF(h.ptr());
        }
    }
};

// Gets the cache entry for the given type, creating it if necessary.  The return value is the pair
// returned by emplace, i.e. an iterator for the entry and a bool set to `true` if the entry was
// just created.
inline std::pair<decltype(internals::registered_types_py)::iterator, bool>
all_type_info_get_cache(PyTypeObject *type);

// Populates a just-created cache entry.
PYBIND11_NOINLINE void all_type_info_populate(PyTypeObject *t, std::vector<type_info *> &bases) {
    std::vector<PyTypeObject *> check;
    for (handle parent : reinterpret_borrow<tuple>(t->tp_bases)) {
        check.push_back((PyTypeObject *) parent.ptr());
    }

    auto const &type_dict = get_internals().registered_types_py;
    for (size_t i = 0; i < check.size(); i++) {
        auto *type = check[i];
        // Ignore Python2 old-style class super type:
        if (!PyType_Check((PyObject *) type)) {
            continue;
        }

        // Check `type` in the current set of registered python types:
        auto it = type_dict.find(type);
        if (it != type_dict.end()) {
            // We found a cache entry for it, so it's either pybind-registered or has pre-computed
            // pybind bases, but we have to make sure we haven't already seen the type(s) before:
            // we want to follow Python/virtual C++ rules that there should only be one instance of
            // a common base.
            for (auto *tinfo : it->second) {
                // NB: Could use a second set here, rather than doing a linear search, but since
                // having a large number of immediate pybind11-registered types seems fairly
                // unlikely, that probably isn't worthwhile.
                bool found = false;
                for (auto *known : bases) {
                    if (known == tinfo) {
                        found = true;
                        break;
                    }
                }
                if (!found) {
                    bases.push_back(tinfo);
                }
            }
        } else if (type->tp_bases) {
            // It's some python type, so keep follow its bases classes to look for one or more
            // registered types
            if (i + 1 == check.size()) {
                // When we're at the end, we can pop off the current element to avoid growing
                // `check` when adding just one base (which is typical--i.e. when there is no
                // multiple inheritance)
                check.pop_back();
                i--;
            }
            for (handle parent : reinterpret_borrow<tuple>(type->tp_bases)) {
                check.push_back((PyTypeObject *) parent.ptr());
            }
        }
    }
}

/**
 * Extracts vector of type_info pointers of pybind-registered roots of the given Python type.  Will
 * be just 1 pybind type for the Python type of a pybind-registered class, or for any Python-side
 * derived class that uses single inheritance.  Will contain as many types as required for a Python
 * class that uses multiple inheritance to inherit (directly or indirectly) from multiple
 * pybind-registered classes.  Will be empty if neither the type nor any base classes are
 * pybind-registered.
 *
 * The value is cached for the lifetime of the Python type.
 */
inline const std::vector<detail::type_info *> &all_type_info(PyTypeObject *type) {
    auto ins = all_type_info_get_cache(type);
    if (ins.second) {
        // New cache entry: populate it
        all_type_info_populate(type, ins.first->second);
    }

    return ins.first->second;
}

/**
 * Gets a single pybind11 type info for a python type.  Returns nullptr if neither the type nor any
 * ancestors are pybind11-registered.  Throws an exception if there are multiple bases--use
 * `all_type_info` instead if you want to support multiple bases.
 */
<<<<<<< HEAD
PYBIND11_NOINLINE detail::type_info *get_type_info(PyTypeObject *type, bool do_throw = true) {
=======
PYBIND11_NOINLINE detail::type_info *get_type_info(PyTypeObject *type) {
>>>>>>> ec24786e
    const auto &bases = all_type_info(type);
    if (bases.empty()) {
        return nullptr;
    }
    if (bases.size() > 1) {
        if (do_throw) {
            pybind11_fail(
                "pybind11::detail::get_type_info: type has multiple pybind11-registered bases");
        } else {
            return nullptr;
        }
    }
    return bases.front();
}

inline detail::type_info *get_local_type_info(const std::type_index &tp) {
    auto &locals = get_local_internals().registered_types_cpp;
    auto it = locals.find(tp);
    if (it != locals.end()) {
        return it->second;
    }
    return nullptr;
}

inline detail::type_info *get_global_type_info(const std::type_index &tp) {
    auto &types = get_internals().registered_types_cpp;
    auto it = types.find(tp);
    if (it != types.end()) {
        return it->second;
    }
    return nullptr;
}

/// Return the type info for a given C++ type; on lookup failure can either throw or return
/// nullptr.
PYBIND11_NOINLINE detail::type_info *get_type_info(const std::type_index &tp,
                                                   bool throw_if_missing = false) {
    if (auto *ltype = get_local_type_info(tp)) {
        return ltype;
    }
    if (auto *gtype = get_global_type_info(tp)) {
        return gtype;
    }

    if (throw_if_missing) {
        std::string tname = tp.name();
        detail::clean_type_id(tname);
        pybind11_fail("pybind11::detail::get_type_info: unable to find type info for \"" + tname
                      + "\"");
    }
    return nullptr;
}

PYBIND11_NOINLINE handle get_type_handle(const std::type_info &tp, bool throw_if_missing) {
    detail::type_info *type_info = get_type_info(tp, throw_if_missing);
    return handle(type_info ? ((PyObject *) type_info->type) : nullptr);
}

// Searches the inheritance graph for a registered Python instance, using all_type_info().
PYBIND11_NOINLINE handle find_registered_python_instance(void *src,
<<<<<<< HEAD
                                                         const detail::type_info *tinfo,
                                                         bool should_take_ownership,
                                                         holder_erased existing_holder) {
    // We only come across `!existing_holder` if we are coming from `cast` and not `cast_holder`.
    const bool is_bare_ptr
        = !existing_holder.ptr() && existing_holder.type_id() == HolderTypeId::Unknown;

=======
                                                         const detail::type_info *tinfo) {
>>>>>>> ec24786e
    auto it_instances = get_internals().registered_instances.equal_range(src);
    for (auto it_i = it_instances.first; it_i != it_instances.second; ++it_i) {
        for (auto *instance_type : detail::all_type_info(Py_TYPE(it_i->second))) {
            if (instance_type && same_type(*instance_type->cpptype, *tinfo->cpptype)) {
                instance *const inst = it_i->second;

                bool try_to_reclaim = false;
                if (!is_bare_ptr) {
                    switch (instance_type->release_info.holder_type_id) {
                        case detail::HolderTypeId::UniquePtr: {
                            try_to_reclaim = should_take_ownership;
                            break;
                        }
                        case detail::HolderTypeId::SharedPtr: {
                            if (should_take_ownership) {
                                // Only try to reclaim the object if (a) it is not owned and (b)
                                // has no holder.
                                if (!inst->simple_holder_constructed) {
                                    if (inst->owned)
                                        throw std::runtime_error("Internal error?");
                                    try_to_reclaim = true;
                                }
                            }
                            break;
                        }
                        default: {
                            // Otherwise, do not try any reclaiming.
                            break;
                        }
                    }
                }
                if (try_to_reclaim) {
                    // If this object has already been registered, but we wish to take ownership of
                    // it, then use the `has_cpp_release` mechanisms to reclaim ownership.
                    // @note This should be the sole occurrence of this registered object when
                    // releasing back.
                    // @note This code path should not be invoked for pure C++

                    // TODO(eric.cousineau): This may be still be desirable if this is a raw
                    // pointer... Need to think of a desirable workflow - and if there is possible
                    // interop.
                    if (!existing_holder) {
                        throw std::runtime_error("Internal error: Should have non-null holder.");
                    }
                    // TODO(eric.cousineau): This field may not be necessary if the lowest-level
                    // type is valid. See `move_only_holder_caster::load_value`.
                    if (!inst->reclaim_from_cpp) {
                        throw std::runtime_error("Instance is registered but does not have a "
                                                 "registered reclaim method. Internal error?");
                    }
                    return inst->reclaim_from_cpp(inst, existing_holder).release();
                } else {
                    // TODO(eric.cousineau): Should really check that ownership is consistent.
                    // e.g. if we say to take ownership of a pointer that is passed, does not have
                    // a holder... In the end, pybind11 would let ownership slip, and leak memory,
                    // possibly violating RAII (if someone is using that...)
                    return handle((PyObject *) it_i->second).inc_ref();
                }
            }
        }
    }
    return handle();
}

struct value_and_holder {
    instance *inst = nullptr;
    size_t index = 0u;
    const detail::type_info *type = nullptr;
    void **vh = nullptr;

    // Main constructor for a found value/holder:
    value_and_holder(instance *i, const detail::type_info *type, size_t vpos, size_t index)
        : inst{i}, index{index}, type{type}, vh{inst->simple_layout
                                                    ? inst->simple_value_holder
                                                    : &inst->nonsimple.values_and_holders[vpos]} {}

    // Default constructor (used to signal a value-and-holder not found by get_value_and_holder())
    value_and_holder() = default;

    // Used for past-the-end iterator
    explicit value_and_holder(size_t index) : index{index} {}

    template <typename V = void>
    V *&value_ptr() const {
        return reinterpret_cast<V *&>(vh[0]);
    }
    // True if this `value_and_holder` has a non-null value pointer
    explicit operator bool() const { return value_ptr() != nullptr; }

    template <typename H>
    H &holder() const {
        return reinterpret_cast<H &>(vh[1]);
    }
    void *holder_ptr() const { return &vh[1]; }
    bool holder_constructed() const {
        return inst->simple_layout
                   ? inst->simple_holder_constructed
                   : (inst->nonsimple.status[index] & instance::status_holder_constructed) != 0u;
    }
    // NOLINTNEXTLINE(readability-make-member-function-const)
    void set_holder_constructed(bool v = true) {
        if (inst->simple_layout) {
            inst->simple_holder_constructed = v;
        } else if (v) {
            inst->nonsimple.status[index] |= instance::status_holder_constructed;
        } else {
            inst->nonsimple.status[index] &= (std::uint8_t) ~instance::status_holder_constructed;
        }
    }
    bool instance_registered() const {
        return inst->simple_layout
                   ? inst->simple_instance_registered
                   : ((inst->nonsimple.status[index] & instance::status_instance_registered) != 0);
    }
    // NOLINTNEXTLINE(readability-make-member-function-const)
    void set_instance_registered(bool v = true) {
        if (inst->simple_layout) {
            inst->simple_instance_registered = v;
        } else if (v) {
            inst->nonsimple.status[index] |= instance::status_instance_registered;
        } else {
            inst->nonsimple.status[index] &= (std::uint8_t) ~instance::status_instance_registered;
        }
    }
};

// Container for accessing and iterating over an instance's values/holders
struct values_and_holders {
private:
    instance *inst;
    using type_vec = std::vector<detail::type_info *>;
    const type_vec &tinfo;

public:
    explicit values_and_holders(instance *inst)
        : inst{inst}, tinfo(all_type_info(Py_TYPE(inst))) {}

    struct iterator {
    private:
        instance *inst = nullptr;
        const type_vec *types = nullptr;
        value_and_holder curr;
        friend struct values_and_holders;
        iterator(instance *inst, const type_vec *tinfo)
            : inst{inst}, types{tinfo},
              curr(inst /* instance */,
                   types->empty() ? nullptr : (*types)[0] /* type info */,
                   0, /* vpos: (non-simple types only): the first vptr comes first */
                   0 /* index */) {}
        // Past-the-end iterator:
        explicit iterator(size_t end) : curr(end) {}

    public:
        bool operator==(const iterator &other) const { return curr.index == other.curr.index; }
        bool operator!=(const iterator &other) const { return curr.index != other.curr.index; }
        iterator &operator++() {
            if (!inst->simple_layout) {
                curr.vh += 1 + (*types)[curr.index]->holder_size_in_ptrs;
            }
            ++curr.index;
            curr.type = curr.index < types->size() ? (*types)[curr.index] : nullptr;
            return *this;
        }
        value_and_holder &operator*() { return curr; }
        value_and_holder *operator->() { return &curr; }
    };

    iterator begin() { return iterator(inst, &tinfo); }
    iterator end() { return iterator(tinfo.size()); }

    iterator find(const type_info *find_type) {
        auto it = begin(), endit = end();
        while (it != endit && it->type != find_type) {
            ++it;
        }
        return it;
    }

    size_t size() { return tinfo.size(); }
};

/**
 * Extracts C++ value and holder pointer references from an instance (which may contain multiple
 * values/holders for python-side multiple inheritance) that match the given type.  Throws an error
 * if the given type (or ValueType, if omitted) is not a pybind11 base of the given instance.  If
 * `find_type` is omitted (or explicitly specified as nullptr) the first value/holder are returned,
 * regardless of type (and the resulting .type will be nullptr).
 *
 * The returned object should be short-lived: in particular, it must not outlive the called-upon
 * instance.
 */
PYBIND11_NOINLINE value_and_holder
instance::get_value_and_holder(const type_info *find_type /*= nullptr default in common.h*/,
                               bool throw_if_missing /*= true in common.h*/) {
    // Optimize common case:
    if (!find_type || Py_TYPE(this) == find_type->type) {
        return value_and_holder(this, find_type, 0, 0);
    }

    detail::values_and_holders vhs(this);
    auto it = vhs.find(find_type);
    if (it != vhs.end()) {
        return *it;
    }

    if (!throw_if_missing) {
        return value_and_holder();
    }

#if defined(NDEBUG)
    pybind11_fail("pybind11::detail::instance::get_value_and_holder: "
                  "type is not a pybind11 base of the given instance "
                  "(compile in debug mode for type details)");
#else
    pybind11_fail("pybind11::detail::instance::get_value_and_holder: `"
                  + get_fully_qualified_tp_name(find_type->type)
                  + "' is not a pybind11 base of the given `"
                  + get_fully_qualified_tp_name(Py_TYPE(this)) + "' instance");
#endif
}

PYBIND11_NOINLINE void instance::allocate_layout() {
    const auto &tinfo = all_type_info(Py_TYPE(this));

    const size_t n_types = tinfo.size();

    if (n_types == 0) {
        pybind11_fail(
            "instance allocation failed: new instance has no pybind11-registered base types");
    }

    simple_layout
        = n_types == 1 && tinfo.front()->holder_size_in_ptrs <= instance_simple_holder_in_ptrs();

    // Simple path: no python-side multiple inheritance, and a small-enough holder
    if (simple_layout) {
        simple_value_holder[0] = nullptr;
        simple_holder_constructed = false;
        simple_instance_registered = false;
    } else { // multiple base types or a too-large holder
        // Allocate space to hold: [v1*][h1][v2*][h2]...[bb...] where [vN*] is a value pointer,
        // [hN] is the (uninitialized) holder instance for value N, and [bb...] is a set of bool
        // values that tracks whether each associated holder has been initialized.  Each [block] is
        // padded, if necessary, to an integer multiple of sizeof(void *).
        size_t space = 0;
        for (auto *t : tinfo) {
            space += 1;                      // value pointer
            space += t->holder_size_in_ptrs; // holder instance
        }
        size_t flags_at = space;
        space += size_in_ptrs(n_types); // status bytes (holder_constructed and
                                        // instance_registered)

        // Allocate space for flags, values, and holders, and initialize it to 0 (flags and values,
        // in particular, need to be 0).  Use Python's memory allocation functions: in Python 3.6
        // they default to using pymalloc, which is designed to be efficient for small allocations
        // like the one we're doing here; in earlier versions (and for larger allocations) they are
        // just wrappers around malloc.
#if PY_VERSION_HEX >= 0x03050000
        nonsimple.values_and_holders = (void **) PyMem_Calloc(space, sizeof(void *));
        if (!nonsimple.values_and_holders) {
            throw std::bad_alloc();
        }
#else
        nonsimple.values_and_holders = (void **) PyMem_New(void *, space);
        if (!nonsimple.values_and_holders)
            throw std::bad_alloc();
        std::memset(nonsimple.values_and_holders, 0, space * sizeof(void *));
#endif
        nonsimple.status
            = reinterpret_cast<std::uint8_t *>(&nonsimple.values_and_holders[flags_at]);
    }
    owned = true;
}

// NOLINTNEXTLINE(readability-make-member-function-const)
PYBIND11_NOINLINE void instance::deallocate_layout() {
    if (!simple_layout) {
        PyMem_Free(nonsimple.values_and_holders);
    }
}

PYBIND11_NOINLINE bool isinstance_generic(handle obj, const std::type_info &tp) {
    handle type = detail::get_type_handle(tp, false);
    if (!type) {
        return false;
    }
    return isinstance(obj, type);
}

PYBIND11_NOINLINE std::string error_string() {
    if (!PyErr_Occurred()) {
        PyErr_SetString(PyExc_RuntimeError, "Unknown internal error occurred");
        return "Unknown internal error occurred";
    }

    error_scope scope; // Preserve error state

    std::string errorString;
    if (scope.type) {
        errorString += handle(scope.type).attr("__name__").cast<std::string>();
        errorString += ": ";
    }
    if (scope.value) {
        errorString += (std::string) str(scope.value);
    }

    PyErr_NormalizeException(&scope.type, &scope.value, &scope.trace);

#if PY_MAJOR_VERSION >= 3
    if (scope.trace != nullptr) {
        PyException_SetTraceback(scope.value, scope.trace);
    }
#endif

#if !defined(PYPY_VERSION)
    if (scope.trace) {
        auto *trace = (PyTracebackObject *) scope.trace;

        /* Get the deepest trace possible */
        while (trace->tb_next) {
            trace = trace->tb_next;
        }

        PyFrameObject *frame = trace->tb_frame;
        Py_XINCREF(frame);
        errorString += "\n\nAt:\n";
        while (frame) {
<<<<<<< HEAD
#    if PY_VERSION_HEX >= 0x030900B1
=======
#    if PY_VERSION_HEX >= 0x03090000
>>>>>>> ec24786e
            PyCodeObject *f_code = PyFrame_GetCode(frame);
#    else
            PyCodeObject *f_code = frame->f_code;
            Py_INCREF(f_code);
#    endif
            int lineno = PyFrame_GetLineNumber(frame);
            errorString += "  " + handle(f_code->co_filename).cast<std::string>() + "("
                           + std::to_string(lineno)
                           + "): " + handle(f_code->co_name).cast<std::string>() + "\n";
<<<<<<< HEAD
=======
            frame = frame->f_back;
>>>>>>> ec24786e
            Py_DECREF(f_code);
#    if PY_VERSION_HEX >= 0x030900B1
            auto *b_frame = PyFrame_GetBack(frame);
#    else
            auto *b_frame = frame->f_back;
            Py_XINCREF(b_frame);
#    endif
            Py_DECREF(frame);
            frame = b_frame;
        }
    }
#endif

    return errorString;
}

PYBIND11_NOINLINE handle get_object_handle(const void *ptr, const detail::type_info *type) {
    auto &instances = get_internals().registered_instances;
    auto range = instances.equal_range(ptr);
    for (auto it = range.first; it != range.second; ++it) {
        for (const auto &vh : values_and_holders(it->second)) {
            if (vh.type == type) {
                return handle((PyObject *) it->second);
            }
        }
    }
    return handle();
}

inline PyThreadState *get_thread_state_unchecked() {
#if defined(PYPY_VERSION)
    return PyThreadState_GET();
#elif PY_VERSION_HEX < 0x03000000
    return _PyThreadState_Current;
#elif PY_VERSION_HEX < 0x03050000
    return (PyThreadState *) _Py_atomic_load_relaxed(&_PyThreadState_Current);
#elif PY_VERSION_HEX < 0x03050200
    return (PyThreadState *) _PyThreadState_Current.value;
#else
    return _PyThreadState_UncheckedGet();
#endif
}

// Forward declarations
void keep_alive_impl(handle nurse, handle patient);
inline PyObject *make_new_instance(PyTypeObject *type);

enum class LoadType {
    PureCpp,
    DerivedCppSinglePySingle,
    DerivedCppSinglePyMulti,
    DerivedCppMulti,
    /// Polymorphic casting or copy-based casting may be necessary.
    ConversionNeeded,
};

typedef type_info *base_ptr_t;
using bases_t = const std::vector<base_ptr_t>;

inline LoadType determine_load_type(handle src,
                                    const type_info *typeinfo,
                                    const bases_t **out_bases = nullptr,
                                    base_ptr_t *out_base = nullptr) {
    // Null out inputs.
    if (out_bases)
        *out_bases = nullptr;
    if (out_base)
        *out_base = nullptr;
    PyTypeObject *srctype = Py_TYPE(src.ptr());
    // See `type_caster_generic::load_impl` below for more detail on comments.

    // Case 1: If src is an exact type match for the target type then we can reinterpret_cast
    // the instance's value pointer to the target type:
    if (srctype == typeinfo->type) {
        // TODO(eric.cousineau): Determine if the type is upcast from a type, which is
        // still a pure C++ object?
        return LoadType::PureCpp;
    }
    // Case 2: We have a derived class
    else if (PyType_IsSubtype(srctype, typeinfo->type)) {
        const bases_t &bases = all_type_info(srctype);
        if (out_bases)
            *out_bases = &bases; // Copy to output for caching.
        const bool no_cpp_mi = typeinfo->simple_type;
        // Case 2a: the python type is a Python-inherited derived class that inherits from just
        // one simple (no MI) pybind11 class, or is an exact match, so the C++ instance is of
        // the right type and we can use reinterpret_cast.
        // (This is essentially the same as case 2b, but because not using multiple inheritance
        // is extremely common, we handle it specially to avoid the loop iterator and type
        // pointer lookup overhead)
        // TODO(eric.cousineau): This seems to also capture C++-registered classes as well, not
        // just Python-derived classes.
        if (bases.size() == 1 && (no_cpp_mi || bases.front()->type == typeinfo->type)) {
            return LoadType::DerivedCppSinglePySingle;
        }
        // Case 2b: the python type inherits from multiple C++ bases.  Check the bases to see if
        // we can find an exact match (or, for a simple C++ type, an inherited match); if so, we
        // can safely reinterpret_cast to the relevant pointer.
        else if (bases.size() > 1) {
            for (auto base : bases) {
                if (no_cpp_mi ? PyType_IsSubtype(base->type, typeinfo->type)
                              : base->type == typeinfo->type) {
                    if (out_base) {
                        *out_base = base;
                    }
                    return LoadType::DerivedCppSinglePyMulti;
                }
            }
        }
        // Case 2c: C++ multiple inheritance is involved and we couldn't find an exact type match
        // in the registered bases, above, so try implicit casting (needed for proper C++ casting
        // when MI is involved).
        return LoadType::DerivedCppMulti;
    } else {
        return LoadType::ConversionNeeded;
    }
}

class type_caster_generic {
public:
    PYBIND11_NOINLINE explicit type_caster_generic(const std::type_info &type_info)
        : typeinfo(get_type_info(type_info)), cpptype(&type_info) {}

    explicit type_caster_generic(const type_info *typeinfo)
        : typeinfo(typeinfo), cpptype(typeinfo ? typeinfo->cpptype : nullptr) {}

    bool load(handle src, bool convert) { return load_impl<type_caster_generic>(src, convert); }

    PYBIND11_NOINLINE static handle cast(const void *_src,
                                         return_value_policy policy,
                                         handle parent,
                                         const detail::type_info *tinfo,
                                         void *(*copy_constructor)(const void *),
                                         void *(*move_constructor)(const void *),
                                         holder_erased existing_holder = {}) {
        if (!tinfo) { // no type info: error will be set already
            return handle();
        }

        void *src = const_cast<void *>(_src);
        if (src == nullptr) {
            return none().release();
        }

        const bool should_take_ownership = policy == return_value_policy::automatic
                                           || policy == return_value_policy::take_ownership;

        if (handle registered_inst = find_registered_python_instance(
                src, tinfo, should_take_ownership, existing_holder)) {
            return registered_inst;
        }

        auto inst = reinterpret_steal<object>(make_new_instance(tinfo->type));
        auto *wrapper = reinterpret_cast<instance *>(inst.ptr());
        wrapper->owned = false;
        void *&valueptr = values_and_holders(wrapper).begin()->value_ptr();

        switch (policy) {
            case return_value_policy::automatic:
            case return_value_policy::take_ownership:
                valueptr = src;
                wrapper->owned = true;
                break;

            case return_value_policy::automatic_reference:
            case return_value_policy::reference:
                valueptr = src;
                wrapper->owned = false;
                break;

            case return_value_policy::copy:
                if (copy_constructor) {
                    valueptr = copy_constructor(src);
                } else {
#if defined(NDEBUG)
                    throw cast_error("return_value_policy = copy, but type is "
                                     "non-copyable! (compile in debug mode for details)");
#else
                    std::string type_name(tinfo->cpptype->name());
                    detail::clean_type_id(type_name);
                    throw cast_error("return_value_policy = copy, but type " + type_name
                                     + " is non-copyable!");
#endif
                }
                wrapper->owned = true;
                break;

            case return_value_policy::move:
                if (move_constructor) {
                    valueptr = move_constructor(src);
                } else if (copy_constructor) {
                    valueptr = copy_constructor(src);
                } else {
#if defined(NDEBUG)
                    throw cast_error("return_value_policy = move, but type is neither "
                                     "movable nor copyable! "
                                     "(compile in debug mode for details)");
#else
                    std::string type_name(tinfo->cpptype->name());
                    detail::clean_type_id(type_name);
                    throw cast_error("return_value_policy = move, but type " + type_name
                                     + " is neither movable nor copyable!");
#endif
                }
                wrapper->owned = true;
                break;

            case return_value_policy::reference_internal:
                valueptr = src;
                wrapper->owned = false;
                keep_alive_impl(inst, parent);
                break;

            default:
                throw cast_error("unhandled return_value_policy: should not happen!");
        }

        // TODO(eric.cousineau): Propagate `holder_erased` through this chain.
        tinfo->init_instance(wrapper, existing_holder);

        return inst.release();
    }

    // Base methods for generic caster; there are overridden in copyable_holder_caster
    void load_value(value_and_holder &&v_h, LoadType) {
        auto *&vptr = v_h.value_ptr();
        // Lazy allocation for unallocated values:
        if (vptr == nullptr) {
            const auto *type = v_h.type ? v_h.type : typeinfo;
            if (type->operator_new) {
                vptr = type->operator_new(type->type_size);
            } else {
#if defined(__cpp_aligned_new) && (!defined(_MSC_VER) || _MSC_VER >= 1912)
                if (type->type_align > __STDCPP_DEFAULT_NEW_ALIGNMENT__) {
                    vptr = ::operator new(type->type_size, std::align_val_t(type->type_align));
                } else {
                    vptr = ::operator new(type->type_size);
                }
#else
                vptr = ::operator new(type->type_size);
#endif
            }
        }
        value = vptr;
    }
    bool try_implicit_casts(handle src, bool convert) {
        for (const auto &cast : typeinfo->implicit_casts) {
            type_caster_generic sub_caster(*cast.first);
            if (sub_caster.load(src, convert)) {
                value = cast.second(sub_caster.value);
                return true;
            }
        }
        return false;
    }
    bool try_direct_conversions(handle src) {
        for (auto &converter : *typeinfo->direct_conversions) {
            if (converter(src.ptr(), value)) {
                return true;
            }
        }
        return false;
    }
    void check_holder_compat() {}

    PYBIND11_NOINLINE static void *local_load(PyObject *src, const type_info *ti) {
        auto caster = type_caster_generic(ti);
        if (caster.load(src, false)) {
            return caster.value;
        }
        return nullptr;
    }

    /// Try to load with foreign typeinfo, if available. Used when there is no
    /// native typeinfo, or when the native one wasn't able to produce a value.
    PYBIND11_NOINLINE bool try_load_foreign_module_local(handle src) {
        constexpr auto *local_key = PYBIND11_MODULE_LOCAL_ID;
        const auto pytype = type::handle_of(src);
        if (!hasattr(pytype, local_key)) {
            return false;
        }

        type_info *foreign_typeinfo = reinterpret_borrow<capsule>(getattr(pytype, local_key));
        // Only consider this foreign loader if actually foreign and is a loader of the correct cpp
        // type
        if (foreign_typeinfo->module_local_load == &local_load
            || (cpptype && !same_type(*cpptype, *foreign_typeinfo->cpptype))) {
            return false;
        }

        if (auto *result = foreign_typeinfo->module_local_load(src.ptr(), foreign_typeinfo)) {
            value = result;
            return true;
        }
        return false;
    }

    // Implementation of `load`; this takes the type of `this` so that it can dispatch the relevant
    // bits of code between here and copyable_holder_caster where the two classes need different
    // logic (without having to resort to virtual inheritance).
    template <typename ThisT>
    PYBIND11_NOINLINE bool load_impl(handle src, bool convert) {
        if (!src) {
            return false;
        }
        if (!typeinfo) {
            return try_load_foreign_module_local(src);
        }

        auto &this_ = static_cast<ThisT &>(*this);
        this_.check_holder_compat();

        const bases_t *bases = nullptr;
        base_ptr_t base_py_multi = nullptr;
        LoadType load_type = determine_load_type(src, typeinfo, &bases, &base_py_multi);
        switch (load_type) {
            case LoadType::PureCpp: {
                this_.load_value(reinterpret_cast<instance *>(src.ptr())->get_value_and_holder(),
                                 load_type);
                return true;
            }
<<<<<<< HEAD
            case LoadType::DerivedCppSinglePySingle: {
                this_.load_value(reinterpret_cast<instance *>(src.ptr())->get_value_and_holder(),
                                 load_type);
                return true;
            }
            case LoadType::DerivedCppSinglePyMulti: {
                this_.load_value(
                    reinterpret_cast<instance *>(src.ptr())->get_value_and_holder(base_py_multi),
                    load_type);
=======
            // Case 2b: the python type inherits from multiple C++ bases.  Check the bases to see
            // if we can find an exact match (or, for a simple C++ type, an inherited match); if
            // so, we can safely reinterpret_cast to the relevant pointer.
            if (bases.size() > 1) {
                for (auto *base : bases) {
                    if (no_cpp_mi ? PyType_IsSubtype(base->type, typeinfo->type)
                                  : base->type == typeinfo->type) {
                        this_.load_value(
                            reinterpret_cast<instance *>(src.ptr())->get_value_and_holder(base));
                        return true;
                    }
                }
            }

            // Case 2c: C++ multiple inheritance is involved and we couldn't find an exact type
            // match in the registered bases, above, so try implicit casting (needed for proper C++
            // casting when MI is involved).
            if (this_.try_implicit_casts(src, convert)) {
>>>>>>> ec24786e
                return true;
            }
            case LoadType::DerivedCppMulti: {
                if (this_.try_implicit_casts(src, convert))
                    return true;
                break;
            }
            case LoadType::ConversionNeeded: {
                break;
            }
        }

        // If nothing else succeeds, perform an implicit conversion
        if (convert) {
            for (const auto &converter : typeinfo->implicit_conversions) {
                auto temp = reinterpret_steal<object>(converter(src.ptr(), typeinfo->type));
                if (load_impl<ThisT>(temp, false)) {
                    loader_life_support::add_patient(temp);
                    return true;
                }
            }
            if (this_.try_direct_conversions(src)) {
                return true;
            }
        }

        // Failed to match local typeinfo. Try again with global.
        if (typeinfo->module_local) {
            if (auto *gtype = get_global_type_info(*typeinfo->cpptype)) {
                typeinfo = gtype;
                return load(src, false);
            }
        }

        // Global typeinfo has precedence over foreign module_local
        if (try_load_foreign_module_local(src)) {
            return true;
        }

        // Custom converters didn't take None, now we convert None to nullptr.
        if (src.is_none()) {
            // Defer accepting None to other overloads (if we aren't in convert mode):
            if (!convert) {
                return false;
            }
            value = nullptr;
            return true;
        }

        return false;
    }

    // Called to do type lookup and wrap the pointer and type in a pair when a dynamic_cast
    // isn't needed or can't be used.  If the type is unknown, sets the error and returns a pair
    // with .second = nullptr.  (p.first = nullptr is not an error: it becomes None).
    PYBIND11_NOINLINE static std::pair<const void *, const type_info *>
    src_and_type(const void *src,
                 const std::type_info &cast_type,
                 const std::type_info *rtti_type = nullptr) {
        if (auto *tpi = get_type_info(cast_type)) {
            return {src, const_cast<const type_info *>(tpi)};
        }

        // Not found, set error:
        std::string tname = rtti_type ? rtti_type->name() : cast_type.name();
        detail::clean_type_id(tname);
        std::string msg = "Unregistered type : " + tname;
        PyErr_SetString(PyExc_TypeError, msg.c_str());
        return {nullptr, nullptr};
    }

    const type_info *typeinfo = nullptr;
    const std::type_info *cpptype = nullptr;
    void *value = nullptr;
};

/**
 * Determine suitable casting operator for pointer-or-lvalue-casting type casters.  The type caster
 * needs to provide `operator T*()` and `operator T&()` operators.
 *
 * If the type supports moving the value away via an `operator T&&() &&` method, it should use
 * `movable_cast_op_type` instead.
 */
template <typename T>
using cast_op_type = conditional_t<std::is_pointer<remove_reference_t<T>>::value,
                                   typename std::add_pointer<intrinsic_t<T>>::type,
                                   typename std::add_lvalue_reference<intrinsic_t<T>>::type>;

/**
 * Determine suitable casting operator for a type caster with a movable value.  Such a type caster
 * needs to provide `operator T*()`, `operator T&()`, and `operator T&&() &&`.  The latter will be
 * called in appropriate contexts where the value can be moved rather than copied.
 *
 * These operator are automatically provided when using the PYBIND11_TYPE_CASTER macro.
 */
template <typename T>
using movable_cast_op_type
    = conditional_t<std::is_pointer<typename std::remove_reference<T>::type>::value,
                    typename std::add_pointer<intrinsic_t<T>>::type,
                    conditional_t<std::is_rvalue_reference<T>::value,
                                  typename std::add_rvalue_reference<intrinsic_t<T>>::type,
                                  typename std::add_lvalue_reference<intrinsic_t<T>>::type>>;

// std::is_copy_constructible isn't quite enough: it lets std::vector<T> (and similar) through when
// T is non-copyable, but code containing such a copy constructor fails to actually compile.
template <typename T, typename SFINAE = void>
struct is_copy_constructible : std::is_copy_constructible<T> {};

// Specialization for types that appear to be copy constructible but also look like stl containers
// (we specifically check for: has `value_type` and `reference` with `reference = value_type&`): if
// so, copy constructability depends on whether the value_type is copy constructible.
template <typename Container>
struct is_copy_constructible<
    Container,
    enable_if_t<
        all_of<std::is_copy_constructible<Container>,
               std::is_same<typename Container::value_type &, typename Container::reference>,
               // Avoid infinite recursion
               negation<std::is_same<Container, typename Container::value_type>>>::value>>
    : is_copy_constructible<typename Container::value_type> {};

// Likewise for std::pair
// (after C++17 it is mandatory that the copy constructor not exist when the two types aren't
// themselves copy constructible, but this can not be relied upon when T1 or T2 are themselves
// containers).
template <typename T1, typename T2>
struct is_copy_constructible<std::pair<T1, T2>>
    : all_of<is_copy_constructible<T1>, is_copy_constructible<T2>> {};

// The same problems arise with std::is_copy_assignable, so we use the same workaround.
template <typename T, typename SFINAE = void>
struct is_copy_assignable : std::is_copy_assignable<T> {};
template <typename Container>
struct is_copy_assignable<Container,
                          enable_if_t<all_of<std::is_copy_assignable<Container>,
                                             std::is_same<typename Container::value_type &,
                                                          typename Container::reference>>::value>>
    : is_copy_assignable<typename Container::value_type> {};
template <typename T1, typename T2>
struct is_copy_assignable<std::pair<T1, T2>>
    : all_of<is_copy_assignable<T1>, is_copy_assignable<T2>> {};

PYBIND11_NAMESPACE_END(detail)

// polymorphic_type_hook<itype>::get(src, tinfo) determines whether the object pointed
// to by `src` actually is an instance of some class derived from `itype`.
// If so, it sets `tinfo` to point to the std::type_info representing that derived
// type, and returns a pointer to the start of the most-derived object of that type
// (in which `src` is a subobject; this will be the same address as `src` in most
// single inheritance cases). If not, or if `src` is nullptr, it simply returns `src`
// and leaves `tinfo` at its default value of nullptr.
//
// The default polymorphic_type_hook just returns src. A specialization for polymorphic
// types determines the runtime type of the passed object and adjusts the this-pointer
// appropriately via dynamic_cast<void*>. This is what enables a C++ Animal* to appear
// to Python as a Dog (if Dog inherits from Animal, Animal is polymorphic, Dog is
// registered with pybind11, and this Animal is in fact a Dog).
//
// You may specialize polymorphic_type_hook yourself for types that want to appear
// polymorphic to Python but do not use C++ RTTI. (This is a not uncommon pattern
// in performance-sensitive applications, used most notably in LLVM.)
//
// polymorphic_type_hook_base allows users to specialize polymorphic_type_hook with
// std::enable_if. User provided specializations will always have higher priority than
// the default implementation and specialization provided in polymorphic_type_hook_base.
template <typename itype, typename SFINAE = void>
struct polymorphic_type_hook_base {
    static const void *get(const itype *src, const std::type_info *&) { return src; }
};
template <typename itype>
struct polymorphic_type_hook_base<itype, detail::enable_if_t<std::is_polymorphic<itype>::value>> {
    static const void *get(const itype *src, const std::type_info *&type) {
        type = src ? &typeid(*src) : nullptr;
        return dynamic_cast<const void *>(src);
    }
};
template <typename itype, typename SFINAE = void>
struct polymorphic_type_hook : public polymorphic_type_hook_base<itype> {};

PYBIND11_NAMESPACE_BEGIN(detail)

/// Generic type caster for objects stored on the heap
template <typename type>
class type_caster_base : public type_caster_generic {
    using itype = intrinsic_t<type>;

public:
    static constexpr auto name = const_name<type>();

    type_caster_base() : type_caster_base(typeid(type)) {}
    explicit type_caster_base(const std::type_info &info) : type_caster_generic(info) {}

    static handle cast(const itype &src, return_value_policy policy, handle parent) {
        if (policy == return_value_policy::automatic
            || policy == return_value_policy::automatic_reference) {
            policy = return_value_policy::copy;
        }
        return cast(&src, policy, parent);
    }

    static handle cast(itype &&src, return_value_policy, handle parent) {
        return cast(&src, return_value_policy::move, parent);
    }

    // Returns a (pointer, type_info) pair taking care of necessary type lookup for a
    // polymorphic type (using RTTI by default, but can be overridden by specializing
    // polymorphic_type_hook). If the instance isn't derived, returns the base version.
    static std::pair<const void *, const type_info *> src_and_type(const itype *src) {
        const auto &cast_type = typeid(itype);
        const std::type_info *instance_type = nullptr;
        const void *vsrc = polymorphic_type_hook<itype>::get(src, instance_type);
        if (instance_type && !same_type(cast_type, *instance_type)) {
            // This is a base pointer to a derived type. If the derived type is registered
            // with pybind11, we want to make the full derived object available.
            // In the typical case where itype is polymorphic, we get the correct
            // derived pointer (which may be != base pointer) by a dynamic_cast to
            // most derived type. If itype is not polymorphic, we won't get here
            // except via a user-provided specialization of polymorphic_type_hook,
            // and the user has promised that no this-pointer adjustment is
            // required in that case, so it's OK to use static_cast.
            if (const auto *tpi = get_type_info(*instance_type)) {
                return {vsrc, tpi};
            }
        }
        // Otherwise we have either a nullptr, an `itype` pointer, or an unknown derived pointer,
        // so don't do a cast
        return type_caster_generic::src_and_type(src, cast_type, instance_type);
    }

    static handle cast(const itype *src, return_value_policy policy, handle parent) {
        auto st = src_and_type(src);
        return type_caster_generic::cast(st.first,
                                         policy,
                                         parent,
                                         st.second,
                                         make_copy_constructor(src),
                                         make_move_constructor(src));
    }

    static handle cast_holder(const itype *src, holder_erased holder) {
        auto st = src_and_type(src);
<<<<<<< HEAD
        if (!holder) {
            throw std::runtime_error("Internal error: Should not have null holder");
        }
=======
>>>>>>> ec24786e
        return type_caster_generic::cast(st.first,
                                         return_value_policy::take_ownership,
                                         {},
                                         st.second,
                                         nullptr,
                                         nullptr,
                                         holder);
    }

    template <typename T>
    using cast_op_type = detail::cast_op_type<T>;

    // NOLINTNEXTLINE(google-explicit-constructor)
    operator itype *() { return (type *) value; }
    // NOLINTNEXTLINE(google-explicit-constructor)
    operator itype &() {
        if (!value) {
            throw reference_cast_error();
        }
        return *((itype *) value);
    }

protected:
    using Constructor = void *(*) (const void *);

    /* Only enabled when the types are {copy,move}-constructible *and* when the type
       does not have a private operator new implementation. A comma operator is used in the
       decltype argument to apply SFINAE to the public copy/move constructors.*/
    template <typename T, typename = enable_if_t<is_copy_constructible<T>::value>>
    static auto make_copy_constructor(const T *)
        -> decltype(new T(std::declval<const T>()), Constructor{}) {
        return [](const void *arg) -> void * { return new T(*reinterpret_cast<const T *>(arg)); };
    }

    template <typename T, typename = enable_if_t<std::is_move_constructible<T>::value>>
    static auto make_move_constructor(const T *)
        -> decltype(new T(std::declval<T &&>()), Constructor{}) {
        return [](const void *arg) -> void * {
            return new T(std::move(*const_cast<T *>(reinterpret_cast<const T *>(arg))));
        };
    }

    static Constructor make_copy_constructor(...) { return nullptr; }
    static Constructor make_move_constructor(...) { return nullptr; }
};

PYBIND11_NAMESPACE_END(detail)
PYBIND11_NAMESPACE_END(PYBIND11_NAMESPACE)<|MERGE_RESOLUTION|>--- conflicted
+++ resolved
@@ -181,11 +181,7 @@
  * ancestors are pybind11-registered.  Throws an exception if there are multiple bases--use
  * `all_type_info` instead if you want to support multiple bases.
  */
-<<<<<<< HEAD
 PYBIND11_NOINLINE detail::type_info *get_type_info(PyTypeObject *type, bool do_throw = true) {
-=======
-PYBIND11_NOINLINE detail::type_info *get_type_info(PyTypeObject *type) {
->>>>>>> ec24786e
     const auto &bases = all_type_info(type);
     if (bases.empty()) {
         return nullptr;
@@ -246,7 +242,6 @@
 
 // Searches the inheritance graph for a registered Python instance, using all_type_info().
 PYBIND11_NOINLINE handle find_registered_python_instance(void *src,
-<<<<<<< HEAD
                                                          const detail::type_info *tinfo,
                                                          bool should_take_ownership,
                                                          holder_erased existing_holder) {
@@ -254,9 +249,6 @@
     const bool is_bare_ptr
         = !existing_holder.ptr() && existing_holder.type_id() == HolderTypeId::Unknown;
 
-=======
-                                                         const detail::type_info *tinfo) {
->>>>>>> ec24786e
     auto it_instances = get_internals().registered_instances.equal_range(src);
     for (auto it_i = it_instances.first; it_i != it_instances.second; ++it_i) {
         for (auto *instance_type : detail::all_type_info(Py_TYPE(it_i->second))) {
@@ -585,11 +577,7 @@
         Py_XINCREF(frame);
         errorString += "\n\nAt:\n";
         while (frame) {
-<<<<<<< HEAD
-#    if PY_VERSION_HEX >= 0x030900B1
-=======
 #    if PY_VERSION_HEX >= 0x03090000
->>>>>>> ec24786e
             PyCodeObject *f_code = PyFrame_GetCode(frame);
 #    else
             PyCodeObject *f_code = frame->f_code;
@@ -599,10 +587,6 @@
             errorString += "  " + handle(f_code->co_filename).cast<std::string>() + "("
                            + std::to_string(lineno)
                            + "): " + handle(f_code->co_name).cast<std::string>() + "\n";
-<<<<<<< HEAD
-=======
-            frame = frame->f_back;
->>>>>>> ec24786e
             Py_DECREF(f_code);
 #    if PY_VERSION_HEX >= 0x030900B1
             auto *b_frame = PyFrame_GetBack(frame);
@@ -924,7 +908,6 @@
                                  load_type);
                 return true;
             }
-<<<<<<< HEAD
             case LoadType::DerivedCppSinglePySingle: {
                 this_.load_value(reinterpret_cast<instance *>(src.ptr())->get_value_and_holder(),
                                  load_type);
@@ -934,26 +917,6 @@
                 this_.load_value(
                     reinterpret_cast<instance *>(src.ptr())->get_value_and_holder(base_py_multi),
                     load_type);
-=======
-            // Case 2b: the python type inherits from multiple C++ bases.  Check the bases to see
-            // if we can find an exact match (or, for a simple C++ type, an inherited match); if
-            // so, we can safely reinterpret_cast to the relevant pointer.
-            if (bases.size() > 1) {
-                for (auto *base : bases) {
-                    if (no_cpp_mi ? PyType_IsSubtype(base->type, typeinfo->type)
-                                  : base->type == typeinfo->type) {
-                        this_.load_value(
-                            reinterpret_cast<instance *>(src.ptr())->get_value_and_holder(base));
-                        return true;
-                    }
-                }
-            }
-
-            // Case 2c: C++ multiple inheritance is involved and we couldn't find an exact type
-            // match in the registered bases, above, so try implicit casting (needed for proper C++
-            // casting when MI is involved).
-            if (this_.try_implicit_casts(src, convert)) {
->>>>>>> ec24786e
                 return true;
             }
             case LoadType::DerivedCppMulti: {
@@ -1195,12 +1158,9 @@
 
     static handle cast_holder(const itype *src, holder_erased holder) {
         auto st = src_and_type(src);
-<<<<<<< HEAD
         if (!holder) {
             throw std::runtime_error("Internal error: Should not have null holder");
         }
-=======
->>>>>>> ec24786e
         return type_caster_generic::cast(st.first,
                                          return_value_policy::take_ownership,
                                          {},
