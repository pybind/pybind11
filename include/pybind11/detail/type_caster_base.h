/*
    pybind11/detail/type_caster_base.h (originally first part of pybind11/cast.h)

    Copyright (c) 2016 Wenzel Jakob <wenzel.jakob@epfl.ch>

    All rights reserved. Use of this source code is governed by a
    BSD-style license that can be found in the LICENSE file.
*/

#pragma once

#include "../pytypes.h"
#include "common.h"
#include "descr.h"
#include "internals.h"
#include "typeid.h"

#include <cstdint>
#include <iterator>
#include <new>
#include <string>
#include <type_traits>
#include <typeindex>
#include <typeinfo>
#include <unordered_map>
#include <utility>
#include <vector>

PYBIND11_NAMESPACE_BEGIN(PYBIND11_NAMESPACE)
PYBIND11_NAMESPACE_BEGIN(detail)

/// A life support system for temporary objects created by `type_caster::load()`.
/// Adding a patient will keep it alive up until the enclosing function returns.
class loader_life_support {
private:
    loader_life_support *parent = nullptr;
    std::unordered_set<PyObject *> keep_alive;

#if defined(WITH_THREAD)
    // Store stack pointer in thread-local storage.
    static PYBIND11_TLS_KEY_REF get_stack_tls_key() {
#    if PYBIND11_INTERNALS_VERSION == 4
        return get_local_internals().loader_life_support_tls_key;
#    else
        return get_internals().loader_life_support_tls_key;
#    endif
    }
    static loader_life_support *get_stack_top() {
        return static_cast<loader_life_support *>(PYBIND11_TLS_GET_VALUE(get_stack_tls_key()));
    }
    static void set_stack_top(loader_life_support *value) {
        PYBIND11_TLS_REPLACE_VALUE(get_stack_tls_key(), value);
    }
#else
    // Use single global variable for stack.
    static loader_life_support **get_stack_pp() {
        static loader_life_support *global_stack = nullptr;
        return global_stack;
    }
    static loader_life_support *get_stack_top() { return *get_stack_pp(); }
    static void set_stack_top(loader_life_support *value) { *get_stack_pp() = value; }
#endif

public:
    /// A new patient frame is created when a function is entered
    loader_life_support() : parent{get_stack_top()} { set_stack_top(this); }

    /// ... and destroyed after it returns
    ~loader_life_support() {
        if (get_stack_top() != this) {
            pybind11_fail("loader_life_support: internal error");
        }
        set_stack_top(parent);
        for (auto *item : keep_alive) {
            Py_DECREF(item);
        }
    }

    /// This can only be used inside a pybind11-bound function, either by `argument_loader`
    /// at argument preparation time or by `py::cast()` at execution time.
    PYBIND11_NOINLINE static void add_patient(handle h) {
        loader_life_support *frame = get_stack_top();
        if (!frame) {
            // NOTE: It would be nice to include the stack frames here, as this indicates
            // use of pybind11::cast<> outside the normal call framework, finding such
            // a location is challenging. Developers could consider printing out
            // stack frame addresses here using something like __builtin_frame_address(0)
            throw cast_error("When called outside a bound function, py::cast() cannot "
                             "do Python -> C++ conversions which require the creation "
                             "of temporary values");
        }

        if (frame->keep_alive.insert(h.ptr()).second) {
            Py_INCREF(h.ptr());
        }
    }
};

// Gets the cache entry for the given type, creating it if necessary.  The return value is the pair
// returned by emplace, i.e. an iterator for the entry and a bool set to `true` if the entry was
// just created.
inline std::pair<decltype(internals::registered_types_py)::iterator, bool>
all_type_info_get_cache(PyTypeObject *type);

// Populates a just-created cache entry.
PYBIND11_NOINLINE void all_type_info_populate(PyTypeObject *t, std::vector<type_info *> &bases) {
    std::vector<PyTypeObject *> check;
    for (handle parent : reinterpret_borrow<tuple>(t->tp_bases)) {
        check.push_back((PyTypeObject *) parent.ptr());
    }

    auto const &type_dict = get_internals().registered_types_py;
    for (size_t i = 0; i < check.size(); i++) {
        auto *type = check[i];
        // Ignore Python2 old-style class super type:
        if (!PyType_Check((PyObject *) type)) {
            continue;
        }

        // Check `type` in the current set of registered python types:
        auto it = type_dict.find(type);
        if (it != type_dict.end()) {
            // We found a cache entry for it, so it's either pybind-registered or has pre-computed
            // pybind bases, but we have to make sure we haven't already seen the type(s) before:
            // we want to follow Python/virtual C++ rules that there should only be one instance of
            // a common base.
            for (auto *tinfo : it->second) {
                // NB: Could use a second set here, rather than doing a linear search, but since
                // having a large number of immediate pybind11-registered types seems fairly
                // unlikely, that probably isn't worthwhile.
                bool found = false;
                for (auto *known : bases) {
                    if (known == tinfo) {
                        found = true;
                        break;
                    }
                }
                if (!found) {
                    bases.push_back(tinfo);
                }
<<<<<<< HEAD
                if (!found) {
                    bases.push_back(tinfo);
                }
=======
>>>>>>> ac37829e
            }
        } else if (type->tp_bases) {
            // It's some python type, so keep follow its bases classes to look for one or more
            // registered types
            if (i + 1 == check.size()) {
                // When we're at the end, we can pop off the current element to avoid growing
                // `check` when adding just one base (which is typical--i.e. when there is no
                // multiple inheritance)
                check.pop_back();
                i--;
            }
            for (handle parent : reinterpret_borrow<tuple>(type->tp_bases)) {
                check.push_back((PyTypeObject *) parent.ptr());
            }
        }
    }
}

/**
 * Extracts vector of type_info pointers of pybind-registered roots of the given Python type.  Will
 * be just 1 pybind type for the Python type of a pybind-registered class, or for any Python-side
 * derived class that uses single inheritance.  Will contain as many types as required for a Python
 * class that uses multiple inheritance to inherit (directly or indirectly) from multiple
 * pybind-registered classes.  Will be empty if neither the type nor any base classes are
 * pybind-registered.
 *
 * The value is cached for the lifetime of the Python type.
 */
inline const std::vector<detail::type_info *> &all_type_info(PyTypeObject *type) {
    auto ins = all_type_info_get_cache(type);
    if (ins.second) {
        // New cache entry: populate it
        all_type_info_populate(type, ins.first->second);
    }

    return ins.first->second;
}

/**
 * Gets a single pybind11 type info for a python type.  Returns nullptr if neither the type nor any
 * ancestors are pybind11-registered.  Throws an exception if there are multiple bases--use
 * `all_type_info` instead if you want to support multiple bases.
 */
<<<<<<< HEAD
PYBIND11_NOINLINE detail::type_info* get_type_info(PyTypeObject *type) {
    auto &bases = all_type_info(type);
=======
PYBIND11_NOINLINE detail::type_info *get_type_info(PyTypeObject *type) {
    const auto &bases = all_type_info(type);
>>>>>>> ac37829e
    if (bases.empty()) {
        return nullptr;
    }
    if (bases.size() > 1) {
        pybind11_fail(
            "pybind11::detail::get_type_info: type has multiple pybind11-registered bases");
    }
    return bases.front();
}

inline detail::type_info *get_local_type_info(const std::type_index &tp) {
    auto &locals = get_local_internals().registered_types_cpp;
    auto it = locals.find(tp);
    if (it != locals.end()) {
        return it->second;
    }
    return nullptr;
}

inline detail::type_info *get_global_type_info(const std::type_index &tp) {
    auto &types = get_internals().registered_types_cpp;
    auto it = types.find(tp);
    if (it != types.end()) {
        return it->second;
    }
    return nullptr;
}

/// Return the type info for a given C++ type; on lookup failure can either throw or return
/// nullptr.
PYBIND11_NOINLINE detail::type_info *get_type_info(const std::type_index &tp,
<<<<<<< HEAD
                                                          bool throw_if_missing = false) {
    if (auto ltype = get_local_type_info(tp)) {
        return ltype;
    }
    if (auto gtype = get_global_type_info(tp)) {
=======
                                                   bool throw_if_missing = false) {
    if (auto *ltype = get_local_type_info(tp)) {
        return ltype;
    }
    if (auto *gtype = get_global_type_info(tp)) {
>>>>>>> ac37829e
        return gtype;
    }

    if (throw_if_missing) {
        std::string tname = tp.name();
        detail::clean_type_id(tname);
        pybind11_fail("pybind11::detail::get_type_info: unable to find type info for \"" + tname
                      + "\"");
    }
    return nullptr;
}

PYBIND11_NOINLINE handle get_type_handle(const std::type_info &tp, bool throw_if_missing) {
    detail::type_info *type_info = get_type_info(tp, throw_if_missing);
    return handle(type_info ? ((PyObject *) type_info->type) : nullptr);
}

// Searches the inheritance graph for a registered Python instance, using all_type_info().
PYBIND11_NOINLINE handle find_registered_python_instance(void *src,
                                                         const detail::type_info *tinfo) {
    auto it_instances = get_internals().registered_instances.equal_range(src);
    for (auto it_i = it_instances.first; it_i != it_instances.second; ++it_i) {
<<<<<<< HEAD
        for (auto instance_type : detail::all_type_info(Py_TYPE(it_i->second))) {
=======
        for (auto *instance_type : detail::all_type_info(Py_TYPE(it_i->second))) {
>>>>>>> ac37829e
            if (instance_type && same_type(*instance_type->cpptype, *tinfo->cpptype)) {
                return handle((PyObject *) it_i->second).inc_ref();
            }
        }
    }
    return handle();
}

struct value_and_holder {
    instance *inst = nullptr;
    size_t index = 0u;
    const detail::type_info *type = nullptr;
    void **vh = nullptr;

    // Main constructor for a found value/holder:
    value_and_holder(instance *i, const detail::type_info *type, size_t vpos, size_t index)
        : inst{i}, index{index}, type{type}, vh{inst->simple_layout
                                                    ? inst->simple_value_holder
                                                    : &inst->nonsimple.values_and_holders[vpos]} {}

    // Default constructor (used to signal a value-and-holder not found by get_value_and_holder())
    value_and_holder() = default;

    // Used for past-the-end iterator
    explicit value_and_holder(size_t index) : index{index} {}

    template <typename V = void>
    V *&value_ptr() const {
        return reinterpret_cast<V *&>(vh[0]);
    }
    // True if this `value_and_holder` has a non-null value pointer
    explicit operator bool() const { return value_ptr() != nullptr; }

    template <typename H>
    H &holder() const {
        return reinterpret_cast<H &>(vh[1]);
    }
    bool holder_constructed() const {
        return inst->simple_layout
                   ? inst->simple_holder_constructed
                   : (inst->nonsimple.status[index] & instance::status_holder_constructed) != 0u;
    }
    // NOLINTNEXTLINE(readability-make-member-function-const)
    void set_holder_constructed(bool v = true) {
        if (inst->simple_layout) {
            inst->simple_holder_constructed = v;
        } else if (v) {
            inst->nonsimple.status[index] |= instance::status_holder_constructed;
        } else {
            inst->nonsimple.status[index] &= (std::uint8_t) ~instance::status_holder_constructed;
        }
    }
    bool instance_registered() const {
        return inst->simple_layout
                   ? inst->simple_instance_registered
                   : ((inst->nonsimple.status[index] & instance::status_instance_registered) != 0);
    }
    // NOLINTNEXTLINE(readability-make-member-function-const)
    void set_instance_registered(bool v = true) {
        if (inst->simple_layout) {
            inst->simple_instance_registered = v;
        } else if (v) {
            inst->nonsimple.status[index] |= instance::status_instance_registered;
        } else {
            inst->nonsimple.status[index] &= (std::uint8_t) ~instance::status_instance_registered;
        }
    }
};

// Container for accessing and iterating over an instance's values/holders
struct values_and_holders {
private:
    instance *inst;
    using type_vec = std::vector<detail::type_info *>;
    const type_vec &tinfo;

public:
    explicit values_and_holders(instance *inst)
        : inst{inst}, tinfo(all_type_info(Py_TYPE(inst))) {}

    struct iterator {
    private:
        instance *inst = nullptr;
        const type_vec *types = nullptr;
        value_and_holder curr;
        friend struct values_and_holders;
        iterator(instance *inst, const type_vec *tinfo)
            : inst{inst}, types{tinfo},
              curr(inst /* instance */,
                   types->empty() ? nullptr : (*types)[0] /* type info */,
                   0, /* vpos: (non-simple types only): the first vptr comes first */
                   0 /* index */) {}
        // Past-the-end iterator:
        explicit iterator(size_t end) : curr(end) {}

    public:
        bool operator==(const iterator &other) const { return curr.index == other.curr.index; }
        bool operator!=(const iterator &other) const { return curr.index != other.curr.index; }
        iterator &operator++() {
            if (!inst->simple_layout) {
                curr.vh += 1 + (*types)[curr.index]->holder_size_in_ptrs;
            }
            ++curr.index;
            curr.type = curr.index < types->size() ? (*types)[curr.index] : nullptr;
            return *this;
        }
        value_and_holder &operator*() { return curr; }
        value_and_holder *operator->() { return &curr; }
    };

    iterator begin() { return iterator(inst, &tinfo); }
    iterator end() { return iterator(tinfo.size()); }

    iterator find(const type_info *find_type) {
        auto it = begin(), endit = end();
        while (it != endit && it->type != find_type) {
            ++it;
        }
        return it;
    }

    size_t size() { return tinfo.size(); }
};

/**
 * Extracts C++ value and holder pointer references from an instance (which may contain multiple
 * values/holders for python-side multiple inheritance) that match the given type.  Throws an error
 * if the given type (or ValueType, if omitted) is not a pybind11 base of the given instance.  If
 * `find_type` is omitted (or explicitly specified as nullptr) the first value/holder are returned,
 * regardless of type (and the resulting .type will be nullptr).
 *
 * The returned object should be short-lived: in particular, it must not outlive the called-upon
 * instance.
 */
PYBIND11_NOINLINE value_and_holder
instance::get_value_and_holder(const type_info *find_type /*= nullptr default in common.h*/,
                               bool throw_if_missing /*= true in common.h*/) {
    // Optimize common case:
    if (!find_type || Py_TYPE(this) == find_type->type) {
        return value_and_holder(this, find_type, 0, 0);
    }

    detail::values_and_holders vhs(this);
    auto it = vhs.find(find_type);
    if (it != vhs.end()) {
        return *it;
    }

    if (!throw_if_missing) {
        return value_and_holder();
    }

#if defined(NDEBUG)
    pybind11_fail("pybind11::detail::instance::get_value_and_holder: "
                  "type is not a pybind11 base of the given instance "
                  "(compile in debug mode for type details)");
#else
    pybind11_fail("pybind11::detail::instance::get_value_and_holder: `"
                  + get_fully_qualified_tp_name(find_type->type)
                  + "' is not a pybind11 base of the given `"
                  + get_fully_qualified_tp_name(Py_TYPE(this)) + "' instance");
#endif
}

PYBIND11_NOINLINE void instance::allocate_layout() {
    const auto &tinfo = all_type_info(Py_TYPE(this));

    const size_t n_types = tinfo.size();

    if (n_types == 0) {
        pybind11_fail(
            "instance allocation failed: new instance has no pybind11-registered base types");
    }

    simple_layout
        = n_types == 1 && tinfo.front()->holder_size_in_ptrs <= instance_simple_holder_in_ptrs();

    // Simple path: no python-side multiple inheritance, and a small-enough holder
    if (simple_layout) {
        simple_value_holder[0] = nullptr;
        simple_holder_constructed = false;
        simple_instance_registered = false;
    } else { // multiple base types or a too-large holder
        // Allocate space to hold: [v1*][h1][v2*][h2]...[bb...] where [vN*] is a value pointer,
        // [hN] is the (uninitialized) holder instance for value N, and [bb...] is a set of bool
        // values that tracks whether each associated holder has been initialized.  Each [block] is
        // padded, if necessary, to an integer multiple of sizeof(void *).
        size_t space = 0;
        for (auto *t : tinfo) {
            space += 1;                      // value pointer
            space += t->holder_size_in_ptrs; // holder instance
        }
        size_t flags_at = space;
        space += size_in_ptrs(n_types); // status bytes (holder_constructed and
                                        // instance_registered)

        // Allocate space for flags, values, and holders, and initialize it to 0 (flags and values,
        // in particular, need to be 0).  Use Python's memory allocation
        // functions: Python is using pymalloc, which is designed to be
        // efficient for small allocations like the one we're doing here;
        // for larger allocations they are just wrappers around malloc.
        // TODO: is this still true for pure Python 3.6?
        nonsimple.values_and_holders = (void **) PyMem_Calloc(space, sizeof(void *));
        if (!nonsimple.values_and_holders) {
            throw std::bad_alloc();
        }
<<<<<<< HEAD
#else
        nonsimple.values_and_holders = (void **) PyMem_New(void *, space);
        if (!nonsimple.values_and_holders) throw std::bad_alloc();
        std::memset(nonsimple.values_and_holders, 0, space * sizeof(void *));
#endif
        nonsimple.status = reinterpret_cast<std::uint8_t *>(&nonsimple.values_and_holders[flags_at]);
=======
        nonsimple.status
            = reinterpret_cast<std::uint8_t *>(&nonsimple.values_and_holders[flags_at]);
>>>>>>> ac37829e
    }
    owned = true;
}

// NOLINTNEXTLINE(readability-make-member-function-const)
PYBIND11_NOINLINE void instance::deallocate_layout() {
    if (!simple_layout) {
        PyMem_Free(nonsimple.values_and_holders);
    }
}

PYBIND11_NOINLINE bool isinstance_generic(handle obj, const std::type_info &tp) {
    handle type = detail::get_type_handle(tp, false);
    if (!type) {
        return false;
    }
    return isinstance(obj, type);
}

PYBIND11_NOINLINE std::string error_string() {
    if (!PyErr_Occurred()) {
        PyErr_SetString(PyExc_RuntimeError, "Unknown internal error occurred");
        return "Unknown internal error occurred";
    }

    error_scope scope; // Preserve error state

    std::string errorString;
    if (scope.type) {
        errorString += handle(scope.type).attr("__name__").cast<std::string>();
        errorString += ": ";
    }
    if (scope.value) {
        errorString += (std::string) str(scope.value);
    }

    PyErr_NormalizeException(&scope.type, &scope.value, &scope.trace);

<<<<<<< HEAD
#if PY_MAJOR_VERSION >= 3
    if (scope.trace != nullptr) {
        PyException_SetTraceback(scope.value, scope.trace);
    }
#endif
=======
    if (scope.trace != nullptr) {
        PyException_SetTraceback(scope.value, scope.trace);
    }
>>>>>>> ac37829e

#if !defined(PYPY_VERSION)
    if (scope.trace) {
        auto *trace = (PyTracebackObject *) scope.trace;

        /* Get the deepest trace possible */
        while (trace->tb_next) {
            trace = trace->tb_next;
        }

        PyFrameObject *frame = trace->tb_frame;
        errorString += "\n\nAt:\n";
        while (frame) {
#    if PY_VERSION_HEX >= 0x03090000
            PyCodeObject *f_code = PyFrame_GetCode(frame);
#    else
            PyCodeObject *f_code = frame->f_code;
            Py_INCREF(f_code);
#    endif
            int lineno = PyFrame_GetLineNumber(frame);
            errorString += "  " + handle(f_code->co_filename).cast<std::string>() + "("
                           + std::to_string(lineno)
                           + "): " + handle(f_code->co_name).cast<std::string>() + "\n";
            frame = frame->f_back;
            Py_DECREF(f_code);
        }
    }
#endif

    return errorString;
}

PYBIND11_NOINLINE handle get_object_handle(const void *ptr, const detail::type_info *type) {
    auto &instances = get_internals().registered_instances;
    auto range = instances.equal_range(ptr);
    for (auto it = range.first; it != range.second; ++it) {
        for (const auto &vh : values_and_holders(it->second)) {
            if (vh.type == type) {
                return handle((PyObject *) it->second);
            }
        }
    }
    return handle();
}

inline PyThreadState *get_thread_state_unchecked() {
#if defined(PYPY_VERSION)
    return PyThreadState_GET();
#else
    return _PyThreadState_UncheckedGet();
#endif
}

// Forward declarations
void keep_alive_impl(handle nurse, handle patient);
inline PyObject *make_new_instance(PyTypeObject *type);

class type_caster_generic {
public:
    PYBIND11_NOINLINE explicit type_caster_generic(const std::type_info &type_info)
        : typeinfo(get_type_info(type_info)), cpptype(&type_info) {}

    explicit type_caster_generic(const type_info *typeinfo)
        : typeinfo(typeinfo), cpptype(typeinfo ? typeinfo->cpptype : nullptr) {}

    bool load(handle src, bool convert) { return load_impl<type_caster_generic>(src, convert); }

    PYBIND11_NOINLINE static handle cast(const void *_src,
                                         return_value_policy policy,
                                         handle parent,
                                         const detail::type_info *tinfo,
                                         void *(*copy_constructor)(const void *),
                                         void *(*move_constructor)(const void *),
                                         const void *existing_holder = nullptr) {
        if (!tinfo) { // no type info: error will be set already
            return handle();
        }

        void *src = const_cast<void *>(_src);
        if (src == nullptr) {
            return none().release();
        }

        if (handle registered_inst = find_registered_python_instance(src, tinfo)) {
            return registered_inst;
        }

        auto inst = reinterpret_steal<object>(make_new_instance(tinfo->type));
        auto *wrapper = reinterpret_cast<instance *>(inst.ptr());
        wrapper->owned = false;
        void *&valueptr = values_and_holders(wrapper).begin()->value_ptr();

        switch (policy) {
            case return_value_policy::automatic:
            case return_value_policy::take_ownership:
                valueptr = src;
                wrapper->owned = true;
                break;

            case return_value_policy::automatic_reference:
            case return_value_policy::reference:
                valueptr = src;
                wrapper->owned = false;
                break;

            case return_value_policy::copy:
                if (copy_constructor) {
                    valueptr = copy_constructor(src);
                } else {
#if defined(NDEBUG)
                    throw cast_error("return_value_policy = copy, but type is "
                                     "non-copyable! (compile in debug mode for details)");
#else
                    std::string type_name(tinfo->cpptype->name());
                    detail::clean_type_id(type_name);
                    throw cast_error("return_value_policy = copy, but type " + type_name
                                     + " is non-copyable!");
#endif
                }
                wrapper->owned = true;
                break;

            case return_value_policy::move:
                if (move_constructor) {
                    valueptr = move_constructor(src);
                } else if (copy_constructor) {
                    valueptr = copy_constructor(src);
                } else {
#if defined(NDEBUG)
                    throw cast_error("return_value_policy = move, but type is neither "
                                     "movable nor copyable! "
                                     "(compile in debug mode for details)");
#else
                    std::string type_name(tinfo->cpptype->name());
                    detail::clean_type_id(type_name);
                    throw cast_error("return_value_policy = move, but type " + type_name
                                     + " is neither movable nor copyable!");
#endif
                }
                wrapper->owned = true;
                break;

            case return_value_policy::reference_internal:
                valueptr = src;
                wrapper->owned = false;
                keep_alive_impl(inst, parent);
                break;

            default:
                throw cast_error("unhandled return_value_policy: should not happen!");
        }

        tinfo->init_instance(wrapper, existing_holder);

        return inst.release();
    }

    // Base methods for generic caster; there are overridden in copyable_holder_caster
    void load_value(value_and_holder &&v_h) {
        auto *&vptr = v_h.value_ptr();
        // Lazy allocation for unallocated values:
        if (vptr == nullptr) {
            const auto *type = v_h.type ? v_h.type : typeinfo;
            if (type->operator_new) {
                vptr = type->operator_new(type->type_size);
            } else {
<<<<<<< HEAD
                #if defined(__cpp_aligned_new) && (!defined(_MSC_VER) || _MSC_VER >= 1912)
                    if (type->type_align > __STDCPP_DEFAULT_NEW_ALIGNMENT__) {
                        vptr = ::operator new(type->type_size,
                                              std::align_val_t(type->type_align));
                    } else {
                        vptr = ::operator new(type->type_size);
                    }
                #else
                    vptr = ::operator new(type->type_size);
                #endif
=======
#if defined(__cpp_aligned_new) && (!defined(_MSC_VER) || _MSC_VER >= 1912)
                if (type->type_align > __STDCPP_DEFAULT_NEW_ALIGNMENT__) {
                    vptr = ::operator new(type->type_size, std::align_val_t(type->type_align));
                } else {
                    vptr = ::operator new(type->type_size);
                }
#else
                vptr = ::operator new(type->type_size);
#endif
>>>>>>> ac37829e
            }
        }
        value = vptr;
    }
    bool try_implicit_casts(handle src, bool convert) {
        for (const auto &cast : typeinfo->implicit_casts) {
            type_caster_generic sub_caster(*cast.first);
            if (sub_caster.load(src, convert)) {
                value = cast.second(sub_caster.value);
                return true;
            }
        }
        return false;
    }
    bool try_direct_conversions(handle src) {
        for (auto &converter : *typeinfo->direct_conversions) {
            if (converter(src.ptr(), value)) {
                return true;
            }
        }
        return false;
    }
    void check_holder_compat() {}

    PYBIND11_NOINLINE static void *local_load(PyObject *src, const type_info *ti) {
        auto caster = type_caster_generic(ti);
        if (caster.load(src, false)) {
            return caster.value;
        }
        return nullptr;
    }

    /// Try to load with foreign typeinfo, if available. Used when there is no
    /// native typeinfo, or when the native one wasn't able to produce a value.
    PYBIND11_NOINLINE bool try_load_foreign_module_local(handle src) {
        constexpr auto *local_key = PYBIND11_MODULE_LOCAL_ID;
        const auto pytype = type::handle_of(src);
        if (!hasattr(pytype, local_key)) {
            return false;
        }

        type_info *foreign_typeinfo = reinterpret_borrow<capsule>(getattr(pytype, local_key));
        // Only consider this foreign loader if actually foreign and is a loader of the correct cpp
        // type
        if (foreign_typeinfo->module_local_load == &local_load
            || (cpptype && !same_type(*cpptype, *foreign_typeinfo->cpptype))) {
            return false;
        }

        if (auto *result = foreign_typeinfo->module_local_load(src.ptr(), foreign_typeinfo)) {
            value = result;
            return true;
        }
        return false;
    }

    // Implementation of `load`; this takes the type of `this` so that it can dispatch the relevant
    // bits of code between here and copyable_holder_caster where the two classes need different
    // logic (without having to resort to virtual inheritance).
    template <typename ThisT>
    PYBIND11_NOINLINE bool load_impl(handle src, bool convert) {
        if (!src) {
            return false;
        }
        if (!typeinfo) {
            return try_load_foreign_module_local(src);
        }

        auto &this_ = static_cast<ThisT &>(*this);
        this_.check_holder_compat();

        PyTypeObject *srctype = Py_TYPE(src.ptr());

        // Case 1: If src is an exact type match for the target type then we can reinterpret_cast
        // the instance's value pointer to the target type:
        if (srctype == typeinfo->type) {
            this_.load_value(reinterpret_cast<instance *>(src.ptr())->get_value_and_holder());
            return true;
        }
        // Case 2: We have a derived class
        if (PyType_IsSubtype(srctype, typeinfo->type)) {
            const auto &bases = all_type_info(srctype);
            bool no_cpp_mi = typeinfo->simple_type;

            // Case 2a: the python type is a Python-inherited derived class that inherits from just
            // one simple (no MI) pybind11 class, or is an exact match, so the C++ instance is of
            // the right type and we can use reinterpret_cast.
            // (This is essentially the same as case 2b, but because not using multiple inheritance
            // is extremely common, we handle it specially to avoid the loop iterator and type
            // pointer lookup overhead)
            if (bases.size() == 1 && (no_cpp_mi || bases.front()->type == typeinfo->type)) {
                this_.load_value(reinterpret_cast<instance *>(src.ptr())->get_value_and_holder());
                return true;
            }
            // Case 2b: the python type inherits from multiple C++ bases.  Check the bases to see
            // if we can find an exact match (or, for a simple C++ type, an inherited match); if
            // so, we can safely reinterpret_cast to the relevant pointer.
            if (bases.size() > 1) {
                for (auto *base : bases) {
                    if (no_cpp_mi ? PyType_IsSubtype(base->type, typeinfo->type)
                                  : base->type == typeinfo->type) {
                        this_.load_value(
                            reinterpret_cast<instance *>(src.ptr())->get_value_and_holder(base));
                        return true;
                    }
                }
            }

<<<<<<< HEAD
            // Case 2c: C++ multiple inheritance is involved and we couldn't find an exact type match
            // in the registered bases, above, so try implicit casting (needed for proper C++ casting
            // when MI is involved).
=======
            // Case 2c: C++ multiple inheritance is involved and we couldn't find an exact type
            // match in the registered bases, above, so try implicit casting (needed for proper C++
            // casting when MI is involved).
>>>>>>> ac37829e
            if (this_.try_implicit_casts(src, convert)) {
                return true;
            }
        }

        // Perform an implicit conversion
        if (convert) {
            for (const auto &converter : typeinfo->implicit_conversions) {
                auto temp = reinterpret_steal<object>(converter(src.ptr(), typeinfo->type));
                if (load_impl<ThisT>(temp, false)) {
                    loader_life_support::add_patient(temp);
                    return true;
                }
            }
            if (this_.try_direct_conversions(src)) {
                return true;
            }
        }

        // Failed to match local typeinfo. Try again with global.
        if (typeinfo->module_local) {
            if (auto *gtype = get_global_type_info(*typeinfo->cpptype)) {
                typeinfo = gtype;
                return load(src, false);
            }
        }

        // Global typeinfo has precedence over foreign module_local
        if (try_load_foreign_module_local(src)) {
            return true;
        }

        // Custom converters didn't take None, now we convert None to nullptr.
        if (src.is_none()) {
<<<<<<< HEAD
           // Defer accepting None to other overloads (if we aren't in convert mode):
           if (!convert) {
               return false;
           }
           value = nullptr;
           return true;
=======
            // Defer accepting None to other overloads (if we aren't in convert mode):
            if (!convert) {
                return false;
            }
            value = nullptr;
            return true;
>>>>>>> ac37829e
        }

        return false;
    }

    // Called to do type lookup and wrap the pointer and type in a pair when a dynamic_cast
    // isn't needed or can't be used.  If the type is unknown, sets the error and returns a pair
    // with .second = nullptr.  (p.first = nullptr is not an error: it becomes None).
<<<<<<< HEAD
    PYBIND11_NOINLINE static std::pair<const void *, const type_info *> src_and_type(
            const void *src, const std::type_info &cast_type, const std::type_info *rtti_type = nullptr) {
=======
    PYBIND11_NOINLINE static std::pair<const void *, const type_info *>
    src_and_type(const void *src,
                 const std::type_info &cast_type,
                 const std::type_info *rtti_type = nullptr) {
>>>>>>> ac37829e
        if (auto *tpi = get_type_info(cast_type)) {
            return {src, const_cast<const type_info *>(tpi)};
        }

        // Not found, set error:
        std::string tname = rtti_type ? rtti_type->name() : cast_type.name();
        detail::clean_type_id(tname);
        std::string msg = "Unregistered type : " + tname;
        PyErr_SetString(PyExc_TypeError, msg.c_str());
        return {nullptr, nullptr};
    }

    const type_info *typeinfo = nullptr;
    const std::type_info *cpptype = nullptr;
    void *value = nullptr;
};

/**
 * Determine suitable casting operator for pointer-or-lvalue-casting type casters.  The type caster
 * needs to provide `operator T*()` and `operator T&()` operators.
 *
 * If the type supports moving the value away via an `operator T&&() &&` method, it should use
 * `movable_cast_op_type` instead.
 */
template <typename T>
using cast_op_type = conditional_t<std::is_pointer<remove_reference_t<T>>::value,
                                   typename std::add_pointer<intrinsic_t<T>>::type,
                                   typename std::add_lvalue_reference<intrinsic_t<T>>::type>;

/**
 * Determine suitable casting operator for a type caster with a movable value.  Such a type caster
 * needs to provide `operator T*()`, `operator T&()`, and `operator T&&() &&`.  The latter will be
 * called in appropriate contexts where the value can be moved rather than copied.
 *
 * These operator are automatically provided when using the PYBIND11_TYPE_CASTER macro.
 */
template <typename T>
using movable_cast_op_type
    = conditional_t<std::is_pointer<typename std::remove_reference<T>::type>::value,
                    typename std::add_pointer<intrinsic_t<T>>::type,
                    conditional_t<std::is_rvalue_reference<T>::value,
                                  typename std::add_rvalue_reference<intrinsic_t<T>>::type,
                                  typename std::add_lvalue_reference<intrinsic_t<T>>::type>>;

// std::is_copy_constructible isn't quite enough: it lets std::vector<T> (and similar) through when
// T is non-copyable, but code containing such a copy constructor fails to actually compile.
template <typename T, typename SFINAE = void>
struct is_copy_constructible : std::is_copy_constructible<T> {};

// Specialization for types that appear to be copy constructible but also look like stl containers
// (we specifically check for: has `value_type` and `reference` with `reference = value_type&`): if
// so, copy constructability depends on whether the value_type is copy constructible.
template <typename Container>
struct is_copy_constructible<
    Container,
    enable_if_t<
        all_of<std::is_copy_constructible<Container>,
               std::is_same<typename Container::value_type &, typename Container::reference>,
               // Avoid infinite recursion
               negation<std::is_same<Container, typename Container::value_type>>>::value>>
    : is_copy_constructible<typename Container::value_type> {};

// Likewise for std::pair
// (after C++17 it is mandatory that the copy constructor not exist when the two types aren't
// themselves copy constructible, but this can not be relied upon when T1 or T2 are themselves
// containers).
template <typename T1, typename T2>
struct is_copy_constructible<std::pair<T1, T2>>
    : all_of<is_copy_constructible<T1>, is_copy_constructible<T2>> {};

// The same problems arise with std::is_copy_assignable, so we use the same workaround.
template <typename T, typename SFINAE = void>
struct is_copy_assignable : std::is_copy_assignable<T> {};
template <typename Container>
struct is_copy_assignable<Container,
                          enable_if_t<all_of<std::is_copy_assignable<Container>,
                                             std::is_same<typename Container::value_type &,
                                                          typename Container::reference>>::value>>
    : is_copy_assignable<typename Container::value_type> {};
template <typename T1, typename T2>
struct is_copy_assignable<std::pair<T1, T2>>
    : all_of<is_copy_assignable<T1>, is_copy_assignable<T2>> {};

PYBIND11_NAMESPACE_END(detail)

// polymorphic_type_hook<itype>::get(src, tinfo) determines whether the object pointed
// to by `src` actually is an instance of some class derived from `itype`.
// If so, it sets `tinfo` to point to the std::type_info representing that derived
// type, and returns a pointer to the start of the most-derived object of that type
// (in which `src` is a subobject; this will be the same address as `src` in most
// single inheritance cases). If not, or if `src` is nullptr, it simply returns `src`
// and leaves `tinfo` at its default value of nullptr.
//
// The default polymorphic_type_hook just returns src. A specialization for polymorphic
// types determines the runtime type of the passed object and adjusts the this-pointer
// appropriately via dynamic_cast<void*>. This is what enables a C++ Animal* to appear
// to Python as a Dog (if Dog inherits from Animal, Animal is polymorphic, Dog is
// registered with pybind11, and this Animal is in fact a Dog).
//
// You may specialize polymorphic_type_hook yourself for types that want to appear
// polymorphic to Python but do not use C++ RTTI. (This is a not uncommon pattern
// in performance-sensitive applications, used most notably in LLVM.)
//
// polymorphic_type_hook_base allows users to specialize polymorphic_type_hook with
// std::enable_if. User provided specializations will always have higher priority than
// the default implementation and specialization provided in polymorphic_type_hook_base.
template <typename itype, typename SFINAE = void>
struct polymorphic_type_hook_base {
    static const void *get(const itype *src, const std::type_info *&) { return src; }
};
template <typename itype>
struct polymorphic_type_hook_base<itype, detail::enable_if_t<std::is_polymorphic<itype>::value>> {
    static const void *get(const itype *src, const std::type_info *&type) {
        type = src ? &typeid(*src) : nullptr;
        return dynamic_cast<const void *>(src);
    }
};
template <typename itype, typename SFINAE = void>
struct polymorphic_type_hook : public polymorphic_type_hook_base<itype> {};

PYBIND11_NAMESPACE_BEGIN(detail)

/// Generic type caster for objects stored on the heap
template <typename type>
class type_caster_base : public type_caster_generic {
    using itype = intrinsic_t<type>;

public:
    static constexpr auto name = const_name<type>();

    type_caster_base() : type_caster_base(typeid(type)) {}
    explicit type_caster_base(const std::type_info &info) : type_caster_generic(info) {}

    static handle cast(const itype &src, return_value_policy policy, handle parent) {
        if (policy == return_value_policy::automatic
            || policy == return_value_policy::automatic_reference) {
            policy = return_value_policy::copy;
        }
        return cast(&src, policy, parent);
    }

    static handle cast(itype &&src, return_value_policy, handle parent) {
        return cast(&src, return_value_policy::move, parent);
    }

    // Returns a (pointer, type_info) pair taking care of necessary type lookup for a
    // polymorphic type (using RTTI by default, but can be overridden by specializing
    // polymorphic_type_hook). If the instance isn't derived, returns the base version.
    static std::pair<const void *, const type_info *> src_and_type(const itype *src) {
        const auto &cast_type = typeid(itype);
        const std::type_info *instance_type = nullptr;
        const void *vsrc = polymorphic_type_hook<itype>::get(src, instance_type);
        if (instance_type && !same_type(cast_type, *instance_type)) {
            // This is a base pointer to a derived type. If the derived type is registered
            // with pybind11, we want to make the full derived object available.
            // In the typical case where itype is polymorphic, we get the correct
            // derived pointer (which may be != base pointer) by a dynamic_cast to
            // most derived type. If itype is not polymorphic, we won't get here
            // except via a user-provided specialization of polymorphic_type_hook,
            // and the user has promised that no this-pointer adjustment is
            // required in that case, so it's OK to use static_cast.
            if (const auto *tpi = get_type_info(*instance_type)) {
                return {vsrc, tpi};
            }
        }
        // Otherwise we have either a nullptr, an `itype` pointer, or an unknown derived pointer,
        // so don't do a cast
        return type_caster_generic::src_and_type(src, cast_type, instance_type);
    }

    static handle cast(const itype *src, return_value_policy policy, handle parent) {
        auto st = src_and_type(src);
        return type_caster_generic::cast(st.first,
                                         policy,
                                         parent,
                                         st.second,
                                         make_copy_constructor(src),
                                         make_move_constructor(src));
    }

    static handle cast_holder(const itype *src, const void *holder) {
        auto st = src_and_type(src);
        return type_caster_generic::cast(st.first,
                                         return_value_policy::take_ownership,
                                         {},
                                         st.second,
                                         nullptr,
                                         nullptr,
                                         holder);
    }

    template <typename T>
    using cast_op_type = detail::cast_op_type<T>;

    // NOLINTNEXTLINE(google-explicit-constructor)
    operator itype *() { return (type *) value; }
    // NOLINTNEXTLINE(google-explicit-constructor)
<<<<<<< HEAD
    operator itype&() {
=======
    operator itype &() {
>>>>>>> ac37829e
        if (!value) {
            throw reference_cast_error();
        }
        return *((itype *) value);
    }

protected:
    using Constructor = void *(*) (const void *);

    /* Only enabled when the types are {copy,move}-constructible *and* when the type
       does not have a private operator new implementation. A comma operator is used in the
       decltype argument to apply SFINAE to the public copy/move constructors.*/
    template <typename T, typename = enable_if_t<is_copy_constructible<T>::value>>
    static auto make_copy_constructor(const T *)
        -> decltype(new T(std::declval<const T>()), Constructor{}) {
        return [](const void *arg) -> void * { return new T(*reinterpret_cast<const T *>(arg)); };
    }

    template <typename T, typename = enable_if_t<std::is_move_constructible<T>::value>>
    static auto make_move_constructor(const T *)
        -> decltype(new T(std::declval<T &&>()), Constructor{}) {
        return [](const void *arg) -> void * {
            return new T(std::move(*const_cast<T *>(reinterpret_cast<const T *>(arg))));
        };
    }

    static Constructor make_copy_constructor(...) { return nullptr; }
    static Constructor make_move_constructor(...) { return nullptr; }
};

PYBIND11_NAMESPACE_END(detail)
PYBIND11_NAMESPACE_END(PYBIND11_NAMESPACE)<|MERGE_RESOLUTION|>--- conflicted
+++ resolved
@@ -138,12 +138,6 @@
                 if (!found) {
                     bases.push_back(tinfo);
                 }
-<<<<<<< HEAD
-                if (!found) {
-                    bases.push_back(tinfo);
-                }
-=======
->>>>>>> ac37829e
             }
         } else if (type->tp_bases) {
             // It's some python type, so keep follow its bases classes to look for one or more
@@ -187,13 +181,8 @@
  * ancestors are pybind11-registered.  Throws an exception if there are multiple bases--use
  * `all_type_info` instead if you want to support multiple bases.
  */
-<<<<<<< HEAD
-PYBIND11_NOINLINE detail::type_info* get_type_info(PyTypeObject *type) {
-    auto &bases = all_type_info(type);
-=======
 PYBIND11_NOINLINE detail::type_info *get_type_info(PyTypeObject *type) {
     const auto &bases = all_type_info(type);
->>>>>>> ac37829e
     if (bases.empty()) {
         return nullptr;
     }
@@ -225,19 +214,11 @@
 /// Return the type info for a given C++ type; on lookup failure can either throw or return
 /// nullptr.
 PYBIND11_NOINLINE detail::type_info *get_type_info(const std::type_index &tp,
-<<<<<<< HEAD
-                                                          bool throw_if_missing = false) {
-    if (auto ltype = get_local_type_info(tp)) {
-        return ltype;
-    }
-    if (auto gtype = get_global_type_info(tp)) {
-=======
                                                    bool throw_if_missing = false) {
     if (auto *ltype = get_local_type_info(tp)) {
         return ltype;
     }
     if (auto *gtype = get_global_type_info(tp)) {
->>>>>>> ac37829e
         return gtype;
     }
 
@@ -260,11 +241,7 @@
                                                          const detail::type_info *tinfo) {
     auto it_instances = get_internals().registered_instances.equal_range(src);
     for (auto it_i = it_instances.first; it_i != it_instances.second; ++it_i) {
-<<<<<<< HEAD
-        for (auto instance_type : detail::all_type_info(Py_TYPE(it_i->second))) {
-=======
         for (auto *instance_type : detail::all_type_info(Py_TYPE(it_i->second))) {
->>>>>>> ac37829e
             if (instance_type && same_type(*instance_type->cpptype, *tinfo->cpptype)) {
                 return handle((PyObject *) it_i->second).inc_ref();
             }
@@ -471,17 +448,8 @@
         if (!nonsimple.values_and_holders) {
             throw std::bad_alloc();
         }
-<<<<<<< HEAD
-#else
-        nonsimple.values_and_holders = (void **) PyMem_New(void *, space);
-        if (!nonsimple.values_and_holders) throw std::bad_alloc();
-        std::memset(nonsimple.values_and_holders, 0, space * sizeof(void *));
-#endif
-        nonsimple.status = reinterpret_cast<std::uint8_t *>(&nonsimple.values_and_holders[flags_at]);
-=======
         nonsimple.status
             = reinterpret_cast<std::uint8_t *>(&nonsimple.values_and_holders[flags_at]);
->>>>>>> ac37829e
     }
     owned = true;
 }
@@ -520,17 +488,9 @@
 
     PyErr_NormalizeException(&scope.type, &scope.value, &scope.trace);
 
-<<<<<<< HEAD
-#if PY_MAJOR_VERSION >= 3
     if (scope.trace != nullptr) {
         PyException_SetTraceback(scope.value, scope.trace);
     }
-#endif
-=======
-    if (scope.trace != nullptr) {
-        PyException_SetTraceback(scope.value, scope.trace);
-    }
->>>>>>> ac37829e
 
 #if !defined(PYPY_VERSION)
     if (scope.trace) {
@@ -697,18 +657,6 @@
             if (type->operator_new) {
                 vptr = type->operator_new(type->type_size);
             } else {
-<<<<<<< HEAD
-                #if defined(__cpp_aligned_new) && (!defined(_MSC_VER) || _MSC_VER >= 1912)
-                    if (type->type_align > __STDCPP_DEFAULT_NEW_ALIGNMENT__) {
-                        vptr = ::operator new(type->type_size,
-                                              std::align_val_t(type->type_align));
-                    } else {
-                        vptr = ::operator new(type->type_size);
-                    }
-                #else
-                    vptr = ::operator new(type->type_size);
-                #endif
-=======
 #if defined(__cpp_aligned_new) && (!defined(_MSC_VER) || _MSC_VER >= 1912)
                 if (type->type_align > __STDCPP_DEFAULT_NEW_ALIGNMENT__) {
                     vptr = ::operator new(type->type_size, std::align_val_t(type->type_align));
@@ -718,7 +666,6 @@
 #else
                 vptr = ::operator new(type->type_size);
 #endif
->>>>>>> ac37829e
             }
         }
         value = vptr;
@@ -827,15 +774,9 @@
                 }
             }
 
-<<<<<<< HEAD
-            // Case 2c: C++ multiple inheritance is involved and we couldn't find an exact type match
-            // in the registered bases, above, so try implicit casting (needed for proper C++ casting
-            // when MI is involved).
-=======
             // Case 2c: C++ multiple inheritance is involved and we couldn't find an exact type
             // match in the registered bases, above, so try implicit casting (needed for proper C++
             // casting when MI is involved).
->>>>>>> ac37829e
             if (this_.try_implicit_casts(src, convert)) {
                 return true;
             }
@@ -870,21 +811,12 @@
 
         // Custom converters didn't take None, now we convert None to nullptr.
         if (src.is_none()) {
-<<<<<<< HEAD
-           // Defer accepting None to other overloads (if we aren't in convert mode):
-           if (!convert) {
-               return false;
-           }
-           value = nullptr;
-           return true;
-=======
             // Defer accepting None to other overloads (if we aren't in convert mode):
             if (!convert) {
                 return false;
             }
             value = nullptr;
             return true;
->>>>>>> ac37829e
         }
 
         return false;
@@ -893,15 +825,10 @@
     // Called to do type lookup and wrap the pointer and type in a pair when a dynamic_cast
     // isn't needed or can't be used.  If the type is unknown, sets the error and returns a pair
     // with .second = nullptr.  (p.first = nullptr is not an error: it becomes None).
-<<<<<<< HEAD
-    PYBIND11_NOINLINE static std::pair<const void *, const type_info *> src_and_type(
-            const void *src, const std::type_info &cast_type, const std::type_info *rtti_type = nullptr) {
-=======
     PYBIND11_NOINLINE static std::pair<const void *, const type_info *>
     src_and_type(const void *src,
                  const std::type_info &cast_type,
                  const std::type_info *rtti_type = nullptr) {
->>>>>>> ac37829e
         if (auto *tpi = get_type_info(cast_type)) {
             return {src, const_cast<const type_info *>(tpi)};
         }
@@ -1099,11 +1026,7 @@
     // NOLINTNEXTLINE(google-explicit-constructor)
     operator itype *() { return (type *) value; }
     // NOLINTNEXTLINE(google-explicit-constructor)
-<<<<<<< HEAD
-    operator itype&() {
-=======
     operator itype &() {
->>>>>>> ac37829e
         if (!value) {
             throw reference_cast_error();
         }
