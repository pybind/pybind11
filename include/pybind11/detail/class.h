/*
    pybind11/detail/class.h: Python C API implementation details for py::class_

    Copyright (c) 2017 Wenzel Jakob <wenzel.jakob@epfl.ch>

    All rights reserved. Use of this source code is governed by a
    BSD-style license that can be found in the LICENSE file.
*/

#pragma once

#include "../attr.h"
#include "../options.h"

PYBIND11_NAMESPACE_BEGIN(PYBIND11_NAMESPACE)
PYBIND11_NAMESPACE_BEGIN(detail)

#if !defined(PYPY_VERSION)
#    define PYBIND11_BUILTIN_QUALNAME
#    define PYBIND11_SET_OLDPY_QUALNAME(obj, nameobj)
#else
// In PyPy, we still set __qualname__ so that we can produce reliable function type
// signatures; in CPython this macro expands to nothing:
#    define PYBIND11_SET_OLDPY_QUALNAME(obj, nameobj)                                             \
        setattr((PyObject *) obj, "__qualname__", nameobj)
#endif

inline std::string get_fully_qualified_tp_name(PyTypeObject *type) {
#if !defined(PYPY_VERSION)
    return type->tp_name;
#else
    auto module_name = handle((PyObject *) type).attr("__module__").cast<std::string>();
    if (module_name == PYBIND11_BUILTINS_MODULE)
        return type->tp_name;
    else
        return std::move(module_name) + "." + type->tp_name;
#endif
}

inline PyTypeObject *type_incref(PyTypeObject *type) {
    Py_INCREF(type);
    return type;
}

#if !defined(PYPY_VERSION)

/// `pybind11_static_property.__get__()`: Always pass the class instead of the instance.
extern "C" inline PyObject *pybind11_static_get(PyObject *self, PyObject * /*ob*/, PyObject *cls) {
    return PyProperty_Type.tp_descr_get(self, cls, cls);
}

/// `pybind11_static_property.__set__()`: Just like the above `__get__()`.
extern "C" inline int pybind11_static_set(PyObject *self, PyObject *obj, PyObject *value) {
    PyObject *cls = PyType_Check(obj) ? obj : (PyObject *) Py_TYPE(obj);
    return PyProperty_Type.tp_descr_set(self, cls, value);
}

/** A `static_property` is the same as a `property` but the `__get__()` and `__set__()`
    methods are modified to always use the object type instead of a concrete instance.
    Return value: New reference. */
inline PyTypeObject *make_static_property_type() {
    constexpr auto *name = "pybind11_static_property";
    auto name_obj = reinterpret_steal<object>(PYBIND11_FROM_STRING(name));

    /* Danger zone: from now (and until PyType_Ready), make sure to
       issue no Python C API calls which could potentially invoke the
       garbage collector (the GC will call type_traverse(), which will in
       turn find the newly constructed type in an invalid state) */
    auto *heap_type = (PyHeapTypeObject *) PyType_Type.tp_alloc(&PyType_Type, 0);
    if (!heap_type) {
        pybind11_fail("make_static_property_type(): error allocating type!");
    }

    heap_type->ht_name = name_obj.inc_ref().ptr();
#    ifdef PYBIND11_BUILTIN_QUALNAME
    heap_type->ht_qualname = name_obj.inc_ref().ptr();
#    endif

    auto *type = &heap_type->ht_type;
    type->tp_name = name;
    type->tp_base = type_incref(&PyProperty_Type);
    type->tp_flags = Py_TPFLAGS_DEFAULT | Py_TPFLAGS_BASETYPE | Py_TPFLAGS_HEAPTYPE;
    type->tp_descr_get = pybind11_static_get;
    type->tp_descr_set = pybind11_static_set;

    if (PyType_Ready(type) < 0) {
        pybind11_fail("make_static_property_type(): failure in PyType_Ready()!");
    }

    setattr((PyObject *) type, "__module__", str("pybind11_builtins"));
    PYBIND11_SET_OLDPY_QUALNAME(type, name_obj);

    return type;
}

#else // PYPY

/** PyPy has some issues with the above C API, so we evaluate Python code instead.
    This function will only be called once so performance isn't really a concern.
    Return value: New reference. */
inline PyTypeObject *make_static_property_type() {
    auto d = dict();
    PyObject *result = PyRun_String(R"(\
        class pybind11_static_property(property):
            def __get__(self, obj, cls):
                return property.__get__(self, cls, cls)

            def __set__(self, obj, value):
                cls = obj if isinstance(obj, type) else type(obj)
                property.__set__(self, cls, value)
        )",
                                    Py_file_input,
                                    d.ptr(),
                                    d.ptr());
    if (result == nullptr)
        throw error_already_set();
    Py_DECREF(result);
    return (PyTypeObject *) d["pybind11_static_property"].cast<object>().release().ptr();
}

#endif // PYPY

/** Types with static properties need to handle `Type.static_prop = x` in a specific way.
    By default, Python replaces the `static_property` itself, but for wrapped C++ types
    we need to call `static_property.__set__()` in order to propagate the new value to
    the underlying C++ data structure. */
extern "C" inline int pybind11_meta_setattro(PyObject *obj, PyObject *name, PyObject *value) {
    // Use `_PyType_Lookup()` instead of `PyObject_GetAttr()` in order to get the raw
    // descriptor (`property`) instead of calling `tp_descr_get` (`property.__get__()`).
    PyObject *descr = _PyType_Lookup((PyTypeObject *) obj, name);

    // The following assignment combinations are possible:
    //   1. `Type.static_prop = value`             --> descr_set: `Type.static_prop.__set__(value)`
    //   2. `Type.static_prop = other_static_prop` --> setattro:  replace existing `static_prop`
    //   3. `Type.regular_attribute = value`       --> setattro:  regular attribute assignment
    auto *const static_prop = (PyObject *) get_internals().static_property_type;
    const auto call_descr_set = (descr != nullptr) && (value != nullptr)
                                && (PyObject_IsInstance(descr, static_prop) != 0)
                                && (PyObject_IsInstance(value, static_prop) == 0);
    if (call_descr_set) {
        // Call `static_property.__set__()` instead of replacing the `static_property`.
#if !defined(PYPY_VERSION)
        return Py_TYPE(descr)->tp_descr_set(descr, obj, value);
#else
        if (PyObject *result = PyObject_CallMethod(descr, "__set__", "OO", obj, value)) {
            Py_DECREF(result);
            return 0;
        } else {
            return -1;
        }
#endif
    } else {
        // Replace existing attribute.
        return PyType_Type.tp_setattro(obj, name, value);
    }
}

/**
 * Python 3's PyInstanceMethod_Type hides itself via its tp_descr_get, which prevents aliasing
 * methods via cls.attr("m2") = cls.attr("m1"): instead the tp_descr_get returns a plain function,
 * when called on a class, or a PyMethod, when called on an instance.  Override that behaviour here
 * to do a special case bypass for PyInstanceMethod_Types.
 */
extern "C" inline PyObject *pybind11_meta_getattro(PyObject *obj, PyObject *name) {
    PyObject *descr = _PyType_Lookup((PyTypeObject *) obj, name);
    if (descr && PyInstanceMethod_Check(descr)) {
        Py_INCREF(descr);
        return descr;
    }
    return PyType_Type.tp_getattro(obj, name);
}

/// metaclass `__call__` function that is used to create all pybind11 objects.
extern "C" inline PyObject *pybind11_meta_call(PyObject *type, PyObject *args, PyObject *kwargs) {

    // use the default metaclass call to create/initialize the object
    PyObject *self = PyType_Type.tp_call(type, args, kwargs);
    if (self == nullptr) {
        return nullptr;
    }

    // This must be a pybind11 instance
    auto *instance = reinterpret_cast<detail::instance *>(self);

    // Ensure that the base __init__ function(s) were called
    for (const auto &vh : values_and_holders(instance)) {
        if (!vh.holder_constructed()) {
            PyErr_Format(PyExc_TypeError,
                         "%.200s.__init__() must be called when overriding __init__",
                         get_fully_qualified_tp_name(vh.type->type).c_str());
            Py_DECREF(self);
            return nullptr;
        }
    }

    return self;
}

/// Cleanup the type-info for a pybind11-registered type.
extern "C" inline void pybind11_meta_dealloc(PyObject *obj) {
    auto *type = (PyTypeObject *) obj;
    auto &internals = get_internals();

    // A pybind11-registered type will:
    // 1) be found in internals.registered_types_py
    // 2) have exactly one associated `detail::type_info`
    auto found_type = internals.registered_types_py.find(type);
    if (found_type != internals.registered_types_py.end() && found_type->second.size() == 1
        && found_type->second[0]->type == type) {

        auto *tinfo = found_type->second[0];
        auto tindex = std::type_index(*tinfo->cpptype);
        internals.direct_conversions.erase(tindex);

        if (tinfo->module_local) {
            get_local_internals().registered_types_cpp.erase(tindex);
        } else {
            internals.registered_types_cpp.erase(tindex);
        }
        internals.registered_types_py.erase(tinfo->type);

        // Actually just `std::erase_if`, but that's only available in C++20
        auto &cache = internals.inactive_override_cache;
        for (auto it = cache.begin(), last = cache.end(); it != last;) {
            if (it->first == (PyObject *) tinfo->type) {
                it = cache.erase(it);
            } else {
                ++it;
            }
        }

        delete tinfo;
    }

    PyType_Type.tp_dealloc(obj);
}

/** This metaclass is assigned by default to all pybind11 types and is required in order
    for static properties to function correctly. Users may override this using `py::metaclass`.
    Return value: New reference. */
inline PyTypeObject *make_default_metaclass() {
    constexpr auto *name = "pybind11_type";
    auto name_obj = reinterpret_steal<object>(PYBIND11_FROM_STRING(name));

    /* Danger zone: from now (and until PyType_Ready), make sure to
       issue no Python C API calls which could potentially invoke the
       garbage collector (the GC will call type_traverse(), which will in
       turn find the newly constructed type in an invalid state) */
    auto *heap_type = (PyHeapTypeObject *) PyType_Type.tp_alloc(&PyType_Type, 0);
    if (!heap_type) {
        pybind11_fail("make_default_metaclass(): error allocating metaclass!");
    }

    heap_type->ht_name = name_obj.inc_ref().ptr();
#ifdef PYBIND11_BUILTIN_QUALNAME
    heap_type->ht_qualname = name_obj.inc_ref().ptr();
#endif

    auto *type = &heap_type->ht_type;
    type->tp_name = name;
    type->tp_base = type_incref(&PyType_Type);
    type->tp_flags = Py_TPFLAGS_DEFAULT | Py_TPFLAGS_BASETYPE | Py_TPFLAGS_HEAPTYPE;

    type->tp_call = pybind11_meta_call;

    type->tp_setattro = pybind11_meta_setattro;
    type->tp_getattro = pybind11_meta_getattro;

    type->tp_dealloc = pybind11_meta_dealloc;

    if (PyType_Ready(type) < 0) {
        pybind11_fail("make_default_metaclass(): failure in PyType_Ready()!");
    }

    setattr((PyObject *) type, "__module__", str("pybind11_builtins"));
    PYBIND11_SET_OLDPY_QUALNAME(type, name_obj);

    return type;
}

/// For multiple inheritance types we need to recursively register/deregister base pointers for any
/// base classes with pointers that are difference from the instance value pointer so that we can
/// correctly recognize an offset base class pointer. This calls a function with any offset base
/// ptrs.
inline void traverse_offset_bases(void *valueptr,
                                  const detail::type_info *tinfo,
                                  instance *self,
                                  bool (*f)(void * /*parentptr*/, instance * /*self*/)) {
    for (handle h : reinterpret_borrow<tuple>(tinfo->type->tp_bases)) {
        if (auto *parent_tinfo = get_type_info((PyTypeObject *) h.ptr())) {
            for (auto &c : parent_tinfo->implicit_casts) {
                if (c.first == tinfo->cpptype) {
                    auto *parentptr = c.second(valueptr);
                    if (parentptr != valueptr) {
                        f(parentptr, self);
                    }
                    traverse_offset_bases(parentptr, parent_tinfo, self, f);
                    break;
                }
            }
        }
    }
}

inline bool register_instance_impl(void *ptr, instance *self) {
    get_internals().registered_instances.emplace(ptr, self);
    return true; // unused, but gives the same signature as the deregister func
}
inline bool deregister_instance_impl(void *ptr, instance *self) {
    auto &registered_instances = get_internals().registered_instances;
    auto range = registered_instances.equal_range(ptr);
    for (auto it = range.first; it != range.second; ++it) {
        if (self == it->second) {
            registered_instances.erase(it);
            return true;
        }
    }
    return false;
}

inline void register_instance(instance *self, void *valptr, const type_info *tinfo) {
    register_instance_impl(valptr, self);
    if (!tinfo->simple_ancestors) {
        traverse_offset_bases(valptr, tinfo, self, register_instance_impl);
    }
}

inline bool deregister_instance(instance *self, void *valptr, const type_info *tinfo) {
    bool ret = deregister_instance_impl(valptr, self);
    if (!tinfo->simple_ancestors) {
        traverse_offset_bases(valptr, tinfo, self, deregister_instance_impl);
    }
    return ret;
}

/// Instance creation function for all pybind11 types. It allocates the internal instance layout
/// for holding C++ objects and holders.  Allocation is done lazily (the first time the instance is
/// cast to a reference or pointer), and initialization is done by an `__init__` function.
inline PyObject *make_new_instance(PyTypeObject *type) {
#if defined(PYPY_VERSION)
    // PyPy gets tp_basicsize wrong (issue 2482) under multiple inheritance when the first
    // inherited object is a plain Python type (i.e. not derived from an extension type).  Fix it.
    ssize_t instance_size = static_cast<ssize_t>(sizeof(instance));
    if (type->tp_basicsize < instance_size) {
        type->tp_basicsize = instance_size;
    }
#endif
    PyObject *self = type->tp_alloc(type, 0);
    auto *inst = reinterpret_cast<instance *>(self);
    // Allocate the value/holder internals:
    inst->allocate_layout();

    return self;
}

/// Instance creation function for all pybind11 types. It only allocates space for the
/// C++ object, but doesn't call the constructor -- an `__init__` function must do that.
extern "C" inline PyObject *pybind11_object_new(PyTypeObject *type, PyObject *, PyObject *) {
    return make_new_instance(type);
}

/// An `__init__` function constructs the C++ object. Users should provide at least one
/// of these using `py::init` or directly with `.def(__init__, ...)`. Otherwise, the
/// following default function will be used which simply throws an exception.
extern "C" inline int pybind11_object_init(PyObject *self, PyObject *, PyObject *) {
    PyTypeObject *type = Py_TYPE(self);
    std::string msg = get_fully_qualified_tp_name(type) + ": No constructor defined!";
    PyErr_SetString(PyExc_TypeError, msg.c_str());
    return -1;
}

inline void add_patient(PyObject *nurse, PyObject *patient) {
    auto &internals = get_internals();
    auto *instance = reinterpret_cast<detail::instance *>(nurse);
    instance->has_patients = true;
    Py_INCREF(patient);
    internals.patients[nurse].push_back(patient);
}

inline void clear_patients(PyObject *self) {
    auto *instance = reinterpret_cast<detail::instance *>(self);
    auto &internals = get_internals();
    auto pos = internals.patients.find(self);
    assert(pos != internals.patients.end());
    // Clearing the patients can cause more Python code to run, which
    // can invalidate the iterator. Extract the vector of patients
    // from the unordered_map first.
    auto patients = std::move(pos->second);
    internals.patients.erase(pos);
    instance->has_patients = false;
    for (PyObject *&patient : patients) {
        Py_CLEAR(patient);
    }
}

/// Clears all internal data from the instance and removes it from registered instances in
/// preparation for deallocation.
inline void clear_instance(PyObject *self) {
    auto *instance = reinterpret_cast<detail::instance *>(self);

    // Deallocate any values/holders, if present:
    for (auto &v_h : values_and_holders(instance)) {
        if (v_h) {

            // We have to deregister before we call dealloc because, for virtual MI types, we still
            // need to be able to get the parent pointers.
            if (v_h.instance_registered()
                && !deregister_instance(instance, v_h.value_ptr(), v_h.type)) {
                pybind11_fail(
                    "pybind11_object_dealloc(): Tried to deallocate unregistered instance!");
            }

            if (instance->owned || v_h.holder_constructed()) {
                v_h.type->dealloc(v_h);
            }
        }
    }
    // Deallocate the value/holder layout internals:
    instance->deallocate_layout();

    if (instance->weakrefs) {
        PyObject_ClearWeakRefs(self);
    }

    PyObject **dict_ptr = _PyObject_GetDictPtr(self);
    if (dict_ptr) {
        Py_CLEAR(*dict_ptr);
    }

    if (instance->has_patients) {
        clear_patients(self);
    }
}

/// Instance destructor function for all pybind11 types. It calls `type_info.dealloc`
/// to destroy the C++ object itself, while the rest is Python bookkeeping.
extern "C" inline void pybind11_object_dealloc(PyObject *self) {
    clear_instance(self);

    auto *type = Py_TYPE(self);
    type->tp_free(self);

#if PY_VERSION_HEX < 0x03080000
    // `type->tp_dealloc != pybind11_object_dealloc` means that we're being called
    // as part of a derived type's dealloc, in which case we're not allowed to decref
    // the type here. For cross-module compatibility, we shouldn't compare directly
    // with `pybind11_object_dealloc`, but with the common one stashed in internals.
    auto pybind11_object_type = (PyTypeObject *) get_internals().instance_base;
    if (type->tp_dealloc == pybind11_object_type->tp_dealloc)
        Py_DECREF(type);
#else
    // This was not needed before Python 3.8 (Python issue 35810)
    // https://github.com/pybind/pybind11/issues/1946
    Py_DECREF(type);
#endif
}

/** Create the type which can be used as a common base for all classes.  This is
    needed in order to satisfy Python's requirements for multiple inheritance.
    Return value: New reference. */
inline PyObject *make_object_base_type(PyTypeObject *metaclass) {
    constexpr auto *name = "pybind11_object";
    auto name_obj = reinterpret_steal<object>(PYBIND11_FROM_STRING(name));

    /* Danger zone: from now (and until PyType_Ready), make sure to
       issue no Python C API calls which could potentially invoke the
       garbage collector (the GC will call type_traverse(), which will in
       turn find the newly constructed type in an invalid state) */
    auto *heap_type = (PyHeapTypeObject *) metaclass->tp_alloc(metaclass, 0);
    if (!heap_type) {
        pybind11_fail("make_object_base_type(): error allocating type!");
    }

    heap_type->ht_name = name_obj.inc_ref().ptr();
#ifdef PYBIND11_BUILTIN_QUALNAME
    heap_type->ht_qualname = name_obj.inc_ref().ptr();
#endif

    auto *type = &heap_type->ht_type;
    type->tp_name = name;
    type->tp_base = type_incref(&PyBaseObject_Type);
    type->tp_basicsize = static_cast<ssize_t>(sizeof(instance));
    type->tp_flags = Py_TPFLAGS_DEFAULT | Py_TPFLAGS_BASETYPE | Py_TPFLAGS_HEAPTYPE;

    type->tp_new = pybind11_object_new;
    type->tp_init = pybind11_object_init;
    type->tp_dealloc = pybind11_object_dealloc;

    /* Support weak references (needed for the keep_alive feature) */
    type->tp_weaklistoffset = offsetof(instance, weakrefs);

    if (PyType_Ready(type) < 0) {
        pybind11_fail("PyType_Ready failed in make_object_base_type():" + error_string());
    }

    setattr((PyObject *) type, "__module__", str("pybind11_builtins"));
    PYBIND11_SET_OLDPY_QUALNAME(type, name_obj);

    assert(!PyType_HasFeature(type, Py_TPFLAGS_HAVE_GC));
    return (PyObject *) heap_type;
}

/// dynamic_attr: Support for `d = instance.__dict__`.
extern "C" inline PyObject *pybind11_get_dict(PyObject *self, void *) {
    PyObject *&dict = *_PyObject_GetDictPtr(self);
    if (!dict) {
        dict = PyDict_New();
    }
    Py_XINCREF(dict);
    return dict;
}

/// dynamic_attr: Support for `instance.__dict__ = dict()`.
extern "C" inline int pybind11_set_dict(PyObject *self, PyObject *new_dict, void *) {
    if (!PyDict_Check(new_dict)) {
        PyErr_Format(PyExc_TypeError,
                     "__dict__ must be set to a dictionary, not a '%.200s'",
                     get_fully_qualified_tp_name(Py_TYPE(new_dict)).c_str());
        return -1;
    }
    PyObject *&dict = *_PyObject_GetDictPtr(self);
    Py_INCREF(new_dict);
    Py_CLEAR(dict);
    dict = new_dict;
    return 0;
}

/// dynamic_attr: Allow the garbage collector to traverse the internal instance `__dict__`.
extern "C" inline int pybind11_traverse(PyObject *self, visitproc visit, void *arg) {
    PyObject *&dict = *_PyObject_GetDictPtr(self);
    Py_VISIT(dict);
    return 0;
}

/// dynamic_attr: Allow the GC to clear the dictionary.
extern "C" inline int pybind11_clear(PyObject *self) {
    PyObject *&dict = *_PyObject_GetDictPtr(self);
    Py_CLEAR(dict);
    return 0;
}

/// Give instances of this type a `__dict__` and opt into garbage collection.
inline void enable_dynamic_attributes(PyHeapTypeObject *heap_type) {
    auto *type = &heap_type->ht_type;
    type->tp_flags |= Py_TPFLAGS_HAVE_GC;
    type->tp_dictoffset = type->tp_basicsize;           // place dict at the end
    type->tp_basicsize += (ssize_t) sizeof(PyObject *); // and allocate enough space for it
    type->tp_traverse = pybind11_traverse;
    type->tp_clear = pybind11_clear;

    static PyGetSetDef getset[] = {
        {const_cast<char *>("__dict__"), pybind11_get_dict, pybind11_set_dict, nullptr, nullptr},
        {nullptr, nullptr, nullptr, nullptr, nullptr}};
    type->tp_getset = getset;
}

/// buffer_protocol: Fill in the view as specified by flags.
extern "C" inline int pybind11_getbuffer(PyObject *obj, Py_buffer *view, int flags) {
    // Look for a `get_buffer` implementation in this type's info or any bases (following MRO).
    type_info *tinfo = nullptr;
    for (auto type : reinterpret_borrow<tuple>(Py_TYPE(obj)->tp_mro)) {
        tinfo = get_type_info((PyTypeObject *) type.ptr());
        if (tinfo && tinfo->get_buffer) {
            break;
        }
    }
    if (view == nullptr || !tinfo || !tinfo->get_buffer) {
        if (view) {
            view->obj = nullptr;
        }
        PyErr_SetString(PyExc_BufferError, "pybind11_getbuffer(): Internal error");
        return -1;
    }
    std::memset(view, 0, sizeof(Py_buffer));
    buffer_info *info = tinfo->get_buffer(obj, tinfo->get_buffer_data);
    if ((flags & PyBUF_WRITABLE) == PyBUF_WRITABLE && info->readonly) {
        delete info;
        // view->obj = nullptr;  // Was just memset to 0, so not necessary
        PyErr_SetString(PyExc_BufferError, "Writable buffer requested for readonly storage");
        return -1;
    }
    view->obj = obj;
    view->ndim = 1;
    view->internal = info;
    view->buf = info->ptr;
    view->itemsize = info->itemsize;
    view->len = view->itemsize;
    for (auto s : info->shape) {
        view->len *= s;
    }
    view->readonly = static_cast<int>(info->readonly);
    if ((flags & PyBUF_FORMAT) == PyBUF_FORMAT) {
        view->format = const_cast<char *>(info->format.c_str());
    }
    if ((flags & PyBUF_STRIDES) == PyBUF_STRIDES) {
        view->ndim = (int) info->ndim;
        view->strides = info->strides.data();
        view->shape = info->shape.data();
    }
    Py_INCREF(view->obj);
    return 0;
}

/// buffer_protocol: Release the resources of the buffer.
extern "C" inline void pybind11_releasebuffer(PyObject *, Py_buffer *view) {
    delete (buffer_info *) view->internal;
}

/// Give this type a buffer interface.
inline void enable_buffer_protocol(PyHeapTypeObject *heap_type) {
    heap_type->ht_type.tp_as_buffer = &heap_type->as_buffer;

    heap_type->as_buffer.bf_getbuffer = pybind11_getbuffer;
    heap_type->as_buffer.bf_releasebuffer = pybind11_releasebuffer;
}

/** Create a brand new Python type according to the `type_record` specification.
    Return value: New reference. */
inline PyObject *make_new_python_type(const type_record &rec) {
    auto name = reinterpret_steal<object>(PYBIND11_FROM_STRING(rec.name));

    auto qualname = name;
    if (rec.scope && !PyModule_Check(rec.scope.ptr()) && hasattr(rec.scope, "__qualname__")) {
        qualname = reinterpret_steal<object>(
            PyUnicode_FromFormat("%U.%U", rec.scope.attr("__qualname__").ptr(), name.ptr()));
    }

    object module_;
    if (rec.scope) {
        if (hasattr(rec.scope, "__module__")) {
            module_ = rec.scope.attr("__module__");
        } else if (hasattr(rec.scope, "__name__")) {
            module_ = rec.scope.attr("__name__");
        }
    }

    const auto *full_name = c_str(
#if !defined(PYPY_VERSION)
        module_ ? str(module_).cast<std::string>() + "." + rec.name :
#endif
                rec.name);

    char *tp_doc = nullptr;
    if (rec.doc && options::show_user_defined_docstrings()) {
        /* Allocate memory for docstring (using PyObject_MALLOC, since
           Python will free this later on) */
        size_t size = std::strlen(rec.doc) + 1;
        tp_doc = (char *) PyObject_MALLOC(size);
        std::memcpy((void *) tp_doc, rec.doc, size);
    }

    auto &internals = get_internals();
    auto bases = tuple(rec.bases);
    auto *base = (bases.empty()) ? internals.instance_base : bases[0].ptr();

    traverseproc parent_tp_traverse = nullptr;
    auto parent_tp_clear = nullptr;
    for (auto b : bases) {
        auto *obj = (PyTypeObject *) b.ptr();
        if (PyType_IS_GC(obj) != 0) {
            if (obj->tp_traverse != nullptr) {
                parent_tp_traverse = obj->tp_traverse;
            }
            if (obj->tp_clear != nullptr) {
                parent_tp_clear = obj->tp_clear;
            }
            // This needs to improved and should probably combine funcs
            break;
        }
    }

    /* Danger zone: from now (and until PyType_Ready), make sure to
       issue no Python C API calls which could potentially invoke the
       garbage collector (the GC will call type_traverse(), which will in
       turn find the newly constructed type in an invalid state) */
    auto *metaclass
        = rec.metaclass.ptr() ? (PyTypeObject *) rec.metaclass.ptr() : internals.default_metaclass;

    auto *heap_type = (PyHeapTypeObject *) metaclass->tp_alloc(metaclass, 0);
    if (!heap_type) {
        pybind11_fail(std::string(rec.name) + ": Unable to create type object!");
    }

    heap_type->ht_name = name.release().ptr();
#ifdef PYBIND11_BUILTIN_QUALNAME
    heap_type->ht_qualname = qualname.inc_ref().ptr();
#endif

    auto *type = &heap_type->ht_type;
    type->tp_name = full_name;
    type->tp_doc = tp_doc;
    type->tp_base = type_incref((PyTypeObject *) base);
    type->tp_basicsize = static_cast<ssize_t>(sizeof(instance));
    if (!bases.empty()) {
        type->tp_bases = bases.release().ptr();
    }

    /* Don't inherit base __init__ */
    type->tp_init = pybind11_object_init;

    /* Supported protocols */
    type->tp_as_number = &heap_type->as_number;
    type->tp_as_sequence = &heap_type->as_sequence;
    type->tp_as_mapping = &heap_type->as_mapping;
    type->tp_as_async = &heap_type->as_async;

    /* Flags */
    type->tp_flags |= Py_TPFLAGS_DEFAULT | Py_TPFLAGS_HEAPTYPE;
    if (!rec.is_final) {
        type->tp_flags |= Py_TPFLAGS_BASETYPE;
    }

    if (rec.dynamic_attr) {
        enable_dynamic_attributes(heap_type);
    }

    if (rec.buffer_protocol) {
        enable_buffer_protocol(heap_type);
    }

    if (rec.custom_type_setup_callback) {
        rec.custom_type_setup_callback(heap_type);
    }

<<<<<<< HEAD
    if (PyType_IS_GC(type) && type->tp_traverse == nullptr) {
        // cludge for MI check on 3.11.
        type->tp_traverse
            = (parent_tp_traverse != nullptr) ? parent_tp_traverse : pybind11_traverse;
        type->tp_clear = (parent_tp_clear != nullptr) ? parent_tp_clear : pybind11_clear;
    }

    if (PyType_Ready(type) < 0)
=======
    if (PyType_Ready(type) < 0) {
>>>>>>> 522c59ce
        pybind11_fail(std::string(rec.name) + ": PyType_Ready failed (" + error_string() + ")!");
    }

    assert(!rec.dynamic_attr || PyType_HasFeature(type, Py_TPFLAGS_HAVE_GC));

    /* Register type with the parent scope */
    if (rec.scope) {
        setattr(rec.scope, rec.name, (PyObject *) type);
    } else {
        Py_INCREF(type); // Keep it alive forever (reference leak)
    }

    if (module_) { // Needed by pydoc
        setattr((PyObject *) type, "__module__", module_);
    }

    PYBIND11_SET_OLDPY_QUALNAME(type, qualname);

    return (PyObject *) type;
}

PYBIND11_NAMESPACE_END(detail)
PYBIND11_NAMESPACE_END(PYBIND11_NAMESPACE)<|MERGE_RESOLUTION|>--- conflicted
+++ resolved
@@ -722,18 +722,7 @@
         rec.custom_type_setup_callback(heap_type);
     }
 
-<<<<<<< HEAD
-    if (PyType_IS_GC(type) && type->tp_traverse == nullptr) {
-        // cludge for MI check on 3.11.
-        type->tp_traverse
-            = (parent_tp_traverse != nullptr) ? parent_tp_traverse : pybind11_traverse;
-        type->tp_clear = (parent_tp_clear != nullptr) ? parent_tp_clear : pybind11_clear;
-    }
-
-    if (PyType_Ready(type) < 0)
-=======
     if (PyType_Ready(type) < 0) {
->>>>>>> 522c59ce
         pybind11_fail(std::string(rec.name) + ": PyType_Ready failed (" + error_string() + ")!");
     }
 
