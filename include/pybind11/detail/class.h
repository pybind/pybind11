--- conflicted
+++ resolved
@@ -614,15 +614,9 @@
         return -1;
     }
     std::memset(view, 0, sizeof(Py_buffer));
-<<<<<<< HEAD
-    buffer_info *info = nullptr;
-    try {
-        info = tinfo->get_buffer(obj, tinfo->get_buffer_data);
-=======
     std::unique_ptr<buffer_info> info = nullptr;
     try {
         info.reset(tinfo->get_buffer(obj, tinfo->get_buffer_data));
->>>>>>> ed5057de
     } catch (...) {
         try_translate_exceptions();
         raise_from(PyExc_BufferError, "Error getting buffer");
