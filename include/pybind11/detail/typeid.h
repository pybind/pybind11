--- conflicted
+++ resolved
@@ -34,13 +34,8 @@
 PYBIND11_NOINLINE void clean_type_id(std::string &name) {
 #if defined(__GNUG__)
     int status = 0;
-<<<<<<< HEAD
-    std::unique_ptr<char, void (*)(void *)> res {
-        abi::__cxa_demangle(name.c_str(), nullptr, nullptr, &status), std::free };
-=======
     std::unique_ptr<char, void (*)(void *)> res{
         abi::__cxa_demangle(name.c_str(), nullptr, nullptr, &status), std::free};
->>>>>>> ac37829e
     if (status == 0) {
         name = res.get();
     }
