--- conflicted
+++ resolved
@@ -9,62 +9,9 @@
 
 #pragma once
 
-<<<<<<< HEAD
-#define PYBIND11_VERSION_MAJOR 2
-#define PYBIND11_VERSION_MINOR 13
-#define PYBIND11_VERSION_PATCH 6
-
-// Similar to Python's convention: https://docs.python.org/3/c-api/apiabiversion.html
-// Additional convention: 0xD = dev
-#define PYBIND11_VERSION_HEX 0x020D0600
-
-// Define some generic pybind11 helper macros for warning management.
-//
-// Note that compiler-specific push/pop pairs are baked into the
-// PYBIND11_NAMESPACE_BEGIN/PYBIND11_NAMESPACE_END pair of macros. Therefore manual
-// PYBIND11_WARNING_PUSH/PYBIND11_WARNING_POP are usually only needed in `#include` sections.
-//
-// If you find you need to suppress a warning, please try to make the suppression as local as
-// possible using these macros. Please also be sure to push/pop with the pybind11 macros. Please
-// only use compiler specifics if you need to check specific versions, e.g. Apple Clang vs. vanilla
-// Clang.
-#if defined(_MSC_VER)
-#    define PYBIND11_COMPILER_MSVC
-#    define PYBIND11_PRAGMA(...) __pragma(__VA_ARGS__)
-#    define PYBIND11_WARNING_PUSH PYBIND11_PRAGMA(warning(push))
-#    define PYBIND11_WARNING_POP PYBIND11_PRAGMA(warning(pop))
-#elif defined(__INTEL_COMPILER)
-#    define PYBIND11_COMPILER_INTEL
-#    define PYBIND11_PRAGMA(...) _Pragma(#__VA_ARGS__)
-#    define PYBIND11_WARNING_PUSH PYBIND11_PRAGMA(warning push)
-#    define PYBIND11_WARNING_POP PYBIND11_PRAGMA(warning pop)
-#elif defined(__clang__)
-#    define PYBIND11_COMPILER_CLANG
-#    define PYBIND11_PRAGMA(...) _Pragma(#__VA_ARGS__)
-#    define PYBIND11_WARNING_PUSH PYBIND11_PRAGMA(clang diagnostic push)
-#    define PYBIND11_WARNING_POP PYBIND11_PRAGMA(clang diagnostic push)
-#elif defined(__GNUC__)
-#    define PYBIND11_COMPILER_GCC
-#    define PYBIND11_PRAGMA(...) _Pragma(#__VA_ARGS__)
-#    define PYBIND11_WARNING_PUSH PYBIND11_PRAGMA(GCC diagnostic push)
-#    define PYBIND11_WARNING_POP PYBIND11_PRAGMA(GCC diagnostic pop)
-#endif
-
-#ifdef PYBIND11_COMPILER_MSVC
-#    define PYBIND11_WARNING_DISABLE_MSVC(name) PYBIND11_PRAGMA(warning(disable : name))
-#else
-#    define PYBIND11_WARNING_DISABLE_MSVC(name)
-#endif
-
-#ifdef PYBIND11_COMPILER_CLANG
-#    define PYBIND11_WARNING_DISABLE_CLANG(name) PYBIND11_PRAGMA(clang diagnostic ignored name)
-#else
-#    define PYBIND11_WARNING_DISABLE_CLANG(name)
-=======
 #include <pybind11/conduit/wrap_include_python_h.h>
 #if PY_VERSION_HEX < 0x03080000
 #    error "PYTHON < 3.8 IS UNSUPPORTED. pybind11 v2.13 was the last to support Python 3.7."
->>>>>>> ed5057de
 #endif
 
 // Similar to Python's convention: https://docs.python.org/3/c-api/apiabiversion.html
@@ -538,11 +485,6 @@
             });
         }
 
-<<<<<<< HEAD
-    The third macro argument is optional (available since 2.13.0), and can be used to
-    mark the extension module as safe to run without the GIL under a free-threaded CPython
-    interpreter. Passing this argument has no effect on other interpreters.
-=======
     The third and subsequent macro arguments are optional (available since 2.13.0), and
     can be used to mark the extension module as supporting various Python features.
 
@@ -550,17 +492,11 @@
     - ``multiple_interpreters::per_interpreter_gil()``
     - ``multiple_interpreters::shared_gil()``
     - ``multiple_interpreters::not_supported()``
->>>>>>> ed5057de
 
     .. code-block:: cpp
 
         PYBIND11_MODULE(example, m, py::mod_gil_not_used()) {
             m.doc() = "pybind11 example module safe to run without the GIL";
-<<<<<<< HEAD
-
-            // Add bindings here
-=======
->>>>>>> ed5057de
             m.def("foo", []() {
                 return "Hello, Free-threaded World!";
             });
@@ -570,33 +506,11 @@
 PYBIND11_WARNING_PUSH
 PYBIND11_WARNING_DISABLE_CLANG("-Wgnu-zero-variadic-macro-arguments")
 #define PYBIND11_MODULE(name, variable, ...)                                                      \
-<<<<<<< HEAD
-    static ::pybind11::module_::module_def PYBIND11_CONCAT(pybind11_module_def_, name)            \
-        PYBIND11_MAYBE_UNUSED;                                                                    \
-    PYBIND11_MAYBE_UNUSED                                                                         \
-    static void PYBIND11_CONCAT(pybind11_init_, name)(::pybind11::module_ &);                     \
-    PYBIND11_PLUGIN_IMPL(name) {                                                                  \
-        PYBIND11_CHECK_PYTHON_VERSION                                                             \
-        PYBIND11_ENSURE_INTERNALS_READY                                                           \
-        auto m = ::pybind11::module_::create_extension_module(                                    \
-            PYBIND11_TOSTRING(name),                                                              \
-            nullptr,                                                                              \
-            &PYBIND11_CONCAT(pybind11_module_def_, name),                                         \
-            ##__VA_ARGS__);                                                                       \
-        try {                                                                                     \
-            PYBIND11_CONCAT(pybind11_init_, name)(m);                                             \
-            return m.ptr();                                                                       \
-        }                                                                                         \
-        PYBIND11_CATCH_INIT_EXCEPTIONS                                                            \
-    }                                                                                             \
-    void PYBIND11_CONCAT(pybind11_init_, name)(::pybind11::module_ & (variable))
-=======
     PYBIND11_MODULE_PYINIT(                                                                       \
         name, (pybind11::detail::get_num_interpreters_seen() += 1), ##__VA_ARGS__)                \
     PYBIND11_MODULE_EXEC(name, variable)
 
 // pop gnu-zero-variadic-macro-arguments
->>>>>>> ed5057de
 PYBIND11_WARNING_POP
 
 PYBIND11_NAMESPACE_BEGIN(PYBIND11_NAMESPACE)
