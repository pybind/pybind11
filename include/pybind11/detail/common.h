/*
    pybind11/detail/common.h -- Basic macros

    Copyright (c) 2016 Wenzel Jakob <wenzel.jakob@epfl.ch>

    All rights reserved. Use of this source code is governed by a
    BSD-style license that can be found in the LICENSE file.
*/

#pragma once

#include <pybind11/conduit/wrap_include_python_h.h>
#if PY_VERSION_HEX < 0x03080000
#    error "PYTHON < 3.8 IS UNSUPPORTED. pybind11 v2.13 was the last to support Python 3.7."
#endif

#define PYBIND11_VERSION_MAJOR 3
#define PYBIND11_VERSION_MINOR 0
#define PYBIND11_VERSION_PATCH 0.dev1

// Similar to Python's convention: https://docs.python.org/3/c-api/apiabiversion.html
// Additional convention: 0xD = dev
#define PYBIND11_VERSION_HEX 0x030000D1

#include "pybind11_namespace_macros.h"

#if !(defined(_MSC_VER) && __cplusplus == 199711L)
#    if __cplusplus >= 201402L
#        define PYBIND11_CPP14
#        if __cplusplus >= 201703L
#            define PYBIND11_CPP17
#            if __cplusplus >= 202002L
#                define PYBIND11_CPP20
// Please update tests/pybind11_tests.cpp `cpp_std()` when adding a macro here.
#            endif
#        endif
#    endif
#elif defined(_MSC_VER) && __cplusplus == 199711L
// MSVC sets _MSVC_LANG rather than __cplusplus (supposedly until the standard is fully
// implemented). Unless you use the /Zc:__cplusplus flag on Visual Studio 2017 15.7 Preview 3
// or newer.
#    if _MSVC_LANG >= 201402L
#        define PYBIND11_CPP14
#        if _MSVC_LANG > 201402L
#            define PYBIND11_CPP17
#            if _MSVC_LANG >= 202002L
#                define PYBIND11_CPP20
#            endif
#        endif
#    endif
#endif

// These PYBIND11_HAS_... macros are consolidated in pybind11/detail/common.h
// to simplify backward compatibility handling for users (e.g., via #ifdef checks):
#define PYBIND11_HAS_TYPE_CASTER_STD_FUNCTION_SPECIALIZATIONS 1
#define PYBIND11_HAS_INTERNALS_WITH_SMART_HOLDER_SUPPORT 1
#define PYBIND11_HAS_CPP_CONDUIT 1
#define PYBIND11_HAS_NATIVE_ENUM 1

#if defined(PYBIND11_CPP17) && defined(__has_include)
#    if __has_include(<filesystem>)
#        define PYBIND11_HAS_FILESYSTEM 1
#    elif __has_include(<experimental/filesystem>)
#        define PYBIND11_HAS_EXPERIMENTAL_FILESYSTEM 1
#    endif
#endif

#if defined(__cpp_lib_launder) && !(defined(_MSC_VER) && (_MSC_VER < 1914))
#    define PYBIND11_STD_LAUNDER std::launder
#    define PYBIND11_HAS_STD_LAUNDER 1
#else
#    define PYBIND11_STD_LAUNDER
#    define PYBIND11_HAS_STD_LAUNDER 0
#endif

#if defined(PYBIND11_CPP20)
#    define PYBIND11_CONSTINIT constinit
#    define PYBIND11_DTOR_CONSTEXPR constexpr
#else
#    define PYBIND11_CONSTINIT
#    define PYBIND11_DTOR_CONSTEXPR
#endif

// Compiler version assertions
#if defined(__INTEL_COMPILER)
#    if __INTEL_COMPILER < 1800
#        error pybind11 requires Intel C++ compiler v18 or newer
#    elif __INTEL_COMPILER < 1900 && defined(PYBIND11_CPP14)
#        error pybind11 supports only C++11 with Intel C++ compiler v18. Use v19 or newer for C++14.
#    endif
/* The following pragma cannot be pop'ed:
   https://community.intel.com/t5/Intel-C-Compiler/Inline-and-no-inline-warning/td-p/1216764 */
#    pragma warning disable 2196 // warning #2196: routine is both "inline" and "noinline"
#elif defined(__clang__) && !defined(__apple_build_version__)
#    if __clang_major__ < 3 || (__clang_major__ == 3 && __clang_minor__ < 3)
#        error pybind11 requires clang 3.3 or newer
#    endif
#elif defined(__clang__)
// Apple changes clang version macros to its Xcode version; the first Xcode release based on
// (upstream) clang 3.3 was Xcode 5:
#    if __clang_major__ < 5
#        error pybind11 requires Xcode/clang 5.0 or newer
#    endif
#elif defined(__GNUG__)
#    if __GNUC__ < 4 || (__GNUC__ == 4 && __GNUC_MINOR__ < 8)
#        error pybind11 requires gcc 4.8 or newer
#    endif
#elif defined(_MSC_VER)
#    if _MSC_VER < 1910
#        error pybind11 2.10+ requires MSVC 2017 or newer
#    endif
#endif

#if !defined(PYBIND11_EXPORT)
#    if defined(WIN32) || defined(_WIN32)
#        define PYBIND11_EXPORT __declspec(dllexport)
#    else
#        define PYBIND11_EXPORT __attribute__((visibility("default")))
#    endif
#endif

// For CUDA, GCC7, GCC8:
// PYBIND11_NOINLINE_FORCED is incompatible with `-Wattributes -Werror`.
// When defining PYBIND11_NOINLINE_FORCED, it is best to also use `-Wno-attributes`.
// However, the measured shared-library size saving when using noinline are only
// 1.7% for CUDA, -0.2% for GCC7, and 0.0% for GCC8 (using -DCMAKE_BUILD_TYPE=MinSizeRel,
// the default under pybind11/tests).
#if !defined(PYBIND11_NOINLINE_FORCED)                                                            \
    && (defined(__CUDACC__) || (defined(__GNUC__) && (__GNUC__ == 7 || __GNUC__ == 8)))
#    define PYBIND11_NOINLINE_DISABLED
#endif

// The PYBIND11_NOINLINE macro is for function DEFINITIONS.
// In contrast, FORWARD DECLARATIONS should never use this macro:
// https://stackoverflow.com/questions/9317473/forward-declaration-of-inline-functions
#if defined(PYBIND11_NOINLINE_DISABLED) // Option for maximum portability and experimentation.
#    define PYBIND11_NOINLINE inline
#elif defined(_MSC_VER)
#    define PYBIND11_NOINLINE __declspec(noinline) inline
#else
#    define PYBIND11_NOINLINE __attribute__((noinline)) inline
#endif

#if defined(__MINGW32__)
// For unknown reasons all PYBIND11_DEPRECATED member trigger a warning when declared
// whether it is used or not
#    define PYBIND11_DEPRECATED(reason)
#elif defined(PYBIND11_CPP14)
#    define PYBIND11_DEPRECATED(reason) [[deprecated(reason)]]
#else
#    define PYBIND11_DEPRECATED(reason) __attribute__((deprecated(reason)))
#endif

#if defined(PYBIND11_CPP17)
#    define PYBIND11_MAYBE_UNUSED [[maybe_unused]]
#elif defined(_MSC_VER) && !defined(__clang__)
#    define PYBIND11_MAYBE_UNUSED
#else
#    define PYBIND11_MAYBE_UNUSED __attribute__((__unused__))
#endif

// https://en.cppreference.com/w/c/chrono/localtime
#if defined(__STDC_LIB_EXT1__) && !defined(__STDC_WANT_LIB_EXT1__)
#    define __STDC_WANT_LIB_EXT1__
#endif

#ifdef __has_include
// std::optional (but including it in c++14 mode isn't allowed)
#    if defined(PYBIND11_CPP17) && __has_include(<optional>)
#        define PYBIND11_HAS_OPTIONAL 1
#    endif
// std::experimental::optional (but not allowed in c++11 mode)
#    if defined(PYBIND11_CPP14) && (__has_include(<experimental/optional>) && \
                                 !__has_include(<optional>))
#        define PYBIND11_HAS_EXP_OPTIONAL 1
#    endif
// std::variant
#    if defined(PYBIND11_CPP17) && __has_include(<variant>)
#        define PYBIND11_HAS_VARIANT 1
#    endif
#elif defined(_MSC_VER) && defined(PYBIND11_CPP17)
#    define PYBIND11_HAS_OPTIONAL 1
#    define PYBIND11_HAS_VARIANT 1
#endif

#if defined(PYBIND11_CPP17)                                                                       \
    && ((defined(__has_include) && __has_include(<string_view>)) || defined(_MSC_VER))
#    define PYBIND11_HAS_STRING_VIEW 1
#endif

#if (defined(PYPY_VERSION) || defined(GRAALVM_PYTHON)) && !defined(PYBIND11_SIMPLE_GIL_MANAGEMENT)
#    define PYBIND11_SIMPLE_GIL_MANAGEMENT
#endif

#include <cstddef>
#include <cstring>
#include <exception>
#include <forward_list>
#include <memory>
#include <stdexcept>
#include <string>
#include <type_traits>
#include <typeindex>
#include <unordered_map>
#include <unordered_set>
#include <vector>
#if defined(__has_include)
#    if __has_include(<version>)
#        include <version>
#    endif
#endif

// For libc++, the exceptions should be exported,
// otherwise, the exception translation would be incorrect.
// IMPORTANT: This code block must stay BELOW the #include <exception> above (see PR #5390).
#if !defined(PYBIND11_EXPORT_EXCEPTION)
#    if defined(_LIBCPP_EXCEPTION)
#        define PYBIND11_EXPORT_EXCEPTION PYBIND11_EXPORT
#    else
#        define PYBIND11_EXPORT_EXCEPTION
#    endif
#endif

// Must be after including <version> or one of the other headers specified by the standard
#if defined(__cpp_lib_char8_t) && __cpp_lib_char8_t >= 201811L
#    define PYBIND11_HAS_U8STRING 1
#endif

// See description of PR #4246:
#if !defined(PYBIND11_NO_ASSERT_GIL_HELD_INCREF_DECREF) && !defined(NDEBUG)                       \
    && !defined(PYPY_VERSION) && !defined(PYBIND11_ASSERT_GIL_HELD_INCREF_DECREF)
#    define PYBIND11_ASSERT_GIL_HELD_INCREF_DECREF
#endif

// Slightly faster code paths are available when PYBIND11_SUBINTERPRETER_SUPPORT is *not* defined,
// so avoid defining it for implementations that do not support subinterpreters.
// However, defining it unnecessarily is not expected to break anything.
#if PY_VERSION_HEX >= 0x030C0000 && !defined(PYPY_VERSION) && !defined(GRAALVM_PYTHON)
#    define PYBIND11_SUBINTERPRETER_SUPPORT
#endif

<<<<<<< HEAD
// Python 3.9+ Compatibility #5663
//#if 0x03090000 <= PY_VERSION_HEX
#define PYBIND11_TYPE_HINT_ITERABLE "collections.abc.Iterable"
#define PYBIND11_TYPE_HINT_ITERATOR "collections.abc.Iterator"
#define PYBIND11_TYPE_HINT_CALLABLE "collections.abc.Callable"
#define PYBIND11_TYPE_HINT_SEQUENCE "collections.abc.Sequence"
#define PYBIND11_TYPE_HINT_TUPLE "tuple"
#define PYBIND11_TYPE_HINT_DICT "dict"
#define PYBIND11_TYPE_HINT_LIST "list"
#define PYBIND11_TYPE_HINT_SET "set"
// #else
// #    define PYBIND11_TYPE_HINT_ITERABLE "typing.Iterable"
// #    define PYBIND11_TYPE_HINT_ITERATOR "typing.Iterator"
// #    define PYBIND11_TYPE_HINT_CALLABLE "typing.Callable"
// #    define PYBIND11_TYPE_HINT_SEQUENCE "typing.Sequence"
// #    define PYBIND11_TYPE_HINT_TUPLE "typing.Tuple"
// #    define PYBIND11_TYPE_HINT_DICT "typing.Dict"
// #    define PYBIND11_TYPE_HINT_LIST "typing.List"
// #    define PYBIND11_TYPE_HINT_SET "typing.Set"
// #endif
=======
// 3.12 Compatibility
#if 0x030C0000 <= PY_VERSION_HEX
#    define PYBIND11_BUFFER_TYPE_HINT "collections.abc.Buffer"
#else
#    define PYBIND11_BUFFER_TYPE_HINT "typing_extensions.Buffer"
#endif
>>>>>>> 6aa3b335

// #define PYBIND11_STR_LEGACY_PERMISSIVE
// If DEFINED, pybind11::str can hold PyUnicodeObject or PyBytesObject
//             (probably surprising and never documented, but this was the
//             legacy behavior until and including v2.6.x). As a side-effect,
//             pybind11::isinstance<str>() is true for both pybind11::str and
//             pybind11::bytes.
// If UNDEFINED, pybind11::str can only hold PyUnicodeObject, and
//               pybind11::isinstance<str>() is true only for pybind11::str.
//               However, for Python 2 only (!), the pybind11::str caster
//               implicitly decoded bytes to PyUnicodeObject. This was to ease
//               the transition from the legacy behavior to the non-permissive
//               behavior.

/// Compatibility macros for Python 2 / Python 3 versions TODO: remove
#define PYBIND11_INSTANCE_METHOD_NEW(ptr, class_) PyInstanceMethod_New(ptr)
#define PYBIND11_INSTANCE_METHOD_CHECK PyInstanceMethod_Check
#define PYBIND11_INSTANCE_METHOD_GET_FUNCTION PyInstanceMethod_GET_FUNCTION
#define PYBIND11_BYTES_CHECK PyBytes_Check
#define PYBIND11_BYTES_FROM_STRING PyBytes_FromString
#define PYBIND11_BYTES_FROM_STRING_AND_SIZE PyBytes_FromStringAndSize
#define PYBIND11_BYTES_AS_STRING_AND_SIZE PyBytes_AsStringAndSize
#define PYBIND11_BYTES_AS_STRING PyBytes_AsString
#define PYBIND11_BYTES_SIZE PyBytes_Size
#define PYBIND11_LONG_CHECK(o) PyLong_Check(o)
#define PYBIND11_LONG_AS_LONGLONG(o) PyLong_AsLongLong(o)
#define PYBIND11_LONG_FROM_SIGNED(o) PyLong_FromSsize_t((ssize_t) (o))
#define PYBIND11_LONG_FROM_UNSIGNED(o) PyLong_FromSize_t((size_t) (o))
#define PYBIND11_BYTES_NAME "bytes"
#define PYBIND11_STRING_NAME "str"
#define PYBIND11_SLICE_OBJECT PyObject
#define PYBIND11_FROM_STRING PyUnicode_FromString
#define PYBIND11_STR_TYPE ::pybind11::str
#define PYBIND11_BOOL_ATTR "__bool__"
#define PYBIND11_NB_BOOL(ptr) ((ptr)->nb_bool)
#define PYBIND11_BUILTINS_MODULE "builtins"
// Providing a separate declaration to make Clang's -Wmissing-prototypes happy.
// See comment for PYBIND11_MODULE below for why this is marked "maybe unused".
#define PYBIND11_PLUGIN_IMPL(name)                                                                \
    extern "C" PYBIND11_MAYBE_UNUSED PYBIND11_EXPORT PyObject *PyInit_##name();                   \
    extern "C" PYBIND11_EXPORT PyObject *PyInit_##name()

#define PYBIND11_TRY_NEXT_OVERLOAD ((PyObject *) 1) // special failure return code
#define PYBIND11_STRINGIFY(x) #x
#define PYBIND11_TOSTRING(x) PYBIND11_STRINGIFY(x)
#define PYBIND11_CONCAT(first, second) first##second
#define PYBIND11_ENSURE_INTERNALS_READY pybind11::detail::get_internals();

#if !defined(GRAALVM_PYTHON)
#    define PYBIND11_PYCFUNCTION_GET_DOC(func) ((func)->m_ml->ml_doc)
#    define PYBIND11_PYCFUNCTION_SET_DOC(func, doc)                                               \
        do {                                                                                      \
            (func)->m_ml->ml_doc = (doc);                                                         \
        } while (0)
#else
#    define PYBIND11_PYCFUNCTION_GET_DOC(func) (GraalPyCFunction_GetDoc((PyObject *) (func)))
#    define PYBIND11_PYCFUNCTION_SET_DOC(func, doc)                                               \
        do {                                                                                      \
            GraalPyCFunction_SetDoc((PyObject *) (func), (doc));                                  \
        } while (0)
#endif

#define PYBIND11_CHECK_PYTHON_VERSION                                                             \
    {                                                                                             \
        const char *compiled_ver                                                                  \
            = PYBIND11_TOSTRING(PY_MAJOR_VERSION) "." PYBIND11_TOSTRING(PY_MINOR_VERSION);        \
        const char *runtime_ver = Py_GetVersion();                                                \
        size_t len = std::strlen(compiled_ver);                                                   \
        if (std::strncmp(runtime_ver, compiled_ver, len) != 0                                     \
            || (runtime_ver[len] >= '0' && runtime_ver[len] <= '9')) {                            \
            PyErr_Format(PyExc_ImportError,                                                       \
                         "Python version mismatch: module was compiled for Python %s, "           \
                         "but the interpreter version is incompatible: %s.",                      \
                         compiled_ver,                                                            \
                         runtime_ver);                                                            \
            return nullptr;                                                                       \
        }                                                                                         \
    }

#define PYBIND11_CATCH_INIT_EXCEPTIONS                                                            \
    catch (pybind11::error_already_set & e) {                                                     \
        pybind11::raise_from(e, PyExc_ImportError, "initialization failed");                      \
    }                                                                                             \
    catch (const std::exception &e) {                                                             \
        ::pybind11::set_error(PyExc_ImportError, e.what());                                       \
    }

/** \rst
    ***Deprecated in favor of PYBIND11_MODULE***

    This macro creates the entry point that will be invoked when the Python interpreter
    imports a plugin library. Please create a `module_` in the function body and return
    the pointer to its underlying Python object at the end.

    .. code-block:: cpp

        PYBIND11_PLUGIN(example) {
            pybind11::module_ m("example", "pybind11 example plugin");
            /// Set up bindings here
            return m.ptr();
        }
\endrst */
#define PYBIND11_PLUGIN(name)                                                                     \
    PYBIND11_DEPRECATED("PYBIND11_PLUGIN is deprecated, use PYBIND11_MODULE")                     \
    static PyObject *pybind11_init();                                                             \
    PYBIND11_PLUGIN_IMPL(name) {                                                                  \
        PYBIND11_CHECK_PYTHON_VERSION                                                             \
        PYBIND11_ENSURE_INTERNALS_READY                                                           \
        try {                                                                                     \
            return pybind11_init();                                                               \
        }                                                                                         \
        PYBIND11_CATCH_INIT_EXCEPTIONS                                                            \
        return nullptr;                                                                           \
    }                                                                                             \
    PyObject *pybind11_init()

/** \rst
    This macro creates the entry point that will be invoked when the Python interpreter
    imports an extension module. The module name is given as the first argument and it
    should not be in quotes. The second macro argument defines a variable of type
    `py::module_` which can be used to initialize the module.

    The entry point is marked as "maybe unused" to aid dead-code detection analysis:
    since the entry point is typically only looked up at runtime and not referenced
    during translation, it would otherwise appear as unused ("dead") code.

    .. code-block:: cpp

        PYBIND11_MODULE(example, m) {
            m.doc() = "pybind11 example module";

            // Add bindings here
            m.def("foo", []() {
                return "Hello, World!";
            });
        }

    The third macro argument is optional (available since 2.13.0), and can be used to
    mark the extension module as safe to run without the GIL under a free-threaded CPython
    interpreter. Passing this argument has no effect on other interpreters.

    .. code-block:: cpp

        PYBIND11_MODULE(example, m, py::mod_gil_not_used()) {
            m.doc() = "pybind11 example module safe to run without the GIL";

            // Add bindings here
            m.def("foo", []() {
                return "Hello, Free-threaded World!";
            });
        }

\endrst */
PYBIND11_WARNING_PUSH
PYBIND11_WARNING_DISABLE_CLANG("-Wgnu-zero-variadic-macro-arguments")
#define PYBIND11_MODULE(name, variable, ...)                                                      \
    static ::pybind11::module_::module_def PYBIND11_CONCAT(pybind11_module_def_, name);           \
    static ::pybind11::module_::slots_array PYBIND11_CONCAT(pybind11_module_slots_, name);        \
    static int PYBIND11_CONCAT(pybind11_exec_, name)(PyObject *);                                 \
    static void PYBIND11_CONCAT(pybind11_init_, name)(::pybind11::module_ &);                     \
    PYBIND11_PLUGIN_IMPL(name) {                                                                  \
        PYBIND11_CHECK_PYTHON_VERSION                                                             \
        PYBIND11_ENSURE_INTERNALS_READY                                                           \
        static auto result = []() {                                                               \
            auto &slots = PYBIND11_CONCAT(pybind11_module_slots_, name);                          \
            slots[0] = {Py_mod_exec,                                                              \
                        reinterpret_cast<void *>(&PYBIND11_CONCAT(pybind11_exec_, name))};        \
            slots[1] = {0, nullptr};                                                              \
            return ::pybind11::module_::initialize_multiphase_module_def(                         \
                PYBIND11_TOSTRING(name),                                                          \
                nullptr,                                                                          \
                &PYBIND11_CONCAT(pybind11_module_def_, name),                                     \
                slots,                                                                            \
                ##__VA_ARGS__);                                                                   \
        }();                                                                                      \
        return result.ptr();                                                                      \
    }                                                                                             \
    int PYBIND11_CONCAT(pybind11_exec_, name)(PyObject * pm) {                                    \
        pybind11::detail::get_num_interpreters_seen() += 1;                                       \
        try {                                                                                     \
            auto m = pybind11::reinterpret_borrow<::pybind11::module_>(pm);                       \
            PYBIND11_CONCAT(pybind11_init_, name)(m);                                             \
            return 0;                                                                             \
        }                                                                                         \
        PYBIND11_CATCH_INIT_EXCEPTIONS                                                            \
        return -1;                                                                                \
    }                                                                                             \
    void PYBIND11_CONCAT(pybind11_init_, name)(::pybind11::module_ & (variable))
PYBIND11_WARNING_POP

PYBIND11_NAMESPACE_BEGIN(PYBIND11_NAMESPACE)

using ssize_t = Py_ssize_t;
using size_t = std::size_t;

template <typename IntType>
inline ssize_t ssize_t_cast(const IntType &val) {
    static_assert(sizeof(IntType) <= sizeof(ssize_t), "Implicit narrowing is not permitted.");
    return static_cast<ssize_t>(val);
}

/// Approach used to cast a previously unknown C++ instance into a Python object
enum class return_value_policy : uint8_t {
    /** This is the default return value policy, which falls back to the policy
        return_value_policy::take_ownership when the return value is a pointer.
        Otherwise, it uses return_value::move or return_value::copy for rvalue
        and lvalue references, respectively. See below for a description of what
        all of these different policies do. */
    automatic = 0,

    /** As above, but use policy return_value_policy::reference when the return
        value is a pointer. This is the default conversion policy for function
        arguments when calling Python functions manually from C++ code (i.e. via
        handle::operator()). You probably won't need to use this. */
    automatic_reference,

    /** Reference an existing object (i.e. do not create a new copy) and take
        ownership. Python will call the destructor and delete operator when the
        object's reference count reaches zero. Undefined behavior ensues when
        the C++ side does the same.. */
    take_ownership,

    /** Create a new copy of the returned object, which will be owned by
        Python. This policy is comparably safe because the lifetimes of the two
        instances are decoupled. */
    copy,

    /** Use std::move to move the return value contents into a new instance
        that will be owned by Python. This policy is comparably safe because the
        lifetimes of the two instances (move source and destination) are
        decoupled. */
    move,

    /** Reference an existing object, but do not take ownership. The C++ side
        is responsible for managing the object's lifetime and deallocating it
        when it is no longer used. Warning: undefined behavior will ensue when
        the C++ side deletes an object that is still referenced and used by
        Python. */
    reference,

    /** This policy only applies to methods and properties. It references the
        object without taking ownership similar to the above
        return_value_policy::reference policy. In contrast to that policy, the
        function or property's implicit this argument (called the parent) is
        considered to be the owner of the return value (the child).
        pybind11 then couples the lifetime of the parent to the child via a
        reference relationship that ensures that the parent cannot be garbage
        collected while Python is still using the child. More advanced
        variations of this scheme are also possible using combinations of
        return_value_policy::reference and the keep_alive call policy */
    reference_internal
};

PYBIND11_NAMESPACE_BEGIN(detail)

inline static constexpr int log2(size_t n, int k = 0) {
    return (n <= 1) ? k : log2(n >> 1, k + 1);
}

// Returns the size as a multiple of sizeof(void *), rounded up.
inline static constexpr size_t size_in_ptrs(size_t s) {
    return 1 + ((s - 1) >> log2(sizeof(void *)));
}

/**
 * The space to allocate for simple layout instance holders (see below) in multiple of the size of
 * a pointer (e.g.  2 means 16 bytes on 64-bit architectures).  The default is the minimum required
 * to holder either a std::unique_ptr or std::shared_ptr (which is almost always
 * sizeof(std::shared_ptr<T>)).
 */
constexpr size_t instance_simple_holder_in_ptrs() {
    static_assert(sizeof(std::shared_ptr<int>) >= sizeof(std::unique_ptr<int>),
                  "pybind assumes std::shared_ptrs are at least as big as std::unique_ptrs");
    return size_in_ptrs(sizeof(std::shared_ptr<int>));
}

// Forward declarations
struct type_info;
struct value_and_holder;

struct nonsimple_values_and_holders {
    void **values_and_holders;
    uint8_t *status;
};

/// The 'instance' type which needs to be standard layout (need to be able to use 'offsetof')
struct instance {
    PyObject_HEAD
    /// Storage for pointers and holder; see simple_layout, below, for a description
    union {
        void *simple_value_holder[1 + instance_simple_holder_in_ptrs()];
        nonsimple_values_and_holders nonsimple;
    };
    /// Weak references
    PyObject *weakrefs;
    /// If true, the pointer is owned which means we're free to manage it with a holder.
    bool owned : 1;
    /**
     * An instance has two possible value/holder layouts.
     *
     * Simple layout (when this flag is true), means the `simple_value_holder` is set with a
     * pointer and the holder object governing that pointer, i.e. [val1*][holder].  This layout is
     * applied whenever there is no python-side multiple inheritance of bound C++ types *and* the
     * type's holder will fit in the default space (which is large enough to hold either a
     * std::unique_ptr or std::shared_ptr).
     *
     * Non-simple layout applies when using custom holders that require more space than
     * `shared_ptr` (which is typically the size of two pointers), or when multiple inheritance is
     * used on the python side.  Non-simple layout allocates the required amount of memory to have
     * multiple bound C++ classes as parents.  Under this layout, `nonsimple.values_and_holders` is
     * set to a pointer to allocated space of the required space to hold a sequence of value
     * pointers and holders followed `status`, a set of bit flags (1 byte each), i.e.
     * [val1*][holder1][val2*][holder2]...[bb...]  where each [block] is rounded up to a multiple
     * of `sizeof(void *)`.  `nonsimple.status` is, for convenience, a pointer to the beginning of
     * the [bb...] block (but not independently allocated).
     *
     * Status bits indicate whether the associated holder is constructed (&
     * status_holder_constructed) and whether the value pointer is registered (&
     * status_instance_registered) in `registered_instances`.
     */
    bool simple_layout : 1;
    /// For simple layout, tracks whether the holder has been constructed
    bool simple_holder_constructed : 1;
    /// For simple layout, tracks whether the instance is registered in `registered_instances`
    bool simple_instance_registered : 1;
    /// If true, get_internals().patients has an entry for this object
    bool has_patients : 1;
    /// If true, this Python object needs to be kept alive for the lifetime of the C++ value.
    bool is_alias : 1;

    /// Initializes all of the above type/values/holders data (but not the instance values
    /// themselves)
    void allocate_layout();

    /// Destroys/deallocates all of the above
    void deallocate_layout();

    /// Returns the value_and_holder wrapper for the given type (or the first, if `find_type`
    /// omitted).  Returns a default-constructed (with `.inst = nullptr`) object on failure if
    /// `throw_if_missing` is false.
    value_and_holder get_value_and_holder(const type_info *find_type = nullptr,
                                          bool throw_if_missing = true);

    /// Bit values for the non-simple status flags
    static constexpr uint8_t status_holder_constructed = 1;
    static constexpr uint8_t status_instance_registered = 2;
};

static_assert(std::is_standard_layout<instance>::value,
              "Internal error: `pybind11::detail::instance` is not standard layout!");

// Some older compilers (e.g. gcc 9.4.0) require
//     static_assert(always_false<T>::value, "...");
// instead of
//     static_assert(false, "...");
// to trigger the static_assert() in a template only if it is actually instantiated.
template <typename>
struct always_false : std::false_type {};

/// from __cpp_future__ import (convenient aliases from C++14/17)
#if defined(PYBIND11_CPP14)
using std::conditional_t;
using std::enable_if_t;
using std::remove_cv_t;
using std::remove_reference_t;
#else
template <bool B, typename T = void>
using enable_if_t = typename std::enable_if<B, T>::type;
template <bool B, typename T, typename F>
using conditional_t = typename std::conditional<B, T, F>::type;
template <typename T>
using remove_cv_t = typename std::remove_cv<T>::type;
template <typename T>
using remove_reference_t = typename std::remove_reference<T>::type;
#endif

#if defined(PYBIND11_CPP20)
using std::remove_cvref;
using std::remove_cvref_t;
#else
template <class T>
struct remove_cvref {
    using type = remove_cv_t<remove_reference_t<T>>;
};
template <class T>
using remove_cvref_t = typename remove_cvref<T>::type;
#endif

/// Example usage: is_same_ignoring_cvref<T, PyObject *>::value
template <typename T, typename U>
using is_same_ignoring_cvref = std::is_same<detail::remove_cvref_t<T>, U>;

/// Index sequences
#if defined(PYBIND11_CPP14)
using std::index_sequence;
using std::make_index_sequence;
#else
template <size_t...>
struct index_sequence {};
template <size_t N, size_t... S>
struct make_index_sequence_impl : make_index_sequence_impl<N - 1, N - 1, S...> {};
template <size_t... S>
struct make_index_sequence_impl<0, S...> {
    using type = index_sequence<S...>;
};
template <size_t N>
using make_index_sequence = typename make_index_sequence_impl<N>::type;
#endif

/// Make an index sequence of the indices of true arguments
template <typename ISeq, size_t, bool...>
struct select_indices_impl {
    using type = ISeq;
};
template <size_t... IPrev, size_t I, bool B, bool... Bs>
struct select_indices_impl<index_sequence<IPrev...>, I, B, Bs...>
    : select_indices_impl<conditional_t<B, index_sequence<IPrev..., I>, index_sequence<IPrev...>>,
                          I + 1,
                          Bs...> {};
template <bool... Bs>
using select_indices = typename select_indices_impl<index_sequence<>, 0, Bs...>::type;

/// Backports of std::bool_constant and std::negation to accommodate older compilers
template <bool B>
using bool_constant = std::integral_constant<bool, B>;
template <typename T>
struct negation : bool_constant<!T::value> {};

// PGI/Intel cannot detect operator delete with the "compatible" void_t impl, so
// using the new one (C++14 defect, so generally works on newer compilers, even
// if not in C++17 mode)
#if defined(__PGIC__) || defined(__INTEL_COMPILER)
template <typename...>
using void_t = void;
#else
template <typename...>
struct void_t_impl {
    using type = void;
};
template <typename... Ts>
using void_t = typename void_t_impl<Ts...>::type;
#endif

/// Compile-time all/any/none of that check the boolean value of all template types
#if defined(__cpp_fold_expressions) && !(defined(_MSC_VER) && (_MSC_VER < 1916))
template <class... Ts>
using all_of = bool_constant<(Ts::value && ...)>;
template <class... Ts>
using any_of = bool_constant<(Ts::value || ...)>;
#elif !defined(_MSC_VER)
template <bool...>
struct bools {};
template <class... Ts>
using all_of = std::is_same<bools<Ts::value..., true>, bools<true, Ts::value...>>;
template <class... Ts>
using any_of = negation<all_of<negation<Ts>...>>;
#else
// MSVC has trouble with the above, but supports std::conjunction, which we can use instead (albeit
// at a slight loss of compilation efficiency).
template <class... Ts>
using all_of = std::conjunction<Ts...>;
template <class... Ts>
using any_of = std::disjunction<Ts...>;
#endif
template <class... Ts>
using none_of = negation<any_of<Ts...>>;

template <class T, template <class> class... Predicates>
using satisfies_all_of = all_of<Predicates<T>...>;
template <class T, template <class> class... Predicates>
using satisfies_any_of = any_of<Predicates<T>...>;
template <class T, template <class> class... Predicates>
using satisfies_none_of = none_of<Predicates<T>...>;

/// Strip the class from a method type
template <typename T>
struct remove_class {};
template <typename C, typename R, typename... A>
struct remove_class<R (C::*)(A...)> {
    using type = R(A...);
};
template <typename C, typename R, typename... A>
struct remove_class<R (C::*)(A...) const> {
    using type = R(A...);
};
#ifdef __cpp_noexcept_function_type
template <typename C, typename R, typename... A>
struct remove_class<R (C::*)(A...) noexcept> {
    using type = R(A...);
};
template <typename C, typename R, typename... A>
struct remove_class<R (C::*)(A...) const noexcept> {
    using type = R(A...);
};
#endif
/// Helper template to strip away type modifiers
template <typename T>
struct intrinsic_type {
    using type = T;
};
template <typename T>
struct intrinsic_type<const T> {
    using type = typename intrinsic_type<T>::type;
};
template <typename T>
struct intrinsic_type<T *> {
    using type = typename intrinsic_type<T>::type;
};
template <typename T>
struct intrinsic_type<T &> {
    using type = typename intrinsic_type<T>::type;
};
template <typename T>
struct intrinsic_type<T &&> {
    using type = typename intrinsic_type<T>::type;
};
template <typename T, size_t N>
struct intrinsic_type<const T[N]> {
    using type = typename intrinsic_type<T>::type;
};
template <typename T, size_t N>
struct intrinsic_type<T[N]> {
    using type = typename intrinsic_type<T>::type;
};
template <typename T>
using intrinsic_t = typename intrinsic_type<T>::type;

/// Helper type to replace 'void' in some expressions
struct void_type {};

/// Helper template which holds a list of types
template <typename...>
struct type_list {};

/// Compile-time integer sum
#ifdef __cpp_fold_expressions
template <typename... Ts>
constexpr size_t constexpr_sum(Ts... ns) {
    return (0 + ... + size_t{ns});
}
#else
constexpr size_t constexpr_sum() { return 0; }
template <typename T, typename... Ts>
constexpr size_t constexpr_sum(T n, Ts... ns) {
    return size_t{n} + constexpr_sum(ns...);
}
#endif

PYBIND11_NAMESPACE_BEGIN(constexpr_impl)
/// Implementation details for constexpr functions
constexpr int first(int i) { return i; }
template <typename T, typename... Ts>
constexpr int first(int i, T v, Ts... vs) {
    return v ? i : first(i + 1, vs...);
}

constexpr int last(int /*i*/, int result) { return result; }
template <typename T, typename... Ts>
constexpr int last(int i, int result, T v, Ts... vs) {
    return last(i + 1, v ? i : result, vs...);
}
PYBIND11_NAMESPACE_END(constexpr_impl)

/// Return the index of the first type in Ts which satisfies Predicate<T>.
/// Returns sizeof...(Ts) if none match.
template <template <typename> class Predicate, typename... Ts>
constexpr int constexpr_first() {
    return constexpr_impl::first(0, Predicate<Ts>::value...);
}

/// Return the index of the last type in Ts which satisfies Predicate<T>, or -1 if none match.
template <template <typename> class Predicate, typename... Ts>
constexpr int constexpr_last() {
    return constexpr_impl::last(0, -1, Predicate<Ts>::value...);
}

/// Return the Nth element from the parameter pack
template <size_t N, typename T, typename... Ts>
struct pack_element {
    using type = typename pack_element<N - 1, Ts...>::type;
};
template <typename T, typename... Ts>
struct pack_element<0, T, Ts...> {
    using type = T;
};

/// Return the one and only type which matches the predicate, or Default if none match.
/// If more than one type matches the predicate, fail at compile-time.
template <template <typename> class Predicate, typename Default, typename... Ts>
struct exactly_one {
    static constexpr auto found = constexpr_sum(Predicate<Ts>::value...);
    static_assert(found <= 1, "Found more than one type matching the predicate");

    static constexpr auto index = found ? constexpr_first<Predicate, Ts...>() : 0;
    using type = conditional_t<found, typename pack_element<index, Ts...>::type, Default>;
};
template <template <typename> class P, typename Default>
struct exactly_one<P, Default> {
    using type = Default;
};

template <template <typename> class Predicate, typename Default, typename... Ts>
using exactly_one_t = typename exactly_one<Predicate, Default, Ts...>::type;

/// Defer the evaluation of type T until types Us are instantiated
template <typename T, typename... /*Us*/>
struct deferred_type {
    using type = T;
};
template <typename T, typename... Us>
using deferred_t = typename deferred_type<T, Us...>::type;

/// Like is_base_of, but requires a strict base (i.e. `is_strict_base_of<T, T>::value == false`,
/// unlike `std::is_base_of`)
template <typename Base, typename Derived>
using is_strict_base_of
    = bool_constant<std::is_base_of<Base, Derived>::value && !std::is_same<Base, Derived>::value>;

/// Like is_base_of, but also requires that the base type is accessible (i.e. that a Derived
/// pointer can be converted to a Base pointer) For unions, `is_base_of<T, T>::value` is False, so
/// we need to check `is_same` as well.
template <typename Base, typename Derived>
using is_accessible_base_of
    = bool_constant<(std::is_same<Base, Derived>::value || std::is_base_of<Base, Derived>::value)
                    && std::is_convertible<Derived *, Base *>::value>;

template <template <typename...> class Base>
struct is_template_base_of_impl {
    template <typename... Us>
    static std::true_type check(Base<Us...> *);
    static std::false_type check(...);
};

/// Check if a template is the base of a type. For example:
/// `is_template_base_of<Base, T>` is true if `struct T : Base<U> {}` where U can be anything
template <template <typename...> class Base, typename T>
// Sadly, all MSVC versions incl. 2022 need the workaround, even in C++20 mode.
// See also: https://github.com/pybind/pybind11/pull/3741
#if !defined(_MSC_VER)
using is_template_base_of
    = decltype(is_template_base_of_impl<Base>::check((intrinsic_t<T> *) nullptr));
#else
struct is_template_base_of
    : decltype(is_template_base_of_impl<Base>::check((intrinsic_t<T> *) nullptr)){};
#endif

/// Check if T is an instantiation of the template `Class`. For example:
/// `is_instantiation<shared_ptr, T>` is true if `T == shared_ptr<U>` where U can be anything.
template <template <typename...> class Class, typename T>
struct is_instantiation : std::false_type {};
template <template <typename...> class Class, typename... Us>
struct is_instantiation<Class, Class<Us...>> : std::true_type {};

/// Check if T is std::shared_ptr<U> where U can be anything
template <typename T>
using is_shared_ptr = is_instantiation<std::shared_ptr, T>;

/// Check if T looks like an input iterator
template <typename T, typename = void>
struct is_input_iterator : std::false_type {};
template <typename T>
struct is_input_iterator<T,
                         void_t<decltype(*std::declval<T &>()), decltype(++std::declval<T &>())>>
    : std::true_type {};

template <typename T>
using is_function_pointer
    = bool_constant<std::is_pointer<T>::value
                    && std::is_function<typename std::remove_pointer<T>::type>::value>;

template <typename F>
struct strip_function_object {
    // If you are encountering an
    // 'error: name followed by "::" must be a class or namespace name'
    // with the Intel compiler and a noexcept function here,
    // try to use noexcept(true) instead of plain noexcept.
    using type = typename remove_class<decltype(&F::operator())>::type;
};

// Extracts the function signature from a function, function pointer or lambda.
template <typename Function, typename F = remove_reference_t<Function>>
using function_signature_t = conditional_t<
    std::is_function<F>::value,
    F,
    typename conditional_t<std::is_pointer<F>::value || std::is_member_pointer<F>::value,
                           std::remove_pointer<F>,
                           strip_function_object<F>>::type>;

/// Returns true if the type looks like a lambda: that is, isn't a function, pointer or member
/// pointer.  Note that this can catch all sorts of other things, too; this is intended to be used
/// in a place where passing a lambda makes sense.
template <typename T>
using is_lambda = satisfies_none_of<remove_reference_t<T>,
                                    std::is_function,
                                    std::is_pointer,
                                    std::is_member_pointer>;

// [workaround(intel)] Internal error on fold expression
/// Apply a function over each element of a parameter pack
#if defined(__cpp_fold_expressions) && !defined(__INTEL_COMPILER)
// Intel compiler produces an internal error on this fold expression (tested with ICC 19.0.2)
#    define PYBIND11_EXPAND_SIDE_EFFECTS(PATTERN) (((PATTERN), void()), ...)
#else
using expand_side_effects = bool[];
#    define PYBIND11_EXPAND_SIDE_EFFECTS(PATTERN)                                                 \
        (void) pybind11::detail::expand_side_effects { ((PATTERN), void(), false)..., false }
#endif

PYBIND11_NAMESPACE_END(detail)

/// C++ bindings of builtin Python exceptions
class PYBIND11_EXPORT_EXCEPTION builtin_exception : public std::runtime_error {
public:
    using std::runtime_error::runtime_error;
    /// Set the error using the Python C API
    virtual void set_error() const = 0;
};

#define PYBIND11_RUNTIME_EXCEPTION(name, type)                                                    \
    class PYBIND11_EXPORT_EXCEPTION name : public builtin_exception {                             \
    public:                                                                                       \
        using builtin_exception::builtin_exception;                                               \
        name() : name("") {}                                                                      \
        void set_error() const override { PyErr_SetString(type, what()); }                        \
    };

PYBIND11_RUNTIME_EXCEPTION(stop_iteration, PyExc_StopIteration)
PYBIND11_RUNTIME_EXCEPTION(index_error, PyExc_IndexError)
PYBIND11_RUNTIME_EXCEPTION(key_error, PyExc_KeyError)
PYBIND11_RUNTIME_EXCEPTION(value_error, PyExc_ValueError)
PYBIND11_RUNTIME_EXCEPTION(type_error, PyExc_TypeError)
PYBIND11_RUNTIME_EXCEPTION(buffer_error, PyExc_BufferError)
PYBIND11_RUNTIME_EXCEPTION(import_error, PyExc_ImportError)
PYBIND11_RUNTIME_EXCEPTION(attribute_error, PyExc_AttributeError)
PYBIND11_RUNTIME_EXCEPTION(cast_error, PyExc_RuntimeError) /// Thrown when pybind11::cast or
                                                           /// handle::call fail due to a type
                                                           /// casting error
PYBIND11_RUNTIME_EXCEPTION(reference_cast_error, PyExc_RuntimeError) /// Used internally

[[noreturn]] PYBIND11_NOINLINE void pybind11_fail(const char *reason) {
    assert(!PyErr_Occurred());
    throw std::runtime_error(reason);
}
[[noreturn]] PYBIND11_NOINLINE void pybind11_fail(const std::string &reason) {
    assert(!PyErr_Occurred());
    throw std::runtime_error(reason);
}

template <typename T, typename SFINAE = void>
struct format_descriptor {};

template <typename T>
struct format_descriptor<
    T,
    detail::enable_if_t<detail::is_same_ignoring_cvref<T, PyObject *>::value>> {
    static constexpr const char c = 'O';
    static constexpr const char value[2] = {c, '\0'};
    static std::string format() { return std::string(1, c); }
};

PYBIND11_NAMESPACE_BEGIN(detail)
// Returns the index of the given type in the type char array below, and in the list in numpy.h
// The order here is: bool; 8 ints ((signed,unsigned)x(8,16,32,64)bits); float,double,long double;
// complex float,double,long double.  Note that the long double types only participate when long
// double is actually longer than double (it isn't under MSVC).
// NB: not only the string below but also complex.h and numpy.h rely on this order.
template <typename T, typename SFINAE = void>
struct is_fmt_numeric {
    static constexpr bool value = false;
};
template <typename T>
struct is_fmt_numeric<T, enable_if_t<std::is_arithmetic<T>::value>> {
    static constexpr bool value = true;
    static constexpr int index
        = std::is_same<T, bool>::value
              ? 0
              : 1
                    + (std::is_integral<T>::value
                           ? detail::log2(sizeof(T)) * 2 + std::is_unsigned<T>::value
                           : 8
                                 + (std::is_same<T, double>::value        ? 1
                                    : std::is_same<T, long double>::value ? 2
                                                                          : 0));
};
PYBIND11_NAMESPACE_END(detail)

template <typename T>
struct format_descriptor<T, detail::enable_if_t<std::is_arithmetic<T>::value>> {
    static constexpr const char c = "?bBhHiIqQfdg"[detail::is_fmt_numeric<T>::index];
    static constexpr const char value[2] = {c, '\0'};
    static std::string format() { return std::string(1, c); }
};

#if !defined(PYBIND11_CPP17)

template <typename T>
constexpr const char
    format_descriptor<T, detail::enable_if_t<std::is_arithmetic<T>::value>>::value[2];

#endif

/// RAII wrapper that temporarily clears any Python error state
struct error_scope {
    PyObject *type, *value, *trace;
    error_scope() { PyErr_Fetch(&type, &value, &trace); }
    error_scope(const error_scope &) = delete;
    error_scope &operator=(const error_scope &) = delete;
    ~error_scope() { PyErr_Restore(type, value, trace); }
};

/// Dummy destructor wrapper that can be used to expose classes with a private destructor
struct nodelete {
    template <typename T>
    void operator()(T *) {}
};

PYBIND11_NAMESPACE_BEGIN(detail)
template <typename... Args>
struct overload_cast_impl {
    template <typename Return>
    constexpr auto operator()(Return (*pf)(Args...)) const noexcept -> decltype(pf) {
        return pf;
    }

    template <typename Return, typename Class>
    constexpr auto operator()(Return (Class::*pmf)(Args...), std::false_type = {}) const noexcept
        -> decltype(pmf) {
        return pmf;
    }

    template <typename Return, typename Class>
    constexpr auto operator()(Return (Class::*pmf)(Args...) const, std::true_type) const noexcept
        -> decltype(pmf) {
        return pmf;
    }
};
PYBIND11_NAMESPACE_END(detail)

// overload_cast requires variable templates: C++14
#if defined(PYBIND11_CPP14)
#    define PYBIND11_OVERLOAD_CAST 1
/// Syntax sugar for resolving overloaded function pointers:
///  - regular: static_cast<Return (Class::*)(Arg0, Arg1, Arg2)>(&Class::func)
///  - sweet:   overload_cast<Arg0, Arg1, Arg2>(&Class::func)
template <typename... Args>
static constexpr detail::overload_cast_impl<Args...> overload_cast{};
#endif

/// Const member function selector for overload_cast
///  - regular: static_cast<Return (Class::*)(Arg) const>(&Class::func)
///  - sweet:   overload_cast<Arg>(&Class::func, const_)
static constexpr auto const_ = std::true_type{};

#if !defined(PYBIND11_CPP14) // no overload_cast: providing something that static_assert-fails:
template <typename... Args>
struct overload_cast {
    static_assert(detail::deferred_t<std::false_type, Args...>::value,
                  "pybind11::overload_cast<...> requires compiling in C++14 mode");
};
#endif // overload_cast

PYBIND11_NAMESPACE_BEGIN(detail)

// Adaptor for converting arbitrary container arguments into a vector; implicitly convertible from
// any standard container (or C-style array) supporting std::begin/std::end, any singleton
// arithmetic type (if T is arithmetic), or explicitly constructible from an iterator pair.
template <typename T>
class any_container {
    std::vector<T> v;

public:
    any_container() = default;

    // Can construct from a pair of iterators
    template <typename It, typename = enable_if_t<is_input_iterator<It>::value>>
    any_container(It first, It last) : v(first, last) {}

    // Implicit conversion constructor from any arbitrary container type
    // with values convertible to T
    template <typename Container,
              typename = enable_if_t<
                  std::is_convertible<decltype(*std::begin(std::declval<const Container &>())),
                                      T>::value>>
    // NOLINTNEXTLINE(google-explicit-constructor)
    any_container(const Container &c) : any_container(std::begin(c), std::end(c)) {}

    // initializer_list's aren't deducible, so don't get matched by the above template;
    // we need this to explicitly allow implicit conversion from one:
    template <typename TIn, typename = enable_if_t<std::is_convertible<TIn, T>::value>>
    any_container(const std::initializer_list<TIn> &c) : any_container(c.begin(), c.end()) {}

    // Avoid copying if given an rvalue vector of the correct type.
    // NOLINTNEXTLINE(google-explicit-constructor)
    any_container(std::vector<T> &&v) : v(std::move(v)) {}

    // Moves the vector out of an rvalue any_container
    // NOLINTNEXTLINE(google-explicit-constructor)
    operator std::vector<T> &&() && { return std::move(v); }

    // Dereferencing obtains a reference to the underlying vector
    std::vector<T> &operator*() { return v; }
    const std::vector<T> &operator*() const { return v; }

    // -> lets you call methods on the underlying vector
    std::vector<T> *operator->() { return &v; }
    const std::vector<T> *operator->() const { return &v; }
};

// Forward-declaration; see detail/class.h
std::string get_fully_qualified_tp_name(PyTypeObject *);

template <typename T>
inline static std::shared_ptr<T>
try_get_shared_from_this(std::enable_shared_from_this<T> *holder_value_ptr) {
// Pre C++17, this code path exploits undefined behavior, but is known to work on many platforms.
// Use at your own risk!
// See also https://en.cppreference.com/w/cpp/memory/enable_shared_from_this, and in particular
// the `std::shared_ptr<Good> gp1 = not_so_good.getptr();` and `try`-`catch` parts of the example.
#if defined(__cpp_lib_enable_shared_from_this) && (!defined(_MSC_VER) || _MSC_VER >= 1912)
    return holder_value_ptr->weak_from_this().lock();
#else
    try {
        return holder_value_ptr->shared_from_this();
    } catch (const std::bad_weak_ptr &) {
        return nullptr;
    }
#endif
}

// For silencing "unused" compiler warnings in special situations.
template <typename... Args>
#if defined(_MSC_VER) && _MSC_VER < 1920 // MSVC 2017
constexpr
#endif
    inline void
    silence_unused_warnings(Args &&...) {
}

// MSVC warning C4100: Unreferenced formal parameter
#if defined(_MSC_VER) && _MSC_VER <= 1916
#    define PYBIND11_WORKAROUND_INCORRECT_MSVC_C4100(...)                                         \
        detail::silence_unused_warnings(__VA_ARGS__)
#else
#    define PYBIND11_WORKAROUND_INCORRECT_MSVC_C4100(...)
#endif

// GCC -Wunused-but-set-parameter  All GCC versions (as of July 2021).
#if defined(__GNUG__) && !defined(__clang__) && !defined(__INTEL_COMPILER)
#    define PYBIND11_WORKAROUND_INCORRECT_GCC_UNUSED_BUT_SET_PARAMETER(...)                       \
        detail::silence_unused_warnings(__VA_ARGS__)
#else
#    define PYBIND11_WORKAROUND_INCORRECT_GCC_UNUSED_BUT_SET_PARAMETER(...)
#endif

#if defined(__clang__)                                                                            \
    && (defined(__apple_build_version__) /* AppleClang 13.0.0.13000029 was the only data point    \
                                            available. */                                         \
        || (__clang_major__ >= 7                                                                  \
            && __clang_major__ <= 12) /* Clang 3, 5, 13, 14, 15 do not generate the warning. */   \
    )
#    define PYBIND11_DETECTED_CLANG_WITH_MISLEADING_CALL_STD_MOVE_EXPLICITLY_WARNING
// Example:
// tests/test_kwargs_and_defaults.cpp:46:68: error: local variable 'args' will be copied despite
// being returned by name [-Werror,-Wreturn-std-move]
//     m.def("args_function", [](py::args args) -> py::tuple { return args; });
//                                                                    ^~~~
// test_kwargs_and_defaults.cpp:46:68: note: call 'std::move' explicitly to avoid copying
//     m.def("args_function", [](py::args args) -> py::tuple { return args; });
//                                                                    ^~~~
//                                                                    std::move(args)
#endif

// Pybind offers detailed error messages by default for all builts that are debug (through the
// negation of NDEBUG). This can also be manually enabled by users, for any builds, through
// defining PYBIND11_DETAILED_ERROR_MESSAGES. This information is primarily useful for those
// who are writing (as opposed to merely using) libraries that use pybind11.
#if !defined(PYBIND11_DETAILED_ERROR_MESSAGES) && !defined(NDEBUG)
#    define PYBIND11_DETAILED_ERROR_MESSAGES
#endif

// CPython 3.11+ provides Py_TPFLAGS_MANAGED_DICT, but PyPy3.11 does not, see PR #5508.
#if PY_VERSION_HEX < 0x030B0000 || defined(PYPY_VERSION)
#    define PYBIND11_BACKWARD_COMPATIBILITY_TP_DICTOFFSET
#endif

PYBIND11_NAMESPACE_END(detail)
PYBIND11_NAMESPACE_END(PYBIND11_NAMESPACE)<|MERGE_RESOLUTION|>--- conflicted
+++ resolved
@@ -239,7 +239,13 @@
 #    define PYBIND11_SUBINTERPRETER_SUPPORT
 #endif
 
-<<<<<<< HEAD
+// 3.12 Compatibility
+#if 0x030C0000 <= PY_VERSION_HEX
+#    define PYBIND11_BUFFER_TYPE_HINT "collections.abc.Buffer"
+#else
+#    define PYBIND11_BUFFER_TYPE_HINT "typing_extensions.Buffer"
+#endif
+
 // Python 3.9+ Compatibility #5663
 //#if 0x03090000 <= PY_VERSION_HEX
 #define PYBIND11_TYPE_HINT_ITERABLE "collections.abc.Iterable"
@@ -260,14 +266,6 @@
 // #    define PYBIND11_TYPE_HINT_LIST "typing.List"
 // #    define PYBIND11_TYPE_HINT_SET "typing.Set"
 // #endif
-=======
-// 3.12 Compatibility
-#if 0x030C0000 <= PY_VERSION_HEX
-#    define PYBIND11_BUFFER_TYPE_HINT "collections.abc.Buffer"
-#else
-#    define PYBIND11_BUFFER_TYPE_HINT "typing_extensions.Buffer"
-#endif
->>>>>>> 6aa3b335
 
 // #define PYBIND11_STR_LEGACY_PERMISSIVE
 // If DEFINED, pybind11::str can hold PyUnicodeObject or PyBytesObject
