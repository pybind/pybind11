--- conflicted
+++ resolved
@@ -150,10 +150,7 @@
 };
 
 /// Tracks the `internals` and `type_info` ABI version independent of the main library version
-<<<<<<< HEAD
-#define PYBIND11_INTERNALS_VERSION 2
-=======
-#define PYBIND11_INTERNALS_VERSION 4
+#define PYBIND11_INTERNALS_VERSION 5
 
 /// On MSVC, debug and release builds are not ABI-compatible!
 #if defined(_MSC_VER) && defined(_DEBUG)
@@ -195,7 +192,6 @@
 #else
 #  define PYBIND11_BUILD_ABI ""
 #endif
->>>>>>> b2f52225
 
 #if defined(WITH_THREAD)
 #  define PYBIND11_INTERNALS_KIND ""
