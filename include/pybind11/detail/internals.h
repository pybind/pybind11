/*
    pybind11/detail/internals.h: Internal data structure and related functions

    Copyright (c) 2017 Wenzel Jakob <wenzel.jakob@epfl.ch>

    All rights reserved. Use of this source code is governed by a
    BSD-style license that can be found in the LICENSE file.
*/

#pragma once

#include "../pytypes.h"

#include <exception>

/// Tracks the `internals` and `type_info` ABI version independent of the main library version.
///
/// Some portions of the code use an ABI that is conditional depending on this
/// version number.  That allows ABI-breaking changes to be "pre-implemented".
/// Once the default version number is incremented, the conditional logic that
/// no longer applies can be removed.  Additionally, users that need not
/// maintain ABI compatibility can increase the version number in order to take
/// advantage of any functionality/efficiency improvements that depend on the
/// newer ABI.
///
/// WARNING: If you choose to manually increase the ABI version, note that
/// pybind11 may not be tested as thoroughly with a non-default ABI version, and
/// further ABI-incompatible changes may be made before the ABI is officially
/// changed to the new version.
#ifndef PYBIND11_INTERNALS_VERSION
#    define PYBIND11_INTERNALS_VERSION 4
#endif

PYBIND11_NAMESPACE_BEGIN(PYBIND11_NAMESPACE)

using ExceptionTranslator = void (*)(std::exception_ptr);

PYBIND11_NAMESPACE_BEGIN(detail)

// Forward declarations
inline PyTypeObject *make_static_property_type();
inline PyTypeObject *make_default_metaclass();
inline PyObject *make_object_base_type(PyTypeObject *metaclass);

// The old Python Thread Local Storage (TLS) API is deprecated in Python 3.7 in favor of the new
// Thread Specific Storage (TSS) API.
#if PY_VERSION_HEX >= 0x03070000
// Avoid unnecessary allocation of `Py_tss_t`, since we cannot use
// `Py_LIMITED_API` anyway.
#    if PYBIND11_INTERNALS_VERSION > 4
#        define PYBIND11_TLS_KEY_REF Py_tss_t &
#        ifdef __GNUC__
// Clang on macOS warns due to `Py_tss_NEEDS_INIT` not specifying an initializer
// for every field.
#            define PYBIND11_TLS_KEY_INIT(var)                                                    \
                _Pragma("GCC diagnostic push")                                         /**/       \
                    _Pragma("GCC diagnostic ignored \"-Wmissing-field-initializers\"") /**/       \
                    Py_tss_t var                                                                  \
                    = Py_tss_NEEDS_INIT;                                                          \
                _Pragma("GCC diagnostic pop")
#        else
#            define PYBIND11_TLS_KEY_INIT(var) Py_tss_t var = Py_tss_NEEDS_INIT;
#        endif
#        define PYBIND11_TLS_KEY_CREATE(var) (PyThread_tss_create(&(var)) == 0)
#        define PYBIND11_TLS_GET_VALUE(key) PyThread_tss_get(&(key))
#        define PYBIND11_TLS_REPLACE_VALUE(key, value) PyThread_tss_set(&(key), (value))
#        define PYBIND11_TLS_DELETE_VALUE(key) PyThread_tss_set(&(key), nullptr)
#        define PYBIND11_TLS_FREE(key) PyThread_tss_delete(&(key))
#    else
#        define PYBIND11_TLS_KEY_REF Py_tss_t *
#        define PYBIND11_TLS_KEY_INIT(var) Py_tss_t *var = nullptr;
#        define PYBIND11_TLS_KEY_CREATE(var)                                                      \
            (((var) = PyThread_tss_alloc()) != nullptr && (PyThread_tss_create((var)) == 0))
#        define PYBIND11_TLS_GET_VALUE(key) PyThread_tss_get((key))
#        define PYBIND11_TLS_REPLACE_VALUE(key, value) PyThread_tss_set((key), (value))
#        define PYBIND11_TLS_DELETE_VALUE(key) PyThread_tss_set((key), nullptr)
#        define PYBIND11_TLS_FREE(key) PyThread_tss_free(key)
#    endif
#else
// Usually an int but a long on Cygwin64 with Python 3.x
#    define PYBIND11_TLS_KEY_REF decltype(PyThread_create_key())
#    define PYBIND11_TLS_KEY_INIT(var) PYBIND11_TLS_KEY_REF var = 0;
#    define PYBIND11_TLS_KEY_CREATE(var) (((var) = PyThread_create_key()) != -1)
#    define PYBIND11_TLS_GET_VALUE(key) PyThread_get_key_value((key))
#    if defined(PYPY_VERSION)
// On CPython < 3.4 and on PyPy, `PyThread_set_key_value` strangely does not set
// the value if it has already been set.  Instead, it must first be deleted and
// then set again.
inline void tls_replace_value(PYBIND11_TLS_KEY_REF key, void *value) {
    PyThread_delete_key_value(key);
    PyThread_set_key_value(key, value);
}
#        define PYBIND11_TLS_DELETE_VALUE(key) PyThread_delete_key_value(key)
#        define PYBIND11_TLS_REPLACE_VALUE(key, value)                                            \
            ::pybind11::detail::tls_replace_value((key), (value))
#    else
#        define PYBIND11_TLS_DELETE_VALUE(key) PyThread_set_key_value((key), nullptr)
#        define PYBIND11_TLS_REPLACE_VALUE(key, value) PyThread_set_key_value((key), (value))
#    endif
#    define PYBIND11_TLS_FREE(key) (void) key
#endif

// Python loads modules by default with dlopen with the RTLD_LOCAL flag; under libc++ and possibly
// other STLs, this means `typeid(A)` from one module won't equal `typeid(A)` from another module
// even when `A` is the same, non-hidden-visibility type (e.g. from a common include).  Under
// libstdc++, this doesn't happen: equality and the type_index hash are based on the type name,
// which works.  If not under a known-good stl, provide our own name-based hash and equality
// functions that use the type name.
#if defined(__GLIBCXX__)
inline bool same_type(const std::type_info &lhs, const std::type_info &rhs) { return lhs == rhs; }
using type_hash = std::hash<std::type_index>;
using type_equal_to = std::equal_to<std::type_index>;
#else
inline bool same_type(const std::type_info &lhs, const std::type_info &rhs) {
    return lhs.name() == rhs.name() || std::strcmp(lhs.name(), rhs.name()) == 0;
}

struct type_hash {
    size_t operator()(const std::type_index &t) const {
        size_t hash = 5381;
        const char *ptr = t.name();
        while (auto c = static_cast<unsigned char>(*ptr++)) {
            hash = (hash * 33) ^ c;
        }
        return hash;
    }
};

struct type_equal_to {
    bool operator()(const std::type_index &lhs, const std::type_index &rhs) const {
        return lhs.name() == rhs.name() || std::strcmp(lhs.name(), rhs.name()) == 0;
    }
};
#endif

template <typename value_type>
using type_map = std::unordered_map<std::type_index, value_type, type_hash, type_equal_to>;

struct override_hash {
    inline size_t operator()(const std::pair<const PyObject *, const char *> &v) const {
        size_t value = std::hash<const void *>()(v.first);
        value ^= std::hash<const void *>()(v.second) + 0x9e3779b9 + (value << 6) + (value >> 2);
        return value;
    }
};

/// Internal data structure used to track registered instances and types.
/// Whenever binary incompatible changes are made to this structure,
/// `PYBIND11_INTERNALS_VERSION` must be incremented.
struct internals {
    // std::type_index -> pybind11's type information
    type_map<type_info *> registered_types_cpp;
    // PyTypeObject* -> base type_info(s)
    std::unordered_map<PyTypeObject *, std::vector<type_info *>> registered_types_py;
    std::unordered_multimap<const void *, instance *> registered_instances; // void * -> instance*
    std::unordered_set<std::pair<const PyObject *, const char *>, override_hash>
        inactive_override_cache;
    type_map<std::vector<bool (*)(PyObject *, void *&)>> direct_conversions;
    std::unordered_map<const PyObject *, std::vector<PyObject *>> patients;
    std::forward_list<ExceptionTranslator> registered_exception_translators;
    std::unordered_map<std::string, void *> shared_data; // Custom data to be shared across
                                                         // extensions
#if PYBIND11_INTERNALS_VERSION == 4
    std::vector<PyObject *> unused_loader_patient_stack_remove_at_v5;
#endif
    std::forward_list<std::string> static_strings; // Stores the std::strings backing
                                                   // detail::c_str()
    PyTypeObject *static_property_type;
    PyTypeObject *default_metaclass;
    PyObject *instance_base;
#if defined(WITH_THREAD)
    PYBIND11_TLS_KEY_INIT(tstate)
#    if PYBIND11_INTERNALS_VERSION > 4
    PYBIND11_TLS_KEY_INIT(loader_life_support_tls_key)
#    endif // PYBIND11_INTERNALS_VERSION > 4
    PyInterpreterState *istate = nullptr;
    ~internals() {
#    if PYBIND11_INTERNALS_VERSION > 4
        PYBIND11_TLS_FREE(loader_life_support_tls_key);
#    endif // PYBIND11_INTERNALS_VERSION > 4

        // This destructor is called *after* Py_Finalize() in finalize_interpreter().
        // That *SHOULD BE* fine. The following details what happens when PyThread_tss_free is
        // called. PYBIND11_TLS_FREE is PyThread_tss_free on python 3.7+. On older python, it does
        // nothing. PyThread_tss_free calls PyThread_tss_delete and PyMem_RawFree.
        // PyThread_tss_delete just calls TlsFree (on Windows) or pthread_key_delete (on *NIX).
        // Neither of those have anything to do with CPython internals. PyMem_RawFree *requires*
        // that the `tstate` be allocated with the CPython allocator.
        PYBIND11_TLS_FREE(tstate);
    }
#endif
};

/// Additional type information which does not fit into the PyTypeObject.
/// Changes to this struct also require bumping `PYBIND11_INTERNALS_VERSION`.
struct type_info {
    PyTypeObject *type;
    const std::type_info *cpptype;
    size_t type_size, type_align, holder_size_in_ptrs;
    void *(*operator_new)(size_t);
    void (*init_instance)(instance *, const void *);
    void (*dealloc)(value_and_holder &v_h);
    std::vector<PyObject *(*) (PyObject *, PyTypeObject *)> implicit_conversions;
    std::vector<std::pair<const std::type_info *, void *(*) (void *)>> implicit_casts;
    std::vector<bool (*)(PyObject *, void *&)> *direct_conversions;
    buffer_info *(*get_buffer)(PyObject *, void *) = nullptr;
    void *get_buffer_data = nullptr;
    void *(*module_local_load)(PyObject *, const type_info *) = nullptr;
    /* A simple type never occurs as a (direct or indirect) parent
     * of a class that makes use of multiple inheritance.
     * A type can be simple even if it has non-simple ancestors as long as it has no descendants.
     */
    bool simple_type : 1;
    /* True if there is no multiple inheritance in this type's inheritance tree */
    bool simple_ancestors : 1;
    /* for base vs derived holder_type checks */
    bool default_holder : 1;
    /* true if this is a type registered with py::module_local */
    bool module_local : 1;
};

/// On MSVC, debug and release builds are not ABI-compatible!
#if defined(_MSC_VER) && defined(_DEBUG)
#    define PYBIND11_BUILD_TYPE "_debug"
#else
#    define PYBIND11_BUILD_TYPE ""
#endif

/// Let's assume that different compilers are ABI-incompatible.
/// A user can manually set this string if they know their
/// compiler is compatible.
#ifndef PYBIND11_COMPILER_TYPE
#    if defined(_MSC_VER)
#        define PYBIND11_COMPILER_TYPE "_msvc"
#    elif defined(__INTEL_COMPILER)
#        define PYBIND11_COMPILER_TYPE "_icc"
#    elif defined(__clang__)
#        define PYBIND11_COMPILER_TYPE "_clang"
#    elif defined(__PGI)
#        define PYBIND11_COMPILER_TYPE "_pgi"
#    elif defined(__MINGW32__)
#        define PYBIND11_COMPILER_TYPE "_mingw"
#    elif defined(__CYGWIN__)
#        define PYBIND11_COMPILER_TYPE "_gcc_cygwin"
#    elif defined(__GNUC__)
#        define PYBIND11_COMPILER_TYPE "_gcc"
#    else
#        define PYBIND11_COMPILER_TYPE "_unknown"
#    endif
#endif

/// Also standard libs
#ifndef PYBIND11_STDLIB
#    if defined(_LIBCPP_VERSION)
#        define PYBIND11_STDLIB "_libcpp"
#    elif defined(__GLIBCXX__) || defined(__GLIBCPP__)
#        define PYBIND11_STDLIB "_libstdcpp"
#    else
#        define PYBIND11_STDLIB ""
#    endif
#endif

/// On Linux/OSX, changes in __GXX_ABI_VERSION__ indicate ABI incompatibility.
#ifndef PYBIND11_BUILD_ABI
#    if defined(__GXX_ABI_VERSION)
#        define PYBIND11_BUILD_ABI "_cxxabi" PYBIND11_TOSTRING(__GXX_ABI_VERSION)
#    else
#        define PYBIND11_BUILD_ABI ""
#    endif
#endif

#ifndef PYBIND11_INTERNALS_KIND
#    if defined(WITH_THREAD)
#        define PYBIND11_INTERNALS_KIND ""
#    else
#        define PYBIND11_INTERNALS_KIND "_without_thread"
#    endif
#endif

#define PYBIND11_INTERNALS_ID                                                                     \
    "__pybind11_internals_v" PYBIND11_TOSTRING(PYBIND11_INTERNALS_VERSION)                        \
        PYBIND11_INTERNALS_KIND PYBIND11_COMPILER_TYPE PYBIND11_STDLIB PYBIND11_BUILD_ABI         \
            PYBIND11_BUILD_TYPE "__"

#define PYBIND11_MODULE_LOCAL_ID                                                                  \
    "__pybind11_module_local_v" PYBIND11_TOSTRING(PYBIND11_INTERNALS_VERSION)                     \
        PYBIND11_INTERNALS_KIND PYBIND11_COMPILER_TYPE PYBIND11_STDLIB PYBIND11_BUILD_ABI         \
            PYBIND11_BUILD_TYPE "__"

/// Each module locally stores a pointer to the `internals` data. The data
/// itself is shared among modules with the same `PYBIND11_INTERNALS_ID`.
inline internals **&get_internals_pp() {
    static internals **internals_pp = nullptr;
    return internals_pp;
}

// forward decl
inline void translate_exception(std::exception_ptr);

template <class T,
          enable_if_t<std::is_same<std::nested_exception, remove_cvref_t<T>>::value, int> = 0>
bool handle_nested_exception(const T &exc, const std::exception_ptr &p) {
    std::exception_ptr nested = exc.nested_ptr();
    if (nested != nullptr && nested != p) {
        translate_exception(nested);
        return true;
    }
    return false;
}

template <class T,
          enable_if_t<!std::is_same<std::nested_exception, remove_cvref_t<T>>::value, int> = 0>
bool handle_nested_exception(const T &exc, const std::exception_ptr &p) {
    if (const auto *nep = dynamic_cast<const std::nested_exception *>(std::addressof(exc))) {
        return handle_nested_exception(*nep, p);
    }
    return false;
}

inline bool raise_err(PyObject *exc_type, const char *msg) {
    if (PyErr_Occurred()) {
        raise_from(exc_type, msg);
        return true;
    }
    PyErr_SetString(exc_type, msg);
    return false;
}

inline void translate_exception(std::exception_ptr p) {
    if (!p) {
        return;
    }
    try {
        std::rethrow_exception(p);
    } catch (error_already_set &e) {
        handle_nested_exception(e, p);
        e.restore();
        return;
    } catch (const builtin_exception &e) {
        // Could not use template since it's an abstract class.
        if (const auto *nep = dynamic_cast<const std::nested_exception *>(std::addressof(e))) {
            handle_nested_exception(*nep, p);
        }
        e.set_error();
        return;
    } catch (const std::bad_alloc &e) {
        handle_nested_exception(e, p);
        raise_err(PyExc_MemoryError, e.what());
        return;
    } catch (const std::domain_error &e) {
        handle_nested_exception(e, p);
        raise_err(PyExc_ValueError, e.what());
        return;
    } catch (const std::invalid_argument &e) {
        handle_nested_exception(e, p);
        raise_err(PyExc_ValueError, e.what());
        return;
    } catch (const std::length_error &e) {
        handle_nested_exception(e, p);
        raise_err(PyExc_ValueError, e.what());
        return;
    } catch (const std::out_of_range &e) {
        handle_nested_exception(e, p);
        raise_err(PyExc_IndexError, e.what());
        return;
    } catch (const std::range_error &e) {
        handle_nested_exception(e, p);
        raise_err(PyExc_ValueError, e.what());
        return;
    } catch (const std::overflow_error &e) {
        handle_nested_exception(e, p);
        raise_err(PyExc_OverflowError, e.what());
        return;
    } catch (const std::exception &e) {
        handle_nested_exception(e, p);
        raise_err(PyExc_RuntimeError, e.what());
        return;
    } catch (const std::nested_exception &e) {
        handle_nested_exception(e, p);
        raise_err(PyExc_RuntimeError, "Caught an unknown nested exception!");
        return;
    } catch (...) {
        raise_err(PyExc_RuntimeError, "Caught an unknown exception!");
        return;
    }
}

#if !defined(__GLIBCXX__)
inline void translate_local_exception(std::exception_ptr p) {
    try {
        if (p) {
            std::rethrow_exception(p);
        }
    } catch (error_already_set &e) {
        e.restore();
        return;
    } catch (const builtin_exception &e) {
        e.set_error();
        return;
    }
}
#endif

/// Return a reference to the current `internals` data
PYBIND11_NOINLINE internals &get_internals() {
    auto **&internals_pp = get_internals_pp();
    if (internals_pp && *internals_pp) {
        return **internals_pp;
    }

    // Ensure that the GIL is held since we will need to make Python calls.
    // Cannot use py::gil_scoped_acquire here since that constructor calls get_internals.
    struct gil_scoped_acquire_local {
        gil_scoped_acquire_local() : state(PyGILState_Ensure()) {}
        ~gil_scoped_acquire_local() { PyGILState_Release(state); }
        const PyGILState_STATE state;
<<<<<<< HEAD
    } gil_scope;
=======
    } gil;
>>>>>>> 9f7b3f73
    error_scope err_scope;

    PYBIND11_STR_TYPE id(PYBIND11_INTERNALS_ID);
    auto builtins = handle(PyEval_GetBuiltins());
    if (builtins.contains(id) && isinstance<capsule>(builtins[id])) {
        internals_pp = static_cast<internals **>(capsule(builtins[id]));

        // We loaded builtins through python's builtins, which means that our `error_already_set`
        // and `builtin_exception` may be different local classes than the ones set up in the
        // initial exception translator, below, so add another for our local exception classes.
        //
        // libstdc++ doesn't require this (types there are identified only by name)
        // libc++ with CPython doesn't require this (types are explicitly exported)
        // libc++ with PyPy still need it, awaiting further investigation
#if !defined(__GLIBCXX__)
        (*internals_pp)->registered_exception_translators.push_front(&translate_local_exception);
#endif
    } else {
        if (!internals_pp) {
            internals_pp = new internals *();
        }
        auto *&internals_ptr = *internals_pp;
        internals_ptr = new internals();
#if defined(WITH_THREAD)

#    if PY_VERSION_HEX < 0x03090000
        PyEval_InitThreads();
#    endif
        PyThreadState *tstate = PyThreadState_Get();
        if (!PYBIND11_TLS_KEY_CREATE(internals_ptr->tstate)) {
            pybind11_fail("get_internals: could not successfully initialize the tstate TSS key!");
        }
        PYBIND11_TLS_REPLACE_VALUE(internals_ptr->tstate, tstate);

#    if PYBIND11_INTERNALS_VERSION > 4
        if (!PYBIND11_TLS_KEY_CREATE(internals_ptr->loader_life_support_tls_key)) {
            pybind11_fail("get_internals: could not successfully initialize the "
                          "loader_life_support TSS key!");
        }
#    endif
        internals_ptr->istate = tstate->interp;
#endif
        builtins[id] = capsule(internals_pp);
        internals_ptr->registered_exception_translators.push_front(&translate_exception);
        internals_ptr->static_property_type = make_static_property_type();
        internals_ptr->default_metaclass = make_default_metaclass();
        internals_ptr->instance_base = make_object_base_type(internals_ptr->default_metaclass);
    }
    return **internals_pp;
}

// the internals struct (above) is shared between all the modules. local_internals are only
// for a single module. Any changes made to internals may require an update to
// PYBIND11_INTERNALS_VERSION, breaking backwards compatibility. local_internals is, by design,
// restricted to a single module. Whether a module has local internals or not should not
// impact any other modules, because the only things accessing the local internals is the
// module that contains them.
struct local_internals {
    type_map<type_info *> registered_types_cpp;
    std::forward_list<ExceptionTranslator> registered_exception_translators;
#if defined(WITH_THREAD) && PYBIND11_INTERNALS_VERSION == 4

    // For ABI compatibility, we can't store the loader_life_support TLS key in
    // the `internals` struct directly.  Instead, we store it in `shared_data` and
    // cache a copy in `local_internals`.  If we allocated a separate TLS key for
    // each instance of `local_internals`, we could end up allocating hundreds of
    // TLS keys if hundreds of different pybind11 modules are loaded (which is a
    // plausible number).
    PYBIND11_TLS_KEY_INIT(loader_life_support_tls_key)

    // Holds the shared TLS key for the loader_life_support stack.
    struct shared_loader_life_support_data {
        PYBIND11_TLS_KEY_INIT(loader_life_support_tls_key)
        shared_loader_life_support_data() {
            if (!PYBIND11_TLS_KEY_CREATE(loader_life_support_tls_key)) {
                pybind11_fail("local_internals: could not successfully initialize the "
                              "loader_life_support TLS key!");
            }
        }
        // We can't help but leak the TLS key, because Python never unloads extension modules.
    };

    local_internals() {
        auto &internals = get_internals();
        // Get or create the `loader_life_support_stack_key`.
        auto &ptr = internals.shared_data["_life_support"];
        if (!ptr) {
            ptr = new shared_loader_life_support_data;
        }
        loader_life_support_tls_key
            = static_cast<shared_loader_life_support_data *>(ptr)->loader_life_support_tls_key;
    }
#endif //  defined(WITH_THREAD) && PYBIND11_INTERNALS_VERSION == 4
};

/// Works like `get_internals`, but for things which are locally registered.
inline local_internals &get_local_internals() {
    static local_internals locals;
    return locals;
}

/// Constructs a std::string with the given arguments, stores it in `internals`, and returns its
/// `c_str()`.  Such strings objects have a long storage duration -- the internal strings are only
/// cleared when the program exits or after interpreter shutdown (when embedding), and so are
/// suitable for c-style strings needed by Python internals (such as PyTypeObject's tp_name).
template <typename... Args>
const char *c_str(Args &&...args) {
    auto &strings = get_internals().static_strings;
    strings.emplace_front(std::forward<Args>(args)...);
    return strings.front().c_str();
}

PYBIND11_NAMESPACE_END(detail)

/// Returns a named pointer that is shared among all extension modules (using the same
/// pybind11 version) running in the current interpreter. Names starting with underscores
/// are reserved for internal usage. Returns `nullptr` if no matching entry was found.
PYBIND11_NOINLINE void *get_shared_data(const std::string &name) {
    auto &internals = detail::get_internals();
    auto it = internals.shared_data.find(name);
    return it != internals.shared_data.end() ? it->second : nullptr;
}

/// Set the shared data that can be later recovered by `get_shared_data()`.
PYBIND11_NOINLINE void *set_shared_data(const std::string &name, void *data) {
    detail::get_internals().shared_data[name] = data;
    return data;
}

/// Returns a typed reference to a shared data entry (by using `get_shared_data()`) if
/// such entry exists. Otherwise, a new object of default-constructible type `T` is
/// added to the shared data under the given name and a reference to it is returned.
template <typename T>
T &get_or_create_shared_data(const std::string &name) {
    auto &internals = detail::get_internals();
    auto it = internals.shared_data.find(name);
    T *ptr = (T *) (it != internals.shared_data.end() ? it->second : nullptr);
    if (!ptr) {
        ptr = new T();
        internals.shared_data[name] = ptr;
    }
    return *ptr;
}

PYBIND11_NAMESPACE_END(PYBIND11_NAMESPACE)<|MERGE_RESOLUTION|>--- conflicted
+++ resolved
@@ -414,11 +414,7 @@
         gil_scoped_acquire_local() : state(PyGILState_Ensure()) {}
         ~gil_scoped_acquire_local() { PyGILState_Release(state); }
         const PyGILState_STATE state;
-<<<<<<< HEAD
-    } gil_scope;
-=======
     } gil;
->>>>>>> 9f7b3f73
     error_scope err_scope;
 
     PYBIND11_STR_TYPE id(PYBIND11_INTERNALS_ID);
