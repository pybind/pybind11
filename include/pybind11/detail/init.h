/*
    pybind11/detail/init.h: init factory function implementation and support code.

    Copyright (c) 2017 Jason Rhinelander <jason@imaginary.ca>

    All rights reserved. Use of this source code is governed by a
    BSD-style license that can be found in the LICENSE file.
*/

#pragma once

#include "class.h"

PYBIND11_NAMESPACE_BEGIN(PYBIND11_NAMESPACE)
PYBIND11_NAMESPACE_BEGIN(detail)

template <>
class type_caster<value_and_holder> {
public:
    bool load(handle h, bool) {
        value = reinterpret_cast<value_and_holder *>(h.ptr());
        return true;
    }

    template <typename>
    using cast_op_type = value_and_holder &;
    explicit operator value_and_holder &() { return *value; }
    static constexpr auto name = const_name<value_and_holder>();

private:
    value_and_holder *value = nullptr;
};

PYBIND11_NAMESPACE_BEGIN(initimpl)

inline void no_nullptr(void *ptr) {
    if (!ptr) {
        throw type_error("pybind11::init(): factory function returned nullptr");
    }
}

// Implementing functions for all forms of py::init<...> and py::init(...)
template <typename Class>
using Cpp = typename Class::type;
template <typename Class>
using Alias = typename Class::type_alias;
template <typename Class>
using Holder = typename Class::holder_type;

template <typename Class>
using is_alias_constructible = std::is_constructible<Alias<Class>, Cpp<Class> &&>;

// Takes a Cpp pointer and returns true if it actually is a polymorphic Alias instance.
template <typename Class, enable_if_t<Class::has_alias, int> = 0>
bool is_alias(Cpp<Class> *ptr) {
    return dynamic_cast<Alias<Class> *>(ptr) != nullptr;
}
// Failing fallback version of the above for a no-alias class (always returns false)
template <typename /*Class*/>
constexpr bool is_alias(void *) {
    return false;
}

// Constructs and returns a new object; if the given arguments don't map to a constructor, we fall
// back to brace aggregate initiailization so that for aggregate initialization can be used with
// py::init, e.g.  `py::init<int, int>` to initialize a `struct T { int a; int b; }`.  For
// non-aggregate types, we need to use an ordinary T(...) constructor (invoking as `T{...}` usually
// works, but will not do the expected thing when `T` has an `initializer_list<T>` constructor).
template <typename Class,
          typename... Args,
          detail::enable_if_t<std::is_constructible<Class, Args...>::value, int> = 0>
inline Class *construct_or_initialize(Args &&...args) {
    return new Class(std::forward<Args>(args)...);
}
template <typename Class,
          typename... Args,
          detail::enable_if_t<!std::is_constructible<Class, Args...>::value, int> = 0>
inline Class *construct_or_initialize(Args &&...args) {
    return new Class{std::forward<Args>(args)...};
}

// Attempts to constructs an alias using a `Alias(Cpp &&)` constructor.  This allows types with
// an alias to provide only a single Cpp factory function as long as the Alias can be
// constructed from an rvalue reference of the base Cpp type.  This means that Alias classes
// can, when appropriate, simply define a `Alias(Cpp &&)` constructor rather than needing to
// inherit all the base class constructors.
template <typename Class>
void construct_alias_from_cpp(std::true_type /*is_alias_constructible*/,
                              value_and_holder &v_h,
                              Cpp<Class> &&base) {
    v_h.value_ptr() = new Alias<Class>(std::move(base));
}
template <typename Class>
[[noreturn]] void construct_alias_from_cpp(std::false_type /*!is_alias_constructible*/,
                                           value_and_holder &,
                                           Cpp<Class> &&) {
    throw type_error("pybind11::init(): unable to convert returned instance to required "
                     "alias class: no `Alias<Class>(Class &&)` constructor available");
}

// Error-generating fallback for factories that don't match one of the below construction
// mechanisms.
template <typename Class>
void construct(...) {
    static_assert(!std::is_same<Class, Class>::value /* always false */,
                  "pybind11::init(): init function must return a compatible pointer, "
                  "holder, or value");
}

// Pointer return v1: the factory function returns a class pointer for a registered class.
// If we don't need an alias (because this class doesn't have one, or because the final type is
// inherited on the Python side) we can simply take over ownership.  Otherwise we need to try to
// construct an Alias from the returned base instance.
template <typename Class>
void construct(value_and_holder &v_h, Cpp<Class> *ptr, bool need_alias) {
    PYBIND11_WORKAROUND_INCORRECT_MSVC_C4100(need_alias);
    no_nullptr(ptr);
    if (PYBIND11_SILENCE_MSVC_C4127(Class::has_alias) && need_alias && !is_alias<Class>(ptr)) {
        // We're going to try to construct an alias by moving the cpp type.  Whether or not
        // that succeeds, we still need to destroy the original cpp pointer (either the
        // moved away leftover, if the alias construction works, or the value itself if we
        // throw an error), but we can't just call `delete ptr`: it might have a special
        // deleter, or might be shared_from_this.  So we construct a holder around it as if
        // it was a normal instance, then steal the holder away into a local variable; thus
        // the holder and destruction happens when we leave the C++ scope, and the holder
        // class gets to handle the destruction however it likes.
        v_h.value_ptr() = ptr;
        v_h.set_instance_registered(true);          // To prevent init_instance from registering it
        v_h.type->init_instance(v_h.inst, nullptr); // Set up the holder
        Holder<Class> temp_holder(std::move(v_h.holder<Holder<Class>>())); // Steal the holder
        v_h.type->dealloc(v_h); // Destroys the moved-out holder remains, resets value ptr to null
        v_h.set_instance_registered(false);

        construct_alias_from_cpp<Class>(is_alias_constructible<Class>{}, v_h, std::move(*ptr));
    } else {
        // Otherwise the type isn't inherited, so we don't need an Alias
        v_h.value_ptr() = ptr;
    }
}

// Pointer return v2: a factory that always returns an alias instance ptr.  We simply take over
// ownership of the pointer.
template <typename Class, enable_if_t<Class::has_alias, int> = 0>
void construct(value_and_holder &v_h, Alias<Class> *alias_ptr, bool) {
    no_nullptr(alias_ptr);
    v_h.value_ptr() = static_cast<Cpp<Class> *>(alias_ptr);
}

// Holder return: copy its pointer, and move or copy the returned holder into the new instance's
// holder.  This also handles types like std::shared_ptr<T> and std::unique_ptr<T> where T is a
// derived type (through those holder's implicit conversion from derived class holder
// constructors).
template <typename Class>
void construct(value_and_holder &v_h, Holder<Class> holder, bool need_alias) {
    PYBIND11_WORKAROUND_INCORRECT_MSVC_C4100(need_alias);
    auto *ptr = holder_helper<Holder<Class>>::get(holder);
    no_nullptr(ptr);
    // If we need an alias, check that the held pointer is actually an alias instance
    if (PYBIND11_SILENCE_MSVC_C4127(Class::has_alias) && need_alias && !is_alias<Class>(ptr)) {
        throw type_error("pybind11::init(): construction failed: returned holder-wrapped instance "
                         "is not an alias instance");
    }

    v_h.value_ptr() = ptr;
    v_h.type->init_instance(v_h.inst, &holder);
}

// return-by-value version 1: returning a cpp class by value.  If the class has an alias and an
// alias is required the alias must have an `Alias(Cpp &&)` constructor so that we can construct
// the alias from the base when needed (i.e. because of Python-side inheritance).  When we don't
// need it, we simply move-construct the cpp value into a new instance.
template <typename Class>
void construct(value_and_holder &v_h, Cpp<Class> &&result, bool need_alias) {
    PYBIND11_WORKAROUND_INCORRECT_MSVC_C4100(need_alias);
    static_assert(std::is_move_constructible<Cpp<Class>>::value,
<<<<<<< HEAD
        "pybind11::init() return-by-value factory function requires a movable class");
=======
                  "pybind11::init() return-by-value factory function requires a movable class");
>>>>>>> ac37829e
    if (PYBIND11_SILENCE_MSVC_C4127(Class::has_alias) && need_alias) {
        construct_alias_from_cpp<Class>(is_alias_constructible<Class>{}, v_h, std::move(result));
    } else {
        v_h.value_ptr() = new Cpp<Class>(std::move(result));
    }
}

// return-by-value version 2: returning a value of the alias type itself.  We move-construct an
// Alias instance (even if no the python-side inheritance is involved).  The is intended for
// cases where Alias initialization is always desired.
template <typename Class>
void construct(value_and_holder &v_h, Alias<Class> &&result, bool) {
    static_assert(
        std::is_move_constructible<Alias<Class>>::value,
        "pybind11::init() return-by-alias-value factory function requires a movable alias class");
    v_h.value_ptr() = new Alias<Class>(std::move(result));
}

// Implementing class for py::init<...>()
template <typename... Args>
struct constructor {
    template <typename Class, typename... Extra, enable_if_t<!Class::has_alias, int> = 0>
    static void execute(Class &cl, const Extra &...extra) {
        cl.def(
            "__init__",
            [](value_and_holder &v_h, Args... args) {
                v_h.value_ptr() = construct_or_initialize<Cpp<Class>>(std::forward<Args>(args)...);
            },
            is_new_style_constructor(),
            extra...);
    }

<<<<<<< HEAD
    template <typename Class, typename... Extra,
              enable_if_t<Class::has_alias &&
                          std::is_constructible<Cpp<Class>, Args...>::value, int> = 0>
    static void execute(Class &cl, const Extra&... extra) {
=======
    template <typename Class,
              typename... Extra,
              enable_if_t<Class::has_alias && std::is_constructible<Cpp<Class>, Args...>::value,
                          int> = 0>
    static void execute(Class &cl, const Extra &...extra) {
>>>>>>> ac37829e
        cl.def(
            "__init__",
            [](value_and_holder &v_h, Args... args) {
                if (Py_TYPE(v_h.inst) == v_h.type->type) {
                    v_h.value_ptr()
                        = construct_or_initialize<Cpp<Class>>(std::forward<Args>(args)...);
                } else {
                    v_h.value_ptr()
                        = construct_or_initialize<Alias<Class>>(std::forward<Args>(args)...);
                }
            },
            is_new_style_constructor(),
            extra...);
    }

    template <typename Class,
              typename... Extra,
              enable_if_t<Class::has_alias && !std::is_constructible<Cpp<Class>, Args...>::value,
                          int> = 0>
    static void execute(Class &cl, const Extra &...extra) {
        cl.def(
            "__init__",
            [](value_and_holder &v_h, Args... args) {
                v_h.value_ptr()
                    = construct_or_initialize<Alias<Class>>(std::forward<Args>(args)...);
            },
            is_new_style_constructor(),
            extra...);
    }
};

// Implementing class for py::init_alias<...>()
template <typename... Args>
struct alias_constructor {
    template <typename Class,
              typename... Extra,
              enable_if_t<Class::has_alias && std::is_constructible<Alias<Class>, Args...>::value,
                          int> = 0>
    static void execute(Class &cl, const Extra &...extra) {
        cl.def(
            "__init__",
            [](value_and_holder &v_h, Args... args) {
                v_h.value_ptr()
                    = construct_or_initialize<Alias<Class>>(std::forward<Args>(args)...);
            },
            is_new_style_constructor(),
            extra...);
    }
};

// Implementation class for py::init(Func) and py::init(Func, AliasFunc)
template <typename CFunc,
          typename AFunc = void_type (*)(),
          typename = function_signature_t<CFunc>,
          typename = function_signature_t<AFunc>>
struct factory;

// Specialization for py::init(Func)
template <typename Func, typename Return, typename... Args>
struct factory<Func, void_type (*)(), Return(Args...)> {
    remove_reference_t<Func> class_factory;

    // NOLINTNEXTLINE(google-explicit-constructor)
    factory(Func &&f) : class_factory(std::forward<Func>(f)) {}

    // The given class either has no alias or has no separate alias factory;
    // this always constructs the class itself.  If the class is registered with an alias
    // type and an alias instance is needed (i.e. because the final type is a Python class
    // inheriting from the C++ type) the returned value needs to either already be an alias
    // instance, or the alias needs to be constructible from a `Class &&` argument.
    template <typename Class, typename... Extra>
    void execute(Class &cl, const Extra &...extra) && {
#if defined(PYBIND11_CPP14)
        cl.def(
            "__init__",
            [func = std::move(class_factory)]
#else
        auto &func = class_factory;
        cl.def(
            "__init__",
            [func]
#endif
            (value_and_holder &v_h, Args... args) {
                construct<Class>(
                    v_h, func(std::forward<Args>(args)...), Py_TYPE(v_h.inst) != v_h.type->type);
            },
            is_new_style_constructor(),
            extra...);
    }
};

// Specialization for py::init(Func, AliasFunc)
template <typename CFunc,
          typename AFunc,
          typename CReturn,
          typename... CArgs,
          typename AReturn,
          typename... AArgs>
struct factory<CFunc, AFunc, CReturn(CArgs...), AReturn(AArgs...)> {
    static_assert(sizeof...(CArgs) == sizeof...(AArgs),
                  "pybind11::init(class_factory, alias_factory): class and alias factories "
                  "must have identical argument signatures");
    static_assert(all_of<std::is_same<CArgs, AArgs>...>::value,
                  "pybind11::init(class_factory, alias_factory): class and alias factories "
                  "must have identical argument signatures");

    remove_reference_t<CFunc> class_factory;
    remove_reference_t<AFunc> alias_factory;

    factory(CFunc &&c, AFunc &&a)
        : class_factory(std::forward<CFunc>(c)), alias_factory(std::forward<AFunc>(a)) {}

    // The class factory is called when the `self` type passed to `__init__` is the direct
    // class (i.e. not inherited), the alias factory when `self` is a Python-side subtype.
    template <typename Class, typename... Extra>
    void execute(Class &cl, const Extra &...extra) && {
        static_assert(Class::has_alias,
                      "The two-argument version of `py::init()` can "
                      "only be used if the class has an alias");
#if defined(PYBIND11_CPP14)
        cl.def(
            "__init__",
            [class_func = std::move(class_factory), alias_func = std::move(alias_factory)]
#else
        auto &class_func = class_factory;
        auto &alias_func = alias_factory;
<<<<<<< HEAD
        cl.def("__init__", [class_func, alias_func]
        #endif
        (value_and_holder &v_h, CArgs... args) {
            if (Py_TYPE(v_h.inst) == v_h.type->type) {
                // If the instance type equals the registered type we don't have inheritance, so
                // don't need the alias and can construct using the class function:
                construct<Class>(v_h, class_func(std::forward<CArgs>(args)...), false);
            } else {
                construct<Class>(v_h, alias_func(std::forward<CArgs>(args)...), true);
            }
        }, is_new_style_constructor(), extra...);
=======
        cl.def(
            "__init__",
            [class_func, alias_func]
#endif
            (value_and_holder &v_h, CArgs... args) {
                if (Py_TYPE(v_h.inst) == v_h.type->type) {
                    // If the instance type equals the registered type we don't have inheritance,
                    // so don't need the alias and can construct using the class function:
                    construct<Class>(v_h, class_func(std::forward<CArgs>(args)...), false);
                } else {
                    construct<Class>(v_h, alias_func(std::forward<CArgs>(args)...), true);
                }
            },
            is_new_style_constructor(),
            extra...);
>>>>>>> ac37829e
    }
};

/// Set just the C++ state. Same as `__init__`.
template <typename Class, typename T>
void setstate(value_and_holder &v_h, T &&result, bool need_alias) {
    construct<Class>(v_h, std::forward<T>(result), need_alias);
}

/// Set both the C++ and Python states
template <typename Class,
          typename T,
          typename O,
          enable_if_t<std::is_convertible<O, handle>::value, int> = 0>
void setstate(value_and_holder &v_h, std::pair<T, O> &&result, bool need_alias) {
    construct<Class>(v_h, std::move(result.first), need_alias);
    auto d = handle(result.second);
    if (PyDict_Check(d.ptr()) && PyDict_Size(d.ptr()) == 0) {
        // Skipping setattr below, to not force use of py::dynamic_attr() for Class unnecessarily.
        // See PR #2972 for details.
        return;
    }
    setattr((PyObject *) v_h.inst, "__dict__", d);
}

/// Implementation for py::pickle(GetState, SetState)
template <typename Get,
          typename Set,
          typename = function_signature_t<Get>,
          typename = function_signature_t<Set>>
struct pickle_factory;

template <typename Get,
          typename Set,
          typename RetState,
          typename Self,
          typename NewInstance,
          typename ArgState>
struct pickle_factory<Get, Set, RetState(Self), NewInstance(ArgState)> {
    static_assert(std::is_same<intrinsic_t<RetState>, intrinsic_t<ArgState>>::value,
                  "The type returned by `__getstate__` must be the same "
                  "as the argument accepted by `__setstate__`");

    remove_reference_t<Get> get;
    remove_reference_t<Set> set;

    pickle_factory(Get get, Set set) : get(std::forward<Get>(get)), set(std::forward<Set>(set)) {}

    template <typename Class, typename... Extra>
    void execute(Class &cl, const Extra &...extra) && {
        cl.def("__getstate__", std::move(get));

#if defined(PYBIND11_CPP14)
        cl.def(
            "__setstate__",
            [func = std::move(set)]
#else
        auto &func = set;
        cl.def(
            "__setstate__",
            [func]
#endif
            (value_and_holder &v_h, ArgState state) {
                setstate<Class>(
                    v_h, func(std::forward<ArgState>(state)), Py_TYPE(v_h.inst) != v_h.type->type);
            },
            is_new_style_constructor(),
            extra...);
    }
};

PYBIND11_NAMESPACE_END(initimpl)
PYBIND11_NAMESPACE_END(detail)
PYBIND11_NAMESPACE_END(pybind11)<|MERGE_RESOLUTION|>--- conflicted
+++ resolved
@@ -173,11 +173,7 @@
 void construct(value_and_holder &v_h, Cpp<Class> &&result, bool need_alias) {
     PYBIND11_WORKAROUND_INCORRECT_MSVC_C4100(need_alias);
     static_assert(std::is_move_constructible<Cpp<Class>>::value,
-<<<<<<< HEAD
-        "pybind11::init() return-by-value factory function requires a movable class");
-=======
                   "pybind11::init() return-by-value factory function requires a movable class");
->>>>>>> ac37829e
     if (PYBIND11_SILENCE_MSVC_C4127(Class::has_alias) && need_alias) {
         construct_alias_from_cpp<Class>(is_alias_constructible<Class>{}, v_h, std::move(result));
     } else {
@@ -210,18 +206,11 @@
             extra...);
     }
 
-<<<<<<< HEAD
-    template <typename Class, typename... Extra,
-              enable_if_t<Class::has_alias &&
-                          std::is_constructible<Cpp<Class>, Args...>::value, int> = 0>
-    static void execute(Class &cl, const Extra&... extra) {
-=======
     template <typename Class,
               typename... Extra,
               enable_if_t<Class::has_alias && std::is_constructible<Cpp<Class>, Args...>::value,
                           int> = 0>
     static void execute(Class &cl, const Extra &...extra) {
->>>>>>> ac37829e
         cl.def(
             "__init__",
             [](value_and_holder &v_h, Args... args) {
@@ -348,19 +337,6 @@
 #else
         auto &class_func = class_factory;
         auto &alias_func = alias_factory;
-<<<<<<< HEAD
-        cl.def("__init__", [class_func, alias_func]
-        #endif
-        (value_and_holder &v_h, CArgs... args) {
-            if (Py_TYPE(v_h.inst) == v_h.type->type) {
-                // If the instance type equals the registered type we don't have inheritance, so
-                // don't need the alias and can construct using the class function:
-                construct<Class>(v_h, class_func(std::forward<CArgs>(args)...), false);
-            } else {
-                construct<Class>(v_h, alias_func(std::forward<CArgs>(args)...), true);
-            }
-        }, is_new_style_constructor(), extra...);
-=======
         cl.def(
             "__init__",
             [class_func, alias_func]
@@ -376,7 +352,6 @@
             },
             is_new_style_constructor(),
             extra...);
->>>>>>> ac37829e
     }
 };
 
