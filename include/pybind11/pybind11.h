--- conflicted
+++ resolved
@@ -11,42 +11,9 @@
 
 #pragma once
 
-<<<<<<< HEAD
 // Legacy pragma warning block moved to separate file, to enable iwyu cleanup of newly developed
 // code, without having to open up this can of worms. #HelpAppreciated cleaning this up.
 #include "detail/pragma_warning_block.h"
-=======
-#if defined(__INTEL_COMPILER)
-#  pragma warning push
-#  pragma warning disable 68    // integer conversion resulted in a change of sign
-#  pragma warning disable 186   // pointless comparison of unsigned integer with zero
-#  pragma warning disable 878   // incompatible exception specifications
-#  pragma warning disable 1334  // the "template" keyword used for syntactic disambiguation may only be used within a template
-#  pragma warning disable 1682  // implicit conversion of a 64-bit integral type to a smaller integral type (potential portability problem)
-#  pragma warning disable 1786  // function "strdup" was declared deprecated
-#  pragma warning disable 1875  // offsetof applied to non-POD (Plain Old Data) types is nonstandard
-#  pragma warning disable 2196  // warning #2196: routine is both "inline" and "noinline"
-#elif defined(_MSC_VER)
-#  pragma warning(push)
-#  pragma warning(disable: 4100) // warning C4100: Unreferenced formal parameter
-#  pragma warning(disable: 4127) // warning C4127: Conditional expression is constant
-#  pragma warning(disable: 4512) // warning C4512: Assignment operator was implicitly defined as deleted
-#  pragma warning(disable: 4800) // warning C4800: 'int': forcing value to bool 'true' or 'false' (performance warning)
-#  pragma warning(disable: 4996) // warning C4996: The POSIX name for this item is deprecated. Instead, use the ISO C and C++ conformant name
-#  pragma warning(disable: 4702) // warning C4702: unreachable code
-#  pragma warning(disable: 4522) // warning C4522: multiple assignment operators specified
-#  pragma warning(disable: 4505) // warning C4505: 'PySlice_GetIndicesEx': unreferenced local function has been removed (PyPy only)
-#elif defined(__GNUG__) && !defined(__clang__)
-#  pragma GCC diagnostic push
-#  pragma GCC diagnostic ignored "-Wunused-but-set-parameter"
-#  pragma GCC diagnostic ignored "-Wunused-but-set-variable"
-#  pragma GCC diagnostic ignored "-Wmissing-field-initializers"
-#  pragma GCC diagnostic ignored "-Wattributes"
-#  if __GNUC__ >= 7
-#    pragma GCC diagnostic ignored "-Wnoexcept-type"
-#  endif
-#endif
->>>>>>> 5cd37507
 
 #include "attr.h"
 #include "gil.h"
