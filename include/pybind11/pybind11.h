--- conflicted
+++ resolved
@@ -1329,7 +1329,7 @@
 struct holder_check_impl<detail::HolderTypeId::SharedPtr> : public holder_check_impl<detail::HolderTypeId::Unknown> {
     template <typename holder_type>
     static bool check_destruct(detail::instance* inst, detail::holder_erased holder_raw) {
-        const holder_type& h = holder_raw.cast<holder_type>();
+        const auto& h = holder_raw.cast<holder_type>();
         handle src((PyObject*)inst);
         const detail::type_info *lowest_type = get_lowest_type(src, false);
         if (!lowest_type)
@@ -1488,7 +1488,7 @@
     static void del_wrapped(handle self, object del_orig) {
         // This should be called when the item is *actually* being deleted
         // TODO(eric.cousineau): Do we care about use cases where the user manually calls this?
-        detail::instance* inst = (detail::instance*)self.ptr();
+        auto *inst = (detail::instance *) self.ptr();
         const detail::type_info *lowest_type = detail::get_lowest_type(self);
         auto& release_info = lowest_type->release_info;
         // The references are as follows:
@@ -1562,7 +1562,7 @@
             }
         }
         bool transfer_holder = true;
-        holder_type& holder = v_h.holder<holder_type>();
+        auto &holder = v_h.holder<holder_type>();
         if (!external_holder_raw.ptr()) {
             if (holder_check::allow_null_external_holder(holder))
                 transfer_holder = false;
@@ -1571,7 +1571,7 @@
         }
         if (transfer_holder) {
             if (external_holder_raw.type_id() == holder_type_id) {
-                holder_type& external_holder = external_holder_raw.mutable_cast<holder_type>();
+                auto &external_holder = external_holder_raw.mutable_cast<holder_type>();
                 external_holder = std::move(holder);
             } else {
                 // Only allow unique_ptr<> -> shared_ptr<>
@@ -1609,8 +1609,8 @@
         {
             // TODO(eric.cousineau): Consider releasing a raw pointer, to make it easier for
             // interop with purely raw pointers? Nah, just rely on release.
-            holder_type& holder = v_h.holder<holder_type>();
-            holder_type& external_holder = external_holder_raw.mutable_cast<holder_type>();
+            auto &holder = v_h.holder<holder_type>();
+            auto &external_holder = external_holder_raw.mutable_cast<holder_type>();
             new (&holder) holder_type(std::move(external_holder));
             v_h.set_holder_constructed(true);
 
@@ -1906,7 +1906,7 @@
             if (!v_h.holder_constructed()) {
                 throw std::runtime_error("Bad edge case");
             }
-            holder_type& holder = v_h.holder<holder_type>();
+            auto& holder = v_h.holder<holder_type>();
             holder_check::accept_holder(holder_ptr, holder);
         }
 
@@ -1915,7 +1915,7 @@
         handle h_type = self.get_type();
 
         // Use hacky Python-style inheritance check.
-        PyTypeObject *py_type = (PyTypeObject*)h_type.ptr();
+        auto *py_type = (PyTypeObject*)h_type.ptr();
         bool is_py_derived = py_type->tp_dealloc != detail::pybind11_object_dealloc;
 
         bool can_add_del = true;
@@ -2509,16 +2509,11 @@
     handle self = get_object_handle(this_ptr, this_type);
     if (!self)
         return function();
-<<<<<<< HEAD
     handle type = self.get_type();
     /* N.B. This uses `__qualname__.name` instead of `name`
        to resolve pybind11#1922. */
     std::string full_name = type.attr("__qualname__").cast<std::string>() + "." + name;
     auto key = std::make_pair(type.ptr(), full_name);
-=======
-    handle type = type::handle_of(self);
-    auto key = std::make_pair(type.ptr(), name);
->>>>>>> 9c0aa699
 
     /* Cache functions that aren't overridden in Python to avoid
        many costly Python dictionary lookups below */
