/*
    pybind11/pybind11.h: Main header file of the C++11 python
    binding generator library

    Copyright (c) 2016 Wenzel Jakob <wenzel.jakob@epfl.ch>

    All rights reserved. Use of this source code is governed by a
    BSD-style license that can be found in the LICENSE file.
*/

#pragma once

#include "detail/class.h"
#include "detail/init.h"
#include "attr.h"
#include "gil.h"
#include "options.h"

#include <cstdlib>
#include <cstring>
#include <memory>
#include <new>
#include <string>
#include <utility>
#include <vector>

#if defined(__cpp_lib_launder) && !(defined(_MSC_VER) && (_MSC_VER < 1914))
#    define PYBIND11_STD_LAUNDER std::launder
#    define PYBIND11_HAS_STD_LAUNDER 1
#else
#    define PYBIND11_STD_LAUNDER
#    define PYBIND11_HAS_STD_LAUNDER 0
#endif
#if defined(__GNUG__) && !defined(__clang__)
#    include <cxxabi.h>
#endif

/* https://stackoverflow.com/questions/46798456/handling-gccs-noexcept-type-warning
   This warning is about ABI compatibility, not code health.
   It is only actually needed in a couple places, but apparently GCC 7 "generates this warning if
   and only if the first template instantiation ... involves noexcept" [stackoverflow], therefore
   it could get triggered from seemingly random places, depending on user code.
   No other GCC version generates this warning.
 */
#if defined(__GNUC__) && __GNUC__ == 7
#    pragma GCC diagnostic push
#    pragma GCC diagnostic ignored "-Wnoexcept-type"
#endif

PYBIND11_NAMESPACE_BEGIN(PYBIND11_NAMESPACE)

PYBIND11_NAMESPACE_BEGIN(detail)

// Apply all the extensions translators from a list
// Return true if one of the translators completed without raising an exception
// itself. Return of false indicates that if there are other translators
// available, they should be tried.
inline bool apply_exception_translators(std::forward_list<ExceptionTranslator> &translators) {
    auto last_exception = std::current_exception();

    for (auto &translator : translators) {
        try {
            translator(last_exception);
            return true;
        } catch (...) {
            last_exception = std::current_exception();
        }
    }
    return false;
}

#if defined(_MSC_VER)
#    define PYBIND11_COMPAT_STRDUP _strdup
#else
#    define PYBIND11_COMPAT_STRDUP strdup
#endif

PYBIND11_NAMESPACE_END(detail)

/// Wraps an arbitrary C++ function/method/lambda function/.. into a callable Python object
class cpp_function : public function {
public:
    cpp_function() = default;
    // NOLINTNEXTLINE(google-explicit-constructor)
    cpp_function(std::nullptr_t) {}

    /// Construct a cpp_function from a vanilla function pointer
    template <typename Return, typename... Args, typename... Extra>
    // NOLINTNEXTLINE(google-explicit-constructor)
    cpp_function(Return (*f)(Args...), const Extra &...extra) {
        initialize(f, f, extra...);
    }

    /// Construct a cpp_function from a lambda function (possibly with internal state)
    template <typename Func,
              typename... Extra,
              typename = detail::enable_if_t<detail::is_lambda<Func>::value>>
    // NOLINTNEXTLINE(google-explicit-constructor)
    cpp_function(Func &&f, const Extra &...extra) {
        initialize(
            std::forward<Func>(f), (detail::function_signature_t<Func> *) nullptr, extra...);
    }

    /// Construct a cpp_function from a class method (non-const, no ref-qualifier)
    template <typename Return, typename Class, typename... Arg, typename... Extra>
    // NOLINTNEXTLINE(google-explicit-constructor)
    cpp_function(Return (Class::*f)(Arg...), const Extra &...extra) {
        initialize(
            [f](Class *c, Arg... args) -> Return { return (c->*f)(std::forward<Arg>(args)...); },
            (Return(*)(Class *, Arg...)) nullptr,
            extra...);
    }

    /// Construct a cpp_function from a class method (non-const, lvalue ref-qualifier)
    /// A copy of the overload for non-const functions without explicit ref-qualifier
    /// but with an added `&`.
    template <typename Return, typename Class, typename... Arg, typename... Extra>
    // NOLINTNEXTLINE(google-explicit-constructor)
    cpp_function(Return (Class::*f)(Arg...) &, const Extra &...extra) {
        initialize(
            [f](Class *c, Arg... args) -> Return { return (c->*f)(std::forward<Arg>(args)...); },
            (Return(*)(Class *, Arg...)) nullptr,
            extra...);
    }

    /// Construct a cpp_function from a class method (const, no ref-qualifier)
    template <typename Return, typename Class, typename... Arg, typename... Extra>
    // NOLINTNEXTLINE(google-explicit-constructor)
    cpp_function(Return (Class::*f)(Arg...) const, const Extra &...extra) {
        initialize([f](const Class *c,
                       Arg... args) -> Return { return (c->*f)(std::forward<Arg>(args)...); },
                   (Return(*)(const Class *, Arg...)) nullptr,
                   extra...);
    }

    /// Construct a cpp_function from a class method (const, lvalue ref-qualifier)
    /// A copy of the overload for const functions without explicit ref-qualifier
    /// but with an added `&`.
    template <typename Return, typename Class, typename... Arg, typename... Extra>
    // NOLINTNEXTLINE(google-explicit-constructor)
    cpp_function(Return (Class::*f)(Arg...) const &, const Extra &...extra) {
        initialize([f](const Class *c,
                       Arg... args) -> Return { return (c->*f)(std::forward<Arg>(args)...); },
                   (Return(*)(const Class *, Arg...)) nullptr,
                   extra...);
    }

    /// Return the function name
    object name() const { return attr("__name__"); }

protected:
    struct InitializingFunctionRecordDeleter {
        // `destruct(function_record, false)`: `initialize_generic` copies strings and
        // takes care of cleaning up in case of exceptions. So pass `false` to `free_strings`.
        void operator()(detail::function_record *rec) { destruct(rec, false); }
    };
    using unique_function_record
        = std::unique_ptr<detail::function_record, InitializingFunctionRecordDeleter>;

    /// Space optimization: don't inline this frequently instantiated fragment
    PYBIND11_NOINLINE unique_function_record make_function_record() {
        return unique_function_record(new detail::function_record());
    }

    /// Special internal constructor for functors, lambda functions, etc.
    template <typename Func, typename Return, typename... Args, typename... Extra>
    void initialize(Func &&f, Return (*)(Args...), const Extra &...extra) {
        using namespace detail;
        struct capture {
            remove_reference_t<Func> f;
        };

        /* Store the function including any extra state it might have (e.g. a lambda capture
         * object) */
        // The unique_ptr makes sure nothing is leaked in case of an exception.
        auto unique_rec = make_function_record();
        auto *rec = unique_rec.get();

        /* Store the capture object directly in the function record if there is enough space */
        if (PYBIND11_SILENCE_MSVC_C4127(sizeof(capture) <= sizeof(rec->data))) {
            /* Without these pragmas, GCC warns that there might not be
               enough space to use the placement new operator. However, the
               'if' statement above ensures that this is the case. */
#if defined(__GNUG__) && __GNUC__ >= 6 && !defined(__clang__) && !defined(__INTEL_COMPILER)
#    pragma GCC diagnostic push
#    pragma GCC diagnostic ignored "-Wplacement-new"
#endif
            new ((capture *) &rec->data) capture{std::forward<Func>(f)};
#if defined(__GNUG__) && __GNUC__ >= 6 && !defined(__clang__) && !defined(__INTEL_COMPILER)
#    pragma GCC diagnostic pop
#endif
#if defined(__GNUG__) && !PYBIND11_HAS_STD_LAUNDER && !defined(__INTEL_COMPILER)
#    pragma GCC diagnostic push
#    pragma GCC diagnostic ignored "-Wstrict-aliasing"
#endif
            // UB without std::launder, but without breaking ABI and/or
            // a significant refactoring it's "impossible" to solve.
            if (!std::is_trivially_destructible<capture>::value) {
                rec->free_data = [](function_record *r) {
                    auto data = PYBIND11_STD_LAUNDER((capture *) &r->data);
                    (void) data;
                    data->~capture();
                };
            }
#if defined(__GNUG__) && !PYBIND11_HAS_STD_LAUNDER && !defined(__INTEL_COMPILER)
#    pragma GCC diagnostic pop
#endif
        } else {
            rec->data[0] = new capture{std::forward<Func>(f)};
            rec->free_data = [](function_record *r) { delete ((capture *) r->data[0]); };
        }

        /* Type casters for the function arguments and return value */
        using cast_in = argument_loader<Args...>;
        using cast_out
            = make_caster<conditional_t<std::is_void<Return>::value, void_type, Return>>;

        static_assert(
            expected_num_args<Extra...>(
                sizeof...(Args), cast_in::args_pos >= 0, cast_in::has_kwargs),
            "The number of argument annotations does not match the number of function arguments");

        /* Dispatch code which converts function arguments and performs the actual function call */
        rec->impl = [](function_call &call) -> handle {
            cast_in args_converter;

            /* Try to cast the function arguments into the C++ domain */
            if (!args_converter.load_args(call)) {
                return PYBIND11_TRY_NEXT_OVERLOAD;
            }

            /* Invoke call policy pre-call hook */
            process_attributes<Extra...>::precall(call);

            /* Get a pointer to the capture object */
            const auto *data = (sizeof(capture) <= sizeof(call.func.data) ? &call.func.data
                                                                          : call.func.data[0]);
            auto *cap = const_cast<capture *>(reinterpret_cast<const capture *>(data));

            /* Override policy for rvalues -- usually to enforce rvp::move on an rvalue */
            return_value_policy policy
                = return_value_policy_override<Return>::policy(call.func.policy);

            /* Function scope guard -- defaults to the compile-to-nothing `void_type` */
            using Guard = extract_guard_t<Extra...>;

            /* Perform the function call */
            handle result
                = cast_out::cast(std::move(args_converter).template call<Return, Guard>(cap->f),
                                 policy,
                                 call.parent);

            /* Invoke call policy post-call hook */
            process_attributes<Extra...>::postcall(call, result);

            return result;
        };

        rec->nargs_pos = cast_in::args_pos >= 0
                             ? static_cast<std::uint16_t>(cast_in::args_pos)
                             : sizeof...(Args) - cast_in::has_kwargs; // Will get reduced more if
                                                                      // we have a kw_only
        rec->has_args = cast_in::args_pos >= 0;
        rec->has_kwargs = cast_in::has_kwargs;

        /* Process any user-provided function attributes */
        process_attributes<Extra...>::init(extra..., rec);

        {
            constexpr bool has_kw_only_args = any_of<std::is_same<kw_only, Extra>...>::value,
                           has_pos_only_args = any_of<std::is_same<pos_only, Extra>...>::value,
                           has_arg_annotations = any_of<is_keyword<Extra>...>::value;
            static_assert(has_arg_annotations || !has_kw_only_args,
                          "py::kw_only requires the use of argument annotations");
            static_assert(has_arg_annotations || !has_pos_only_args,
                          "py::pos_only requires the use of argument annotations (for docstrings "
                          "and aligning the annotations to the argument)");

            static_assert(constexpr_sum(is_kw_only<Extra>::value...) <= 1,
                          "py::kw_only may be specified only once");
            static_assert(constexpr_sum(is_pos_only<Extra>::value...) <= 1,
                          "py::pos_only may be specified only once");
            constexpr auto kw_only_pos = constexpr_first<is_kw_only, Extra...>();
            constexpr auto pos_only_pos = constexpr_first<is_pos_only, Extra...>();
            static_assert(!(has_kw_only_args && has_pos_only_args) || pos_only_pos < kw_only_pos,
                          "py::pos_only must come before py::kw_only");
        }

        /* Generate a readable signature describing the function's arguments and return
           value types */
        static constexpr auto signature
            = const_name("(") + cast_in::arg_names + const_name(") -> ") + cast_out::name;
        PYBIND11_DESCR_CONSTEXPR auto types = decltype(signature)::types();

        /* Register the function with Python from generic (non-templated) code */
        // Pass on the ownership over the `unique_rec` to `initialize_generic`. `rec` stays valid.
        initialize_generic(std::move(unique_rec), signature.text, types.data(), sizeof...(Args));

        /* Stash some additional information used by an important optimization in 'functional.h' */
        using FunctionType = Return (*)(Args...);
        constexpr bool is_function_ptr
            = std::is_convertible<Func, FunctionType>::value && sizeof(capture) == sizeof(void *);
        if (is_function_ptr) {
            rec->is_stateless = true;
            rec->data[1]
                = const_cast<void *>(reinterpret_cast<const void *>(&typeid(FunctionType)));
        }
    }

    // Utility class that keeps track of all duplicated strings, and cleans them up in its
    // destructor, unless they are released. Basically a RAII-solution to deal with exceptions
    // along the way.
    class strdup_guard {
    public:
        ~strdup_guard() {
<<<<<<< HEAD
            for (auto s : strings) {
=======
            for (auto *s : strings) {
>>>>>>> ac37829e
                std::free(s);
            }
        }
        char *operator()(const char *s) {
            auto *t = PYBIND11_COMPAT_STRDUP(s);
            strings.push_back(t);
            return t;
        }
        void release() { strings.clear(); }

    private:
        std::vector<char *> strings;
    };

    /// Register a function call with Python (generic non-templated code goes here)
    void initialize_generic(unique_function_record &&unique_rec,
                            const char *text,
                            const std::type_info *const *types,
                            size_t args) {
        // Do NOT receive `unique_rec` by value. If this function fails to move out the unique_ptr,
        // we do not want this to destuct the pointer. `initialize` (the caller) still relies on
        // the pointee being alive after this call. Only move out if a `capsule` is going to keep
        // it alive.
        auto *rec = unique_rec.get();

        // Keep track of strdup'ed strings, and clean them up as long as the function's capsule
        // has not taken ownership yet (when `unique_rec.release()` is called).
        // Note: This cannot easily be fixed by a `unique_ptr` with custom deleter, because the
        // strings are only referenced before strdup'ing. So only *after* the following block could
        // `destruct` safely be called, but even then, `repr` could still throw in the middle of
        // copying all strings.
        strdup_guard guarded_strdup;

        /* Create copies of all referenced C-style strings */
        rec->name = guarded_strdup(rec->name ? rec->name : "");
        if (rec->doc) {
            rec->doc = guarded_strdup(rec->doc);
        }
<<<<<<< HEAD
        for (auto &a: rec->args) {
=======
        for (auto &a : rec->args) {
>>>>>>> ac37829e
            if (a.name) {
                a.name = guarded_strdup(a.name);
            }
            if (a.descr) {
                a.descr = guarded_strdup(a.descr);
            } else if (a.value) {
                a.descr = guarded_strdup(repr(a.value).cast<std::string>().c_str());
            }
        }

        rec->is_constructor = (std::strcmp(rec->name, "__init__") == 0)
                              || (std::strcmp(rec->name, "__setstate__") == 0);

#if !defined(NDEBUG) && !defined(PYBIND11_DISABLE_NEW_STYLE_INIT_WARNING)
        if (rec->is_constructor && !rec->is_new_style_constructor) {
            const auto class_name
                = detail::get_fully_qualified_tp_name((PyTypeObject *) rec->scope.ptr());
            const auto func_name = std::string(rec->name);
            PyErr_WarnEx(PyExc_FutureWarning,
                         ("pybind11-bound class '" + class_name
                          + "' is using an old-style "
                            "placement-new '"
                          + func_name
                          + "' which has been deprecated. See "
                            "the upgrade guide in pybind11's docs. This message is only visible "
                            "when compiled in debug mode.")
                             .c_str(),
                         0);
        }
#endif

        /* Generate a proper function signature */
        std::string signature;
        size_t type_index = 0, arg_index = 0;
        bool is_starred = false;
        for (const auto *pc = text; *pc != '\0'; ++pc) {
            const auto c = *pc;

            if (c == '{') {
                // Write arg name for everything except *args and **kwargs.
                is_starred = *(pc + 1) == '*';
                if (is_starred) {
                    continue;
                }
                // Separator for keyword-only arguments, placed before the kw
                // arguments start (unless we are already putting an *args)
                if (!rec->has_args && arg_index == rec->nargs_pos) {
                    signature += "*, ";
                }
                if (arg_index < rec->args.size() && rec->args[arg_index].name) {
                    signature += rec->args[arg_index].name;
                } else if (arg_index == 0 && rec->is_method) {
                    signature += "self";
                } else {
                    signature += "arg" + std::to_string(arg_index - (rec->is_method ? 1 : 0));
                }
                signature += ": ";
            } else if (c == '}') {
                // Write default value if available.
                if (!is_starred && arg_index < rec->args.size() && rec->args[arg_index].descr) {
                    signature += " = ";
                    signature += rec->args[arg_index].descr;
                }
                // Separator for positional-only arguments (placed after the
                // argument, rather than before like *
                if (rec->nargs_pos_only > 0 && (arg_index + 1) == rec->nargs_pos_only) {
                    signature += ", /";
                }
                if (!is_starred) {
                    arg_index++;
                }
            } else if (c == '%') {
                const std::type_info *t = types[type_index++];
                if (!t) {
                    pybind11_fail("Internal error while parsing type signature (1)");
                }
<<<<<<< HEAD
                if (auto tinfo = detail::get_type_info(*t)) {
=======
                if (auto *tinfo = detail::get_type_info(*t)) {
>>>>>>> ac37829e
                    handle th((PyObject *) tinfo->type);
                    signature += th.attr("__module__").cast<std::string>() + "."
                                 + th.attr("__qualname__").cast<std::string>();
                } else if (rec->is_new_style_constructor && arg_index == 0) {
                    // A new-style `__init__` takes `self` as `value_and_holder`.
                    // Rewrite it to the proper class type.
                    signature += rec->scope.attr("__module__").cast<std::string>() + "."
                                 + rec->scope.attr("__qualname__").cast<std::string>();
                } else {
                    std::string tname(t->name());
                    detail::clean_type_id(tname);
                    signature += tname;
                }
            } else {
                signature += c;
            }
        }

        if (arg_index != args - rec->has_args - rec->has_kwargs || types[type_index] != nullptr) {
            pybind11_fail("Internal error while parsing type signature (2)");
<<<<<<< HEAD
        }

#if PY_MAJOR_VERSION < 3
        if (std::strcmp(rec->name, "__next__") == 0) {
            std::free(rec->name);
            rec->name = guarded_strdup("next");
        } else if (std::strcmp(rec->name, "__bool__") == 0) {
            std::free(rec->name);
            rec->name = guarded_strdup("__nonzero__");
=======
>>>>>>> ac37829e
        }

        rec->signature = guarded_strdup(signature.c_str());
        rec->args.shrink_to_fit();
        rec->nargs = (std::uint16_t) args;

        if (rec->sibling && PYBIND11_INSTANCE_METHOD_CHECK(rec->sibling.ptr())) {
            rec->sibling = PYBIND11_INSTANCE_METHOD_GET_FUNCTION(rec->sibling.ptr());
        }

        detail::function_record *chain = nullptr, *chain_start = rec;
        if (rec->sibling) {
            if (PyCFunction_Check(rec->sibling.ptr())) {
                auto *self = PyCFunction_GET_SELF(rec->sibling.ptr());
                capsule rec_capsule = isinstance<capsule>(self) ? reinterpret_borrow<capsule>(self)
                                                                : capsule(self);
                chain = (detail::function_record *) rec_capsule;
                /* Never append a method to an overload chain of a parent class;
                   instead, hide the parent's overloads in this case */
                if (!chain->scope.is(rec->scope)) {
                    chain = nullptr;
                }
            }
            // Don't trigger for things like the default __init__, which are wrapper_descriptors
            // that we are intentionally replacing
            else if (!rec->sibling.is_none() && rec->name[0] != '_') {
                pybind11_fail("Cannot overload existing non-function object \""
                              + std::string(rec->name) + "\" with a function of the same name");
            }
        }

        if (!chain) {
            /* No existing overload was found, create a new function object */
            rec->def = new PyMethodDef();
            std::memset(rec->def, 0, sizeof(PyMethodDef));
            rec->def->ml_name = rec->name;
            rec->def->ml_meth
                = reinterpret_cast<PyCFunction>(reinterpret_cast<void (*)()>(dispatcher));
            rec->def->ml_flags = METH_VARARGS | METH_KEYWORDS;

            capsule rec_capsule(unique_rec.release(),
                                [](void *ptr) { destruct((detail::function_record *) ptr); });
            guarded_strdup.release();

            object scope_module;
            if (rec->scope) {
                if (hasattr(rec->scope, "__module__")) {
                    scope_module = rec->scope.attr("__module__");
                } else if (hasattr(rec->scope, "__name__")) {
                    scope_module = rec->scope.attr("__name__");
                }
            }

            m_ptr = PyCFunction_NewEx(rec->def, rec_capsule.ptr(), scope_module.ptr());
            if (!m_ptr) {
                pybind11_fail("cpp_function::cpp_function(): Could not allocate function object");
            }
        } else {
            /* Append at the beginning or end of the overload chain */
            m_ptr = rec->sibling.ptr();
            inc_ref();
            if (chain->is_method != rec->is_method) {
                pybind11_fail(
                    "overloading a method with both static and instance methods is not supported; "
#if defined(NDEBUG)
                    "compile in debug mode for more details"
<<<<<<< HEAD
                    #else
=======
#else
>>>>>>> ac37829e
                    "error while attempting to bind "
                    + std::string(rec->is_method ? "instance" : "static") + " method "
                    + std::string(pybind11::str(rec->scope.attr("__name__"))) + "."
                    + std::string(rec->name) + signature
<<<<<<< HEAD
                    #endif
=======
#endif
>>>>>>> ac37829e
                );
            }

            if (rec->prepend) {
                // Beginning of chain; we need to replace the capsule's current head-of-the-chain
                // pointer with this one, then make this one point to the previous head of the
                // chain.
                chain_start = rec;
                rec->next = chain;
                auto rec_capsule
                    = reinterpret_borrow<capsule>(((PyCFunctionObject *) m_ptr)->m_self);
                rec_capsule.set_pointer(unique_rec.release());
                guarded_strdup.release();
            } else {
                // Or end of chain (normal behavior)
                chain_start = chain;
                while (chain->next) {
                    chain = chain->next;
                }
                chain->next = unique_rec.release();
                guarded_strdup.release();
            }
        }

        std::string signatures;
        int index = 0;
        /* Create a nice pydoc rec including all signatures and
           docstrings of the functions in the overload chain */
        if (chain && options::show_function_signatures()) {
            // First a generic signature
            signatures += rec->name;
            signatures += "(*args, **kwargs)\n";
            signatures += "Overloaded function.\n\n";
        }
        // Then specific overload signatures
        bool first_user_def = true;
        for (auto *it = chain_start; it != nullptr; it = it->next) {
            if (options::show_function_signatures()) {
                if (index > 0) {
                    signatures += "\n";
                }
                if (chain) {
                    signatures += std::to_string(++index) + ". ";
                }
                signatures += rec->name;
                signatures += it->signature;
                signatures += "\n";
            }
            if (it->doc && it->doc[0] != '\0' && options::show_user_defined_docstrings()) {
                // If we're appending another docstring, and aren't printing function signatures,
                // we need to append a newline first:
                if (!options::show_function_signatures()) {
                    if (first_user_def) {
                        first_user_def = false;
                    } else {
                        signatures += "\n";
                    }
                }
                if (options::show_function_signatures()) {
                    signatures += "\n";
                }
                signatures += it->doc;
                if (options::show_function_signatures()) {
                    signatures += "\n";
                }
            }
        }

        /* Install docstring */
        auto *func = (PyCFunctionObject *) m_ptr;
        std::free(const_cast<char *>(func->m_ml->ml_doc));
        // Install docstring if it's non-empty (when at least one option is enabled)
        func->m_ml->ml_doc
            = signatures.empty() ? nullptr : PYBIND11_COMPAT_STRDUP(signatures.c_str());

        if (rec->is_method) {
            m_ptr = PYBIND11_INSTANCE_METHOD_NEW(m_ptr, rec->scope.ptr());
            if (!m_ptr) {
                pybind11_fail(
                    "cpp_function::cpp_function(): Could not allocate instance method object");
            }
            Py_DECREF(func);
        }
    }

    /// When a cpp_function is GCed, release any memory allocated by pybind11
    static void destruct(detail::function_record *rec, bool free_strings = true) {
// If on Python 3.9, check the interpreter "MICRO" (patch) version.
// If this is running on 3.9.0, we have to work around a bug.
#if !defined(PYPY_VERSION) && PY_MAJOR_VERSION == 3 && PY_MINOR_VERSION == 9
        static bool is_zero = Py_GetVersion()[4] == '0';
#endif

        while (rec) {
            detail::function_record *next = rec->next;
            if (rec->free_data) {
                rec->free_data(rec);
            }
            // During initialization, these strings might not have been copied yet,
            // so they cannot be freed. Once the function has been created, they can.
            // Check `make_function_record` for more details.
            if (free_strings) {
                std::free((char *) rec->name);
                std::free((char *) rec->doc);
                std::free((char *) rec->signature);
                for (auto &arg : rec->args) {
                    std::free(const_cast<char *>(arg.name));
                    std::free(const_cast<char *>(arg.descr));
                }
            }
            for (auto &arg : rec->args) {
                arg.value.dec_ref();
            }
            if (rec->def) {
                std::free(const_cast<char *>(rec->def->ml_doc));
<<<<<<< HEAD
                // Python 3.9.0 decref's these in the wrong order; rec->def
                // If loaded on 3.9.0, let these leak (use Python 3.9.1 at runtime to fix)
                // See https://github.com/python/cpython/pull/22670
                #if !defined(PYPY_VERSION) && PY_MAJOR_VERSION == 3 && PY_MINOR_VERSION == 9
                if (!is_zero) {
                    delete rec->def;
                }
#else
=======
// Python 3.9.0 decref's these in the wrong order; rec->def
// If loaded on 3.9.0, let these leak (use Python 3.9.1 at runtime to fix)
// See https://github.com/python/cpython/pull/22670
#if !defined(PYPY_VERSION) && PY_MAJOR_VERSION == 3 && PY_MINOR_VERSION == 9
                if (!is_zero) {
>>>>>>> ac37829e
                    delete rec->def;
                }
#else
                delete rec->def;
#endif
            }
            delete rec;
            rec = next;
        }
    }

    /// Main dispatch logic for calls to functions bound using pybind11
    static PyObject *dispatcher(PyObject *self, PyObject *args_in, PyObject *kwargs_in) {
        using namespace detail;

        /* Iterator over the list of potentially admissible overloads */
        const function_record *overloads = (function_record *) PyCapsule_GetPointer(self, nullptr),
                              *it = overloads;

        /* Need to know how many arguments + keyword arguments there are to pick the right
           overload */
        const auto n_args_in = (size_t) PyTuple_GET_SIZE(args_in);

        handle parent = n_args_in > 0 ? PyTuple_GET_ITEM(args_in, 0) : nullptr,
               result = PYBIND11_TRY_NEXT_OVERLOAD;

        auto self_value_and_holder = value_and_holder();
        if (overloads->is_constructor) {
            if (!parent
                || !PyObject_TypeCheck(parent.ptr(), (PyTypeObject *) overloads->scope.ptr())) {
                PyErr_SetString(
                    PyExc_TypeError,
                    "__init__(self, ...) called with invalid or missing `self` argument");
                return nullptr;
            }

            auto *const tinfo = get_type_info((PyTypeObject *) overloads->scope.ptr());
            auto *const pi = reinterpret_cast<instance *>(parent.ptr());
            self_value_and_holder = pi->get_value_and_holder(tinfo, true);

            // If this value is already registered it must mean __init__ is invoked multiple times;
            // we really can't support that in C++, so just ignore the second __init__.
            if (self_value_and_holder.instance_registered()) {
                return none().release().ptr();
            }
        }

        try {
            // We do this in two passes: in the first pass, we load arguments with `convert=false`;
            // in the second, we allow conversion (except for arguments with an explicit
            // py::arg().noconvert()).  This lets us prefer calls without conversion, with
            // conversion as a fallback.
            std::vector<function_call> second_pass;

            // However, if there are no overloads, we can just skip the no-convert pass entirely
            const bool overloaded = it != nullptr && it->next != nullptr;

            for (; it != nullptr; it = it->next) {

                /* For each overload:
                   1. Copy all positional arguments we were given, also checking to make sure that
                      named positional arguments weren't *also* specified via kwarg.
                   2. If we weren't given enough, try to make up the omitted ones by checking
                      whether they were provided by a kwarg matching the `py::arg("name")` name. If
                      so, use it (and remove it from kwargs); if not, see if the function binding
                      provided a default that we can use.
                   3. Ensure that either all keyword arguments were "consumed", or that the
                   function takes a kwargs argument to accept unconsumed kwargs.
                   4. Any positional arguments still left get put into a tuple (for args), and any
                      leftover kwargs get put into a dict.
                   5. Pack everything into a vector; if we have py::args or py::kwargs, they are an
                      extra tuple or dict at the end of the positional arguments.
                   6. Call the function call dispatcher (function_record::impl)

                   If one of these fail, move on to the next overload and keep trying until we get
                   a result other than PYBIND11_TRY_NEXT_OVERLOAD.
                 */

                const function_record &func = *it;
<<<<<<< HEAD
                size_t num_args = func.nargs;    // Number of positional arguments that we need
=======
                size_t num_args = func.nargs; // Number of positional arguments that we need
>>>>>>> ac37829e
                if (func.has_args) {
                    --num_args; // (but don't count py::args
                }
                if (func.has_kwargs) {
                    --num_args; //  or py::kwargs)
                }
                size_t pos_args = func.nargs_pos;

                if (!func.has_args && n_args_in > pos_args) {
                    continue; // Too many positional arguments for this overload
                }

                if (n_args_in < pos_args && func.args.size() < pos_args) {
                    continue; // Not enough positional arguments given, and not enough defaults to
                              // fill in the blanks
                }

                function_call call(func, parent);

                // Protect std::min with parentheses
                size_t args_to_copy = (std::min)(pos_args, n_args_in);
                size_t args_copied = 0;

                // 0. Inject new-style `self` argument
                if (func.is_new_style_constructor) {
                    // The `value` may have been preallocated by an old-style `__init__`
                    // if it was a preceding candidate for overload resolution.
                    if (self_value_and_holder) {
                        self_value_and_holder.type->dealloc(self_value_and_holder);
                    }

                    call.init_self = PyTuple_GET_ITEM(args_in, 0);
                    call.args.emplace_back(reinterpret_cast<PyObject *>(&self_value_and_holder));
                    call.args_convert.push_back(false);
                    ++args_copied;
                }

                // 1. Copy any position arguments given.
                bool bad_arg = false;
                for (; args_copied < args_to_copy; ++args_copied) {
                    const argument_record *arg_rec
                        = args_copied < func.args.size() ? &func.args[args_copied] : nullptr;
                    if (kwargs_in && arg_rec && arg_rec->name
                        && dict_getitemstring(kwargs_in, arg_rec->name)) {
                        bad_arg = true;
                        break;
                    }

                    handle arg(PyTuple_GET_ITEM(args_in, args_copied));
                    if (arg_rec && !arg_rec->none && arg.is_none()) {
                        bad_arg = true;
                        break;
                    }
                    call.args.push_back(arg);
                    call.args_convert.push_back(arg_rec ? arg_rec->convert : true);
                }
                if (bad_arg) {
                    continue; // Maybe it was meant for another overload (issue #688)
                }

                // Keep track of how many position args we copied out in case we need to come back
                // to copy the rest into a py::args argument.
                size_t positional_args_copied = args_copied;

                // We'll need to copy this if we steal some kwargs for defaults
                dict kwargs = reinterpret_borrow<dict>(kwargs_in);

                // 1.5. Fill in any missing pos_only args from defaults if they exist
                if (args_copied < func.nargs_pos_only) {
                    for (; args_copied < func.nargs_pos_only; ++args_copied) {
                        const auto &arg_rec = func.args[args_copied];
                        handle value;

                        if (arg_rec.value) {
                            value = arg_rec.value;
                        }
                        if (value) {
                            call.args.push_back(value);
                            call.args_convert.push_back(arg_rec.convert);
                        } else {
                            break;
                        }
                    }

                    if (args_copied < func.nargs_pos_only) {
                        continue; // Not enough defaults to fill the positional arguments
                    }
                }

                // 2. Check kwargs and, failing that, defaults that may help complete the list
                if (args_copied < num_args) {
                    bool copied_kwargs = false;

                    for (; args_copied < num_args; ++args_copied) {
                        const auto &arg_rec = func.args[args_copied];

                        handle value;
                        if (kwargs_in && arg_rec.name) {
                            value = dict_getitemstring(kwargs.ptr(), arg_rec.name);
                        }

                        if (value) {
                            // Consume a kwargs value
                            if (!copied_kwargs) {
                                kwargs = reinterpret_steal<dict>(PyDict_Copy(kwargs.ptr()));
                                copied_kwargs = true;
                            }
                            if (PyDict_DelItemString(kwargs.ptr(), arg_rec.name) == -1) {
                                throw error_already_set();
                            }
                        } else if (arg_rec.value) {
                            value = arg_rec.value;
                        }

                        if (!arg_rec.none && value.is_none()) {
                            break;
                        }

                        if (value) {
<<<<<<< HEAD
                            // If we're at the py::args index then first insert a stub for it to be replaced later
=======
                            // If we're at the py::args index then first insert a stub for it to be
                            // replaced later
>>>>>>> ac37829e
                            if (func.has_args && call.args.size() == func.nargs_pos) {
                                call.args.push_back(none());
                            }

                            call.args.push_back(value);
                            call.args_convert.push_back(arg_rec.convert);
                        } else {
                            break;
                        }
                    }

                    if (args_copied < num_args) {
                        continue; // Not enough arguments, defaults, or kwargs to fill the
                                  // positional arguments
                    }
                }

                // 3. Check everything was consumed (unless we have a kwargs arg)
                if (kwargs && !kwargs.empty() && !func.has_kwargs) {
                    continue; // Unconsumed kwargs, but no py::kwargs argument to accept them
                }

                // 4a. If we have a py::args argument, create a new tuple with leftovers
                if (func.has_args) {
                    tuple extra_args;
                    if (args_to_copy == 0) {
                        // We didn't copy out any position arguments from the args_in tuple, so we
                        // can reuse it directly without copying:
                        extra_args = reinterpret_borrow<tuple>(args_in);
                    } else if (positional_args_copied >= n_args_in) {
                        extra_args = tuple(0);
                    } else {
                        size_t args_size = n_args_in - positional_args_copied;
                        extra_args = tuple(args_size);
                        for (size_t i = 0; i < args_size; ++i) {
                            extra_args[i] = PyTuple_GET_ITEM(args_in, positional_args_copied + i);
                        }
                    }
                    if (call.args.size() <= func.nargs_pos) {
                        call.args.push_back(extra_args);
                    } else {
                        call.args[func.nargs_pos] = extra_args;
                    }
                    call.args_convert.push_back(false);
                    call.args_ref = std::move(extra_args);
                }

                // 4b. If we have a py::kwargs, pass on any remaining kwargs
                if (func.has_kwargs) {
                    if (!kwargs.ptr()) {
                        kwargs = dict(); // If we didn't get one, send an empty one
                    }
                    call.args.push_back(kwargs);
                    call.args_convert.push_back(false);
                    call.kwargs_ref = std::move(kwargs);
                }

// 5. Put everything in a vector.  Not technically step 5, we've been building it
// in `call.args` all along.
#if !defined(NDEBUG)
                if (call.args.size() != func.nargs || call.args_convert.size() != func.nargs) {
                    pybind11_fail("Internal error: function call dispatcher inserted wrong number "
                                  "of arguments!");
                }
#endif

                std::vector<bool> second_pass_convert;
                if (overloaded) {
                    // We're in the first no-convert pass, so swap out the conversion flags for a
                    // set of all-false flags.  If the call fails, we'll swap the flags back in for
                    // the conversion-allowed call below.
                    second_pass_convert.resize(func.nargs, false);
                    call.args_convert.swap(second_pass_convert);
                }

                // 6. Call the function.
                try {
                    loader_life_support guard{};
                    result = func.impl(call);
                } catch (reference_cast_error &) {
                    result = PYBIND11_TRY_NEXT_OVERLOAD;
                }

                if (result.ptr() != PYBIND11_TRY_NEXT_OVERLOAD) {
                    break;
                }

                if (overloaded) {
                    // The (overloaded) call failed; if the call has at least one argument that
                    // permits conversion (i.e. it hasn't been explicitly specified `.noconvert()`)
                    // then add this call to the list of second pass overloads to try.
                    for (size_t i = func.is_method ? 1 : 0; i < pos_args; i++) {
                        if (second_pass_convert[i]) {
                            // Found one: swap the converting flags back in and store the call for
                            // the second pass.
                            call.args_convert.swap(second_pass_convert);
                            second_pass.push_back(std::move(call));
                            break;
                        }
                    }
                }
            }

            if (overloaded && !second_pass.empty() && result.ptr() == PYBIND11_TRY_NEXT_OVERLOAD) {
                // The no-conversion pass finished without success, try again with conversion
                // allowed
                for (auto &call : second_pass) {
                    try {
                        loader_life_support guard{};
                        result = call.func.impl(call);
                    } catch (reference_cast_error &) {
                        result = PYBIND11_TRY_NEXT_OVERLOAD;
                    }

                    if (result.ptr() != PYBIND11_TRY_NEXT_OVERLOAD) {
                        // The error reporting logic below expects 'it' to be valid, as it would be
                        // if we'd encountered this failure in the first-pass loop.
                        if (!result) {
                            it = &call.func;
                        }
                        break;
                    }
                }
            }
        } catch (error_already_set &e) {
            e.restore();
            return nullptr;
#ifdef __GLIBCXX__
        } catch (abi::__forced_unwind &) {
            throw;
#endif
        } catch (...) {
            /* When an exception is caught, give each registered exception
               translator a chance to translate it to a Python exception. First
               all module-local translators will be tried in reverse order of
               registration. If none of the module-locale translators handle
               the exception (or there are no module-locale translators) then
               the global translators will be tried, also in reverse order of
               registration.

               A translator may choose to do one of the following:

                - catch the exception and call PyErr_SetString or PyErr_SetObject
                  to set a standard (or custom) Python exception, or
                - do nothing and let the exception fall through to the next translator, or
                - delegate translation to the next translator by throwing a new type of exception.
             */

            auto &local_exception_translators
                = get_local_internals().registered_exception_translators;
            if (detail::apply_exception_translators(local_exception_translators)) {
                return nullptr;
            }
            auto &exception_translators = get_internals().registered_exception_translators;
            if (detail::apply_exception_translators(exception_translators)) {
                return nullptr;
            }

            PyErr_SetString(PyExc_SystemError,
                            "Exception escaped from default exception translator!");
            return nullptr;
        }

        auto append_note_if_missing_header_is_suspected = [](std::string &msg) {
            if (msg.find("std::") != std::string::npos) {
                msg += "\n\n"
                       "Did you forget to `#include <pybind11/stl.h>`? Or <pybind11/complex.h>,\n"
                       "<pybind11/functional.h>, <pybind11/chrono.h>, etc. Some automatic\n"
                       "conversions are optional and require extra headers to be included\n"
                       "when compiling your pybind11 module.";
            }
        };

        if (result.ptr() == PYBIND11_TRY_NEXT_OVERLOAD) {
            if (overloads->is_operator) {
                return handle(Py_NotImplemented).inc_ref().ptr();
            }

            std::string msg = std::string(overloads->name) + "(): incompatible "
                              + std::string(overloads->is_constructor ? "constructor" : "function")
                              + " arguments. The following argument types are supported:\n";

            int ctr = 0;
            for (const function_record *it2 = overloads; it2 != nullptr; it2 = it2->next) {
                msg += "    " + std::to_string(++ctr) + ". ";

                bool wrote_sig = false;
                if (overloads->is_constructor) {
                    // For a constructor, rewrite `(self: Object, arg0, ...) -> NoneType` as
                    // `Object(arg0, ...)`
                    std::string sig = it2->signature;
                    size_t start = sig.find('(') + 7; // skip "(self: "
                    if (start < sig.size()) {
                        // End at the , for the next argument
                        size_t end = sig.find(", "), next = end + 2;
                        size_t ret = sig.rfind(" -> ");
                        // Or the ), if there is no comma:
                        if (end >= sig.size()) {
                            next = end = sig.find(')');
                        }
                        if (start < end && next < sig.size()) {
                            msg.append(sig, start, end - start);
                            msg += '(';
                            msg.append(sig, next, ret - next);
                            wrote_sig = true;
                        }
                    }
                }
                if (!wrote_sig) {
                    msg += it2->signature;
                }

                msg += "\n";
            }
            msg += "\nInvoked with: ";
            auto args_ = reinterpret_borrow<tuple>(args_in);
            bool some_args = false;
            for (size_t ti = overloads->is_constructor ? 1 : 0; ti < args_.size(); ++ti) {
                if (!some_args) {
                    some_args = true;
                } else {
                    msg += ", ";
                }
                try {
                    msg += pybind11::repr(args_[ti]);
                } catch (const error_already_set &) {
                    msg += "<repr raised Error>";
                }
            }
            if (kwargs_in) {
                auto kwargs = reinterpret_borrow<dict>(kwargs_in);
                if (!kwargs.empty()) {
                    if (some_args) {
                        msg += "; ";
                    }
                    msg += "kwargs: ";
                    bool first = true;
                    for (auto kwarg : kwargs) {
                        if (first) {
                            first = false;
                        } else {
                            msg += ", ";
                        }
                        msg += pybind11::str("{}=").format(kwarg.first);
                        try {
                            msg += pybind11::repr(kwarg.second);
                        } catch (const error_already_set &) {
                            msg += "<repr raised Error>";
                        }
                    }
                }
            }

            append_note_if_missing_header_is_suspected(msg);
            // Attach additional error info to the exception if supported
            if (PyErr_Occurred()) {
                // #HelpAppreciated: unit test coverage for this branch.
                raise_from(PyExc_TypeError, msg.c_str());
                return nullptr;
            }
            PyErr_SetString(PyExc_TypeError, msg.c_str());
            return nullptr;
        }
        if (!result) {
            std::string msg = "Unable to convert function return value to a "
                              "Python type! The signature was\n\t";
            msg += it->signature;
            append_note_if_missing_header_is_suspected(msg);
            // Attach additional error info to the exception if supported
            if (PyErr_Occurred()) {
                raise_from(PyExc_TypeError, msg.c_str());
                return nullptr;
            }
            PyErr_SetString(PyExc_TypeError, msg.c_str());
            return nullptr;
        }
        if (overloads->is_constructor && !self_value_and_holder.holder_constructed()) {
            auto *pi = reinterpret_cast<instance *>(parent.ptr());
            self_value_and_holder.type->init_instance(pi, nullptr);
        }
        return result.ptr();
    }
};

/// Wrapper for Python extension modules
class module_ : public object {
public:
    PYBIND11_OBJECT_DEFAULT(module_, object, PyModule_Check)

    /// Create a new top-level Python module with the given name and docstring
    PYBIND11_DEPRECATED("Use PYBIND11_MODULE or module_::create_extension_module instead")
    explicit module_(const char *name, const char *doc = nullptr) {
        *this = create_extension_module(name, doc, new PyModuleDef());
    }

    /** \rst
        Create Python binding for a new function within the module scope. ``Func``
        can be a plain C++ function, a function pointer, or a lambda function. For
        details on the ``Extra&& ... extra`` argument, see section :ref:`extras`.
    \endrst */
    template <typename Func, typename... Extra>
    module_ &def(const char *name_, Func &&f, const Extra &...extra) {
        cpp_function func(std::forward<Func>(f),
                          name(name_),
                          scope(*this),
                          sibling(getattr(*this, name_, none())),
                          extra...);
        // NB: allow overwriting here because cpp_function sets up a chain with the intention of
        // overwriting (and has already checked internally that it isn't overwriting
        // non-functions).
        add_object(name_, func, true /* overwrite */);
        return *this;
    }

    /** \rst
        Create and return a new Python submodule with the given name and docstring.
        This also works recursively, i.e.

        .. code-block:: cpp

            py::module_ m("example", "pybind11 example plugin");
            py::module_ m2 = m.def_submodule("sub", "A submodule of 'example'");
            py::module_ m3 = m2.def_submodule("subsub", "A submodule of 'example.sub'");
    \endrst */
    module_ def_submodule(const char *name, const char *doc = nullptr) {
        std::string full_name
            = std::string(PyModule_GetName(m_ptr)) + std::string(".") + std::string(name);
        auto result = reinterpret_borrow<module_>(PyImport_AddModule(full_name.c_str()));
        if (doc && options::show_user_defined_docstrings()) {
            result.attr("__doc__") = pybind11::str(doc);
        }
        attr(name) = result;
        return result;
    }

    /// Import and return a module or throws `error_already_set`.
    static module_ import(const char *name) {
        PyObject *obj = PyImport_ImportModule(name);
        if (!obj) {
            throw error_already_set();
        }
        return reinterpret_steal<module_>(obj);
    }

    /// Reload the module or throws `error_already_set`.
    void reload() {
        PyObject *obj = PyImport_ReloadModule(ptr());
        if (!obj) {
            throw error_already_set();
        }
        *this = reinterpret_steal<module_>(obj);
    }

    /** \rst
        Adds an object to the module using the given name.  Throws if an object with the given name
        already exists.

        ``overwrite`` should almost always be false: attempting to overwrite objects that pybind11
        has established will, in most cases, break things.
    \endrst */
    PYBIND11_NOINLINE void add_object(const char *name, handle obj, bool overwrite = false) {
        if (!overwrite && hasattr(*this, name)) {
            pybind11_fail(
                "Error during initialization: multiple incompatible definitions with name \""
                + std::string(name) + "\"");
        }

        PyModule_AddObject(ptr(), name, obj.inc_ref().ptr() /* steals a reference */);
    }

    using module_def = PyModuleDef; // TODO: Can this be removed (it was needed only for Python 2)?

    /** \rst
        Create a new top-level module that can be used as the main module of a C extension.

        ``def`` should point to a statically allocated module_def.
    \endrst */
    static module_ create_extension_module(const char *name, const char *doc, module_def *def) {
        // module_def is PyModuleDef
        // Placement new (not an allocation).
        def = new (def)
            PyModuleDef{/* m_base */ PyModuleDef_HEAD_INIT,
                        /* m_name */ name,
                        /* m_doc */ options::show_user_defined_docstrings() ? doc : nullptr,
                        /* m_size */ -1,
                        /* m_methods */ nullptr,
                        /* m_slots */ nullptr,
                        /* m_traverse */ nullptr,
                        /* m_clear */ nullptr,
                        /* m_free */ nullptr};
        auto *m = PyModule_Create(def);
        if (m == nullptr) {
            if (PyErr_Occurred()) {
                throw error_already_set();
            }
            pybind11_fail("Internal error in module_::create_extension_module()");
        }
        // TODO: Should be reinterpret_steal for Python 3, but Python also steals it again when
        //       returned from PyInit_...
        //       For Python 2, reinterpret_borrow was correct.
        return reinterpret_borrow<module_>(m);
    }
};

// When inside a namespace (or anywhere as long as it's not the first item on a line),
// C++20 allows "module" to be used. This is provided for backward compatibility, and for
// simplicity, if someone wants to use py::module for example, that is perfectly safe.
using module = module_;

/// \ingroup python_builtins
/// Return a dictionary representing the global variables in the current execution frame,
/// or ``__main__.__dict__`` if there is no frame (usually when the interpreter is embedded).
inline dict globals() {
    PyObject *p = PyEval_GetGlobals();
    return reinterpret_borrow<dict>(p ? p : module_::import("__main__").attr("__dict__").ptr());
}

template <typename... Args, typename = detail::enable_if_t<args_are_all_keyword_or_ds<Args...>()>>
PYBIND11_DEPRECATED("make_simple_namespace should be replaced with "
                    "py::module_::import(\"types\").attr(\"SimpleNamespace\") ")
object make_simple_namespace(Args &&...args_) {
    return module_::import("types").attr("SimpleNamespace")(std::forward<Args>(args_)...);
}

PYBIND11_NAMESPACE_BEGIN(detail)
/// Generic support for creating new Python heap types
class generic_type : public object {
public:
    PYBIND11_OBJECT_DEFAULT(generic_type, object, PyType_Check)
protected:
    void initialize(const type_record &rec) {
        if (rec.scope && hasattr(rec.scope, "__dict__")
            && rec.scope.attr("__dict__").contains(rec.name)) {
            pybind11_fail("generic_type: cannot initialize type \"" + std::string(rec.name)
                          + "\": an object with that name is already defined");
        }

        if ((rec.module_local ? get_local_type_info(*rec.type) : get_global_type_info(*rec.type))
            != nullptr) {
            pybind11_fail("generic_type: type \"" + std::string(rec.name)
                          + "\" is already registered!");
        }

        m_ptr = make_new_python_type(rec);

        /* Register supplemental type information in C++ dict */
        auto *tinfo = new detail::type_info();
        tinfo->type = (PyTypeObject *) m_ptr;
        tinfo->cpptype = rec.type;
        tinfo->type_size = rec.type_size;
        tinfo->type_align = rec.type_align;
        tinfo->operator_new = rec.operator_new;
        tinfo->holder_size_in_ptrs = size_in_ptrs(rec.holder_size);
        tinfo->init_instance = rec.init_instance;
        tinfo->dealloc = rec.dealloc;
        tinfo->simple_type = true;
        tinfo->simple_ancestors = true;
        tinfo->default_holder = rec.default_holder;
        tinfo->module_local = rec.module_local;

        auto &internals = get_internals();
        auto tindex = std::type_index(*rec.type);
        tinfo->direct_conversions = &internals.direct_conversions[tindex];
        if (rec.module_local) {
            get_local_internals().registered_types_cpp[tindex] = tinfo;
        } else {
            internals.registered_types_cpp[tindex] = tinfo;
        }
<<<<<<< HEAD
        internals.registered_types_py[(PyTypeObject *) m_ptr] = { tinfo };
=======
        internals.registered_types_py[(PyTypeObject *) m_ptr] = {tinfo};
>>>>>>> ac37829e

        if (rec.bases.size() > 1 || rec.multiple_inheritance) {
            mark_parents_nonsimple(tinfo->type);
            tinfo->simple_ancestors = false;
        } else if (rec.bases.size() == 1) {
            auto *parent_tinfo = get_type_info((PyTypeObject *) rec.bases[0].ptr());
            assert(parent_tinfo != nullptr);
            bool parent_simple_ancestors = parent_tinfo->simple_ancestors;
            tinfo->simple_ancestors = parent_simple_ancestors;
            // The parent can no longer be a simple type if it has MI and has a child
            parent_tinfo->simple_type = parent_tinfo->simple_type && parent_simple_ancestors;
        }

        if (rec.module_local) {
            // Stash the local typeinfo and loader so that external modules can access it.
            tinfo->module_local_load = &type_caster_generic::local_load;
            setattr(m_ptr, PYBIND11_MODULE_LOCAL_ID, capsule(tinfo));
        }
    }

    /// Helper function which tags all parents of a type using mult. inheritance
    void mark_parents_nonsimple(PyTypeObject *value) {
        auto t = reinterpret_borrow<tuple>(value->tp_bases);
        for (handle h : t) {
<<<<<<< HEAD
            auto tinfo2 = get_type_info((PyTypeObject *) h.ptr());
=======
            auto *tinfo2 = get_type_info((PyTypeObject *) h.ptr());
>>>>>>> ac37829e
            if (tinfo2) {
                tinfo2->simple_type = false;
            }
            mark_parents_nonsimple((PyTypeObject *) h.ptr());
        }
    }

    void install_buffer_funcs(buffer_info *(*get_buffer)(PyObject *, void *),
                              void *get_buffer_data) {
        auto *type = (PyHeapTypeObject *) m_ptr;
        auto *tinfo = detail::get_type_info(&type->ht_type);

        if (!type->ht_type.tp_as_buffer) {
            pybind11_fail("To be able to register buffer protocol support for the type '"
                          + get_fully_qualified_tp_name(tinfo->type)
                          + "' the associated class<>(..) invocation must "
                            "include the pybind11::buffer_protocol() annotation!");
        }

        tinfo->get_buffer = get_buffer;
        tinfo->get_buffer_data = get_buffer_data;
    }

    // rec_func must be set for either fget or fset.
    void def_property_static_impl(const char *name,
                                  handle fget,
                                  handle fset,
                                  detail::function_record *rec_func) {
        const auto is_static = (rec_func != nullptr) && !(rec_func->is_method && rec_func->scope);
        const auto has_doc = (rec_func != nullptr) && (rec_func->doc != nullptr)
                             && pybind11::options::show_user_defined_docstrings();
        auto property = handle(
            (PyObject *) (is_static ? get_internals().static_property_type : &PyProperty_Type));
        attr(name) = property(fget.ptr() ? fget : none(),
                              fset.ptr() ? fset : none(),
                              /*deleter*/ none(),
                              pybind11::str(has_doc ? rec_func->doc : ""));
    }
};

/// Set the pointer to operator new if it exists. The cast is needed because it can be overloaded.
template <typename T,
          typename = void_t<decltype(static_cast<void *(*) (size_t)>(T::operator new))>>
void set_operator_new(type_record *r) {
    r->operator_new = &T::operator new;
}

template <typename>
void set_operator_new(...) {}

template <typename T, typename SFINAE = void>
struct has_operator_delete : std::false_type {};
template <typename T>
struct has_operator_delete<T, void_t<decltype(static_cast<void (*)(void *)>(T::operator delete))>>
    : std::true_type {};
template <typename T, typename SFINAE = void>
struct has_operator_delete_size : std::false_type {};
template <typename T>
struct has_operator_delete_size<
    T,
    void_t<decltype(static_cast<void (*)(void *, size_t)>(T::operator delete))>> : std::true_type {
};
/// Call class-specific delete if it exists or global otherwise. Can also be an overload set.
template <typename T, enable_if_t<has_operator_delete<T>::value, int> = 0>
void call_operator_delete(T *p, size_t, size_t) {
    T::operator delete(p);
}
template <
    typename T,
    enable_if_t<!has_operator_delete<T>::value && has_operator_delete_size<T>::value, int> = 0>
void call_operator_delete(T *p, size_t s, size_t) {
    T::operator delete(p, s);
}

inline void call_operator_delete(void *p, size_t s, size_t a) {
    (void) s;
    (void) a;
#if defined(__cpp_aligned_new) && (!defined(_MSC_VER) || _MSC_VER >= 1912)
    if (a > __STDCPP_DEFAULT_NEW_ALIGNMENT__) {
#    ifdef __cpp_sized_deallocation
        ::operator delete(p, s, std::align_val_t(a));
#    else
        ::operator delete(p, std::align_val_t(a));
#    endif
        return;
    }
#endif
#ifdef __cpp_sized_deallocation
    ::operator delete(p, s);
#else
    ::operator delete(p);
#endif
}

inline void add_class_method(object &cls, const char *name_, const cpp_function &cf) {
    cls.attr(cf.name()) = cf;
    if (std::strcmp(name_, "__eq__") == 0 && !cls.attr("__dict__").contains("__hash__")) {
        cls.attr("__hash__") = none();
    }
}

PYBIND11_NAMESPACE_END(detail)

/// Given a pointer to a member function, cast it to its `Derived` version.
/// Forward everything else unchanged.
template <typename /*Derived*/, typename F>
auto method_adaptor(F &&f) -> decltype(std::forward<F>(f)) {
    return std::forward<F>(f);
}

template <typename Derived, typename Return, typename Class, typename... Args>
auto method_adaptor(Return (Class::*pmf)(Args...)) -> Return (Derived::*)(Args...) {
    static_assert(
        detail::is_accessible_base_of<Class, Derived>::value,
        "Cannot bind an inaccessible base class method; use a lambda definition instead");
    return pmf;
}

template <typename Derived, typename Return, typename Class, typename... Args>
auto method_adaptor(Return (Class::*pmf)(Args...) const) -> Return (Derived::*)(Args...) const {
    static_assert(
        detail::is_accessible_base_of<Class, Derived>::value,
        "Cannot bind an inaccessible base class method; use a lambda definition instead");
    return pmf;
}

template <typename type_, typename... options>
class class_ : public detail::generic_type {
    template <typename T>
    using is_holder = detail::is_holder_type<type_, T>;
    template <typename T>
    using is_subtype = detail::is_strict_base_of<type_, T>;
    template <typename T>
    using is_base = detail::is_strict_base_of<T, type_>;
    // struct instead of using here to help MSVC:
    template <typename T>
    struct is_valid_class_option : detail::any_of<is_holder<T>, is_subtype<T>, is_base<T>> {};

public:
    using type = type_;
    using type_alias = detail::exactly_one_t<is_subtype, void, options...>;
    constexpr static bool has_alias = !std::is_void<type_alias>::value;
    using holder_type = detail::exactly_one_t<is_holder, std::unique_ptr<type>, options...>;

    static_assert(detail::all_of<is_valid_class_option<options>...>::value,
                  "Unknown/invalid class_ template parameters provided");

    static_assert(!has_alias || std::is_polymorphic<type>::value,
                  "Cannot use an alias class with a non-polymorphic type");

    PYBIND11_OBJECT(class_, generic_type, PyType_Check)

    template <typename... Extra>
    class_(handle scope, const char *name, const Extra &...extra) {
        using namespace detail;

        // MI can only be specified via class_ template options, not constructor parameters
        static_assert(
            none_of<is_pyobject<Extra>...>::value || // no base class arguments, or:
                (constexpr_sum(is_pyobject<Extra>::value...) == 1 && // Exactly one base
                 constexpr_sum(is_base<options>::value...) == 0 &&   // no template option bases
                 // no multiple_inheritance attr
                 none_of<std::is_same<multiple_inheritance, Extra>...>::value),
            "Error: multiple inheritance bases must be specified via class_ template options");

        type_record record;
        record.scope = scope;
        record.name = name;
        record.type = &typeid(type);
        record.type_size = sizeof(conditional_t<has_alias, type_alias, type>);
        record.type_align = alignof(conditional_t<has_alias, type_alias, type> &);
        record.holder_size = sizeof(holder_type);
        record.init_instance = init_instance;
        record.dealloc = dealloc;
        record.default_holder = detail::is_instantiation<std::unique_ptr, holder_type>::value;

        set_operator_new<type>(&record);

        /* Register base classes specified via template arguments to class_, if any */
        PYBIND11_EXPAND_SIDE_EFFECTS(add_base<options>(record));

        /* Process optional arguments, if any */
        process_attributes<Extra...>::init(extra..., &record);

        generic_type::initialize(record);

        if (has_alias) {
            auto &instances = record.module_local ? get_local_internals().registered_types_cpp
                                                  : get_internals().registered_types_cpp;
            instances[std::type_index(typeid(type_alias))]
                = instances[std::type_index(typeid(type))];
        }
    }

    template <typename Base, detail::enable_if_t<is_base<Base>::value, int> = 0>
    static void add_base(detail::type_record &rec) {
        rec.add_base(typeid(Base), [](void *src) -> void * {
            return static_cast<Base *>(reinterpret_cast<type *>(src));
        });
    }

    template <typename Base, detail::enable_if_t<!is_base<Base>::value, int> = 0>
    static void add_base(detail::type_record &) {}

    template <typename Func, typename... Extra>
    class_ &def(const char *name_, Func &&f, const Extra &...extra) {
        cpp_function cf(method_adaptor<type>(std::forward<Func>(f)),
                        name(name_),
                        is_method(*this),
                        sibling(getattr(*this, name_, none())),
                        extra...);
        add_class_method(*this, name_, cf);
        return *this;
    }

    template <typename Func, typename... Extra>
    class_ &def_static(const char *name_, Func &&f, const Extra &...extra) {
        static_assert(!std::is_member_function_pointer<Func>::value,
                      "def_static(...) called with a non-static member function pointer");
        cpp_function cf(std::forward<Func>(f),
                        name(name_),
                        scope(*this),
                        sibling(getattr(*this, name_, none())),
                        extra...);
        attr(cf.name()) = staticmethod(cf);
        return *this;
    }

    template <detail::op_id id, detail::op_type ot, typename L, typename R, typename... Extra>
    class_ &def(const detail::op_<id, ot, L, R> &op, const Extra &...extra) {
        op.execute(*this, extra...);
        return *this;
    }

    template <detail::op_id id, detail::op_type ot, typename L, typename R, typename... Extra>
    class_ &def_cast(const detail::op_<id, ot, L, R> &op, const Extra &...extra) {
        op.execute_cast(*this, extra...);
        return *this;
    }

    template <typename... Args, typename... Extra>
    class_ &def(const detail::initimpl::constructor<Args...> &init, const Extra &...extra) {
        PYBIND11_WORKAROUND_INCORRECT_MSVC_C4100(init);
        init.execute(*this, extra...);
        return *this;
    }

    template <typename... Args, typename... Extra>
    class_ &def(const detail::initimpl::alias_constructor<Args...> &init, const Extra &...extra) {
        PYBIND11_WORKAROUND_INCORRECT_MSVC_C4100(init);
        init.execute(*this, extra...);
        return *this;
    }

    template <typename... Args, typename... Extra>
    class_ &def(detail::initimpl::factory<Args...> &&init, const Extra &...extra) {
        std::move(init).execute(*this, extra...);
        return *this;
    }

    template <typename... Args, typename... Extra>
    class_ &def(detail::initimpl::pickle_factory<Args...> &&pf, const Extra &...extra) {
        std::move(pf).execute(*this, extra...);
        return *this;
    }

    template <typename Func>
<<<<<<< HEAD
    class_& def_buffer(Func &&func) {
        struct capture { Func func; };
        auto *ptr = new capture { std::forward<Func>(func) };
        install_buffer_funcs([](PyObject *obj, void *ptr) -> buffer_info* {
            detail::make_caster<type> caster;
            if (!caster.load(obj, false)) {
                return nullptr;
            }
            return new buffer_info(((capture *) ptr)->func(caster));
        }, ptr);
=======
    class_ &def_buffer(Func &&func) {
        struct capture {
            Func func;
        };
        auto *ptr = new capture{std::forward<Func>(func)};
        install_buffer_funcs(
            [](PyObject *obj, void *ptr) -> buffer_info * {
                detail::make_caster<type> caster;
                if (!caster.load(obj, false)) {
                    return nullptr;
                }
                return new buffer_info(((capture *) ptr)->func(caster));
            },
            ptr);
>>>>>>> ac37829e
        weakref(m_ptr, cpp_function([ptr](handle wr) {
                    delete ptr;
                    wr.dec_ref();
                }))
            .release();
        return *this;
    }

    template <typename Return, typename Class, typename... Args>
    class_ &def_buffer(Return (Class::*func)(Args...)) {
        return def_buffer([func](type &obj) { return (obj.*func)(); });
    }

    template <typename Return, typename Class, typename... Args>
    class_ &def_buffer(Return (Class::*func)(Args...) const) {
        return def_buffer([func](const type &obj) { return (obj.*func)(); });
    }

    template <typename C, typename D, typename... Extra>
    class_ &def_readwrite(const char *name, D C::*pm, const Extra &...extra) {
        static_assert(std::is_same<C, type>::value || std::is_base_of<C, type>::value,
                      "def_readwrite() requires a class member (or base class member)");
        cpp_function fget([pm](const type &c) -> const D & { return c.*pm; }, is_method(*this)),
            fset([pm](type &c, const D &value) { c.*pm = value; }, is_method(*this));
        def_property(name, fget, fset, return_value_policy::reference_internal, extra...);
        return *this;
    }

    template <typename C, typename D, typename... Extra>
    class_ &def_readonly(const char *name, const D C::*pm, const Extra &...extra) {
        static_assert(std::is_same<C, type>::value || std::is_base_of<C, type>::value,
                      "def_readonly() requires a class member (or base class member)");
        cpp_function fget([pm](const type &c) -> const D & { return c.*pm; }, is_method(*this));
        def_property_readonly(name, fget, return_value_policy::reference_internal, extra...);
        return *this;
    }

    template <typename D, typename... Extra>
    class_ &def_readwrite_static(const char *name, D *pm, const Extra &...extra) {
        cpp_function fget([pm](const object &) -> const D & { return *pm; }, scope(*this)),
            fset([pm](const object &, const D &value) { *pm = value; }, scope(*this));
        def_property_static(name, fget, fset, return_value_policy::reference, extra...);
        return *this;
    }

    template <typename D, typename... Extra>
    class_ &def_readonly_static(const char *name, const D *pm, const Extra &...extra) {
        cpp_function fget([pm](const object &) -> const D & { return *pm; }, scope(*this));
        def_property_readonly_static(name, fget, return_value_policy::reference, extra...);
        return *this;
    }

    /// Uses return_value_policy::reference_internal by default
    template <typename Getter, typename... Extra>
    class_ &def_property_readonly(const char *name, const Getter &fget, const Extra &...extra) {
        return def_property_readonly(name,
                                     cpp_function(method_adaptor<type>(fget)),
                                     return_value_policy::reference_internal,
                                     extra...);
    }

    /// Uses cpp_function's return_value_policy by default
    template <typename... Extra>
    class_ &
    def_property_readonly(const char *name, const cpp_function &fget, const Extra &...extra) {
        return def_property(name, fget, nullptr, extra...);
    }

    /// Uses return_value_policy::reference by default
    template <typename Getter, typename... Extra>
    class_ &
    def_property_readonly_static(const char *name, const Getter &fget, const Extra &...extra) {
        return def_property_readonly_static(
            name, cpp_function(fget), return_value_policy::reference, extra...);
    }

    /// Uses cpp_function's return_value_policy by default
    template <typename... Extra>
    class_ &def_property_readonly_static(const char *name,
                                         const cpp_function &fget,
                                         const Extra &...extra) {
        return def_property_static(name, fget, nullptr, extra...);
    }

    /// Uses return_value_policy::reference_internal by default
    template <typename Getter, typename Setter, typename... Extra>
    class_ &
    def_property(const char *name, const Getter &fget, const Setter &fset, const Extra &...extra) {
        return def_property(name, fget, cpp_function(method_adaptor<type>(fset)), extra...);
    }
    template <typename Getter, typename... Extra>
    class_ &def_property(const char *name,
                         const Getter &fget,
                         const cpp_function &fset,
                         const Extra &...extra) {
        return def_property(name,
                            cpp_function(method_adaptor<type>(fget)),
                            fset,
                            return_value_policy::reference_internal,
                            extra...);
    }

    /// Uses cpp_function's return_value_policy by default
    template <typename... Extra>
    class_ &def_property(const char *name,
                         const cpp_function &fget,
                         const cpp_function &fset,
                         const Extra &...extra) {
        return def_property_static(name, fget, fset, is_method(*this), extra...);
    }

    /// Uses return_value_policy::reference by default
    template <typename Getter, typename... Extra>
    class_ &def_property_static(const char *name,
                                const Getter &fget,
                                const cpp_function &fset,
                                const Extra &...extra) {
        return def_property_static(
            name, cpp_function(fget), fset, return_value_policy::reference, extra...);
    }

    /// Uses cpp_function's return_value_policy by default
    template <typename... Extra>
    class_ &def_property_static(const char *name,
                                const cpp_function &fget,
                                const cpp_function &fset,
                                const Extra &...extra) {
        static_assert(0 == detail::constexpr_sum(std::is_base_of<arg, Extra>::value...),
                      "Argument annotations are not allowed for properties");
        auto rec_fget = get_function_record(fget), rec_fset = get_function_record(fset);
        auto *rec_active = rec_fget;
        if (rec_fget) {
            char *doc_prev = rec_fget->doc; /* 'extra' field may include a property-specific
                                               documentation string */
            detail::process_attributes<Extra...>::init(extra..., rec_fget);
            if (rec_fget->doc && rec_fget->doc != doc_prev) {
                std::free(doc_prev);
                rec_fget->doc = PYBIND11_COMPAT_STRDUP(rec_fget->doc);
            }
        }
        if (rec_fset) {
            char *doc_prev = rec_fset->doc;
            detail::process_attributes<Extra...>::init(extra..., rec_fset);
            if (rec_fset->doc && rec_fset->doc != doc_prev) {
                std::free(doc_prev);
                rec_fset->doc = PYBIND11_COMPAT_STRDUP(rec_fset->doc);
            }
            if (!rec_active) {
                rec_active = rec_fset;
            }
        }
        def_property_static_impl(name, fget, fset, rec_active);
        return *this;
    }

private:
    /// Initialize holder object, variant 1: object derives from enable_shared_from_this
    template <typename T>
    static void init_holder(detail::instance *inst,
                            detail::value_and_holder &v_h,
                            const holder_type * /* unused */,
                            const std::enable_shared_from_this<T> * /* dummy */) {

        auto sh = std::dynamic_pointer_cast<typename holder_type::element_type>(
            detail::try_get_shared_from_this(v_h.value_ptr<type>()));
        if (sh) {
            new (std::addressof(v_h.holder<holder_type>())) holder_type(std::move(sh));
            v_h.set_holder_constructed();
        }

        if (!v_h.holder_constructed() && inst->owned) {
            new (std::addressof(v_h.holder<holder_type>())) holder_type(v_h.value_ptr<type>());
            v_h.set_holder_constructed();
        }
    }

    static void init_holder_from_existing(const detail::value_and_holder &v_h,
                                          const holder_type *holder_ptr,
                                          std::true_type /*is_copy_constructible*/) {
        new (std::addressof(v_h.holder<holder_type>()))
            holder_type(*reinterpret_cast<const holder_type *>(holder_ptr));
    }

    static void init_holder_from_existing(const detail::value_and_holder &v_h,
                                          const holder_type *holder_ptr,
                                          std::false_type /*is_copy_constructible*/) {
        new (std::addressof(v_h.holder<holder_type>()))
            holder_type(std::move(*const_cast<holder_type *>(holder_ptr)));
    }

    /// Initialize holder object, variant 2: try to construct from existing holder object, if
    /// possible
    static void init_holder(detail::instance *inst,
                            detail::value_and_holder &v_h,
                            const holder_type *holder_ptr,
                            const void * /* dummy -- not enable_shared_from_this<T>) */) {
        if (holder_ptr) {
            init_holder_from_existing(v_h, holder_ptr, std::is_copy_constructible<holder_type>());
            v_h.set_holder_constructed();
        } else if (inst->owned || detail::always_construct_holder<holder_type>::value) {
            new (std::addressof(v_h.holder<holder_type>())) holder_type(v_h.value_ptr<type>());
            v_h.set_holder_constructed();
        }
    }

    /// Performs instance initialization including constructing a holder and registering the known
    /// instance.  Should be called as soon as the `type` value_ptr is set for an instance.  Takes
    /// an optional pointer to an existing holder to use; if not specified and the instance is
    /// `.owned`, a new holder will be constructed to manage the value pointer.
    static void init_instance(detail::instance *inst, const void *holder_ptr) {
        auto v_h = inst->get_value_and_holder(detail::get_type_info(typeid(type)));
        if (!v_h.instance_registered()) {
            register_instance(inst, v_h.value_ptr(), v_h.type);
            v_h.set_instance_registered();
        }
        init_holder(inst, v_h, (const holder_type *) holder_ptr, v_h.value_ptr<type>());
    }

    /// Deallocates an instance; via holder, if constructed; otherwise via operator delete.
    static void dealloc(detail::value_and_holder &v_h) {
        // We could be deallocating because we are cleaning up after a Python exception.
        // If so, the Python error indicator will be set. We need to clear that before
        // running the destructor, in case the destructor code calls more Python.
        // If we don't, the Python API will exit with an exception, and pybind11 will
        // throw error_already_set from the C++ destructor which is forbidden and triggers
        // std::terminate().
        error_scope scope;
        if (v_h.holder_constructed()) {
            v_h.holder<holder_type>().~holder_type();
            v_h.set_holder_constructed(false);
        } else {
            detail::call_operator_delete(
                v_h.value_ptr<type>(), v_h.type->type_size, v_h.type->type_align);
        }
        v_h.value_ptr() = nullptr;
    }

    static detail::function_record *get_function_record(handle h) {
        h = detail::get_function(h);
        return h ? (detail::function_record *) reinterpret_borrow<capsule>(
                   PyCFunction_GET_SELF(h.ptr()))
                 : nullptr;
    }
};

/// Binds an existing constructor taking arguments Args...
template <typename... Args>
detail::initimpl::constructor<Args...> init() {
    return {};
}
/// Like `init<Args...>()`, but the instance is always constructed through the alias class (even
/// when not inheriting on the Python side).
template <typename... Args>
detail::initimpl::alias_constructor<Args...> init_alias() {
    return {};
}

/// Binds a factory function as a constructor
template <typename Func, typename Ret = detail::initimpl::factory<Func>>
Ret init(Func &&f) {
    return {std::forward<Func>(f)};
}

/// Dual-argument factory function: the first function is called when no alias is needed, the
/// second when an alias is needed (i.e. due to python-side inheritance).  Arguments must be
/// identical.
template <typename CFunc, typename AFunc, typename Ret = detail::initimpl::factory<CFunc, AFunc>>
Ret init(CFunc &&c, AFunc &&a) {
    return {std::forward<CFunc>(c), std::forward<AFunc>(a)};
}

/// Binds pickling functions `__getstate__` and `__setstate__` and ensures that the type
/// returned by `__getstate__` is the same as the argument accepted by `__setstate__`.
template <typename GetState, typename SetState>
detail::initimpl::pickle_factory<GetState, SetState> pickle(GetState &&g, SetState &&s) {
    return {std::forward<GetState>(g), std::forward<SetState>(s)};
}

PYBIND11_NAMESPACE_BEGIN(detail)

inline str enum_name(handle arg) {
    dict entries = arg.get_type().attr("__entries");
    for (auto kv : entries) {
        if (handle(kv.second[int_(0)]).equal(arg)) {
            return pybind11::str(kv.first);
        }
    }
    return "???";
}

struct enum_base {
    enum_base(const handle &base, const handle &parent) : m_base(base), m_parent(parent) {}

    PYBIND11_NOINLINE void init(bool is_arithmetic, bool is_convertible) {
        m_base.attr("__entries") = dict();
        auto property = handle((PyObject *) &PyProperty_Type);
        auto static_property = handle((PyObject *) get_internals().static_property_type);

        m_base.attr("__repr__") = cpp_function(
            [](const object &arg) -> str {
                handle type = type::handle_of(arg);
                object type_name = type.attr("__name__");
                return pybind11::str("<{}.{}: {}>").format(type_name, enum_name(arg), int_(arg));
            },
            name("__repr__"),
            is_method(m_base));

        m_base.attr("name") = property(cpp_function(&enum_name, name("name"), is_method(m_base)));

        m_base.attr("__str__") = cpp_function(
            [](handle arg) -> str {
                object type_name = type::handle_of(arg).attr("__name__");
                return pybind11::str("{}.{}").format(type_name, enum_name(arg));
            },
            name("name"),
            is_method(m_base));

<<<<<<< HEAD
        m_base.attr("__doc__") = static_property(cpp_function(
            [](handle arg) -> std::string {
                std::string docstring;
                dict entries = arg.attr("__entries");
                if (((PyTypeObject *) arg.ptr())->tp_doc) {
                    docstring += std::string(((PyTypeObject *) arg.ptr())->tp_doc) + "\n\n";
                }
                docstring += "Members:";
                for (auto kv : entries) {
                    auto key = std::string(pybind11::str(kv.first));
                    auto comment = kv.second[int_(1)];
                    docstring += "\n\n  " + key;
                    if (!comment.is_none()) {
                        docstring += " : " + (std::string) pybind11::str(comment);
                    }
                }
                return docstring;
            }, name("__doc__")
        ), none(), none(), "");

        m_base.attr("__members__") = static_property(cpp_function(
            [](handle arg) -> dict {
                dict entries = arg.attr("__entries"), m;
                for (auto kv : entries) {
                    m[kv.first] = kv.second[int_(0)];
                }
                return m;
            }, name("__members__")), none(), none(), ""
        );
=======
        m_base.attr("__doc__") = static_property(
            cpp_function(
                [](handle arg) -> std::string {
                    std::string docstring;
                    dict entries = arg.attr("__entries");
                    if (((PyTypeObject *) arg.ptr())->tp_doc) {
                        docstring += std::string(((PyTypeObject *) arg.ptr())->tp_doc) + "\n\n";
                    }
                    docstring += "Members:";
                    for (auto kv : entries) {
                        auto key = std::string(pybind11::str(kv.first));
                        auto comment = kv.second[int_(1)];
                        docstring += "\n\n  " + key;
                        if (!comment.is_none()) {
                            docstring += " : " + (std::string) pybind11::str(comment);
                        }
                    }
                    return docstring;
                },
                name("__doc__")),
            none(),
            none(),
            "");

        m_base.attr("__members__") = static_property(cpp_function(
                                                         [](handle arg) -> dict {
                                                             dict entries = arg.attr("__entries"),
                                                                  m;
                                                             for (auto kv : entries) {
                                                                 m[kv.first] = kv.second[int_(0)];
                                                             }
                                                             return m;
                                                         },
                                                         name("__members__")),
                                                     none(),
                                                     none(),
                                                     "");
>>>>>>> ac37829e

#define PYBIND11_ENUM_OP_STRICT(op, expr, strict_behavior)                                        \
    m_base.attr(op) = cpp_function(                                                               \
        [](const object &a, const object &b) {                                                    \
            if (!type::handle_of(a).is(type::handle_of(b)))                                       \
                strict_behavior; /* NOLINT(bugprone-macro-parentheses) */                         \
            return expr;                                                                          \
        },                                                                                        \
        name(op),                                                                                 \
        is_method(m_base),                                                                        \
        arg("other"))

#define PYBIND11_ENUM_OP_CONV(op, expr)                                                           \
    m_base.attr(op) = cpp_function(                                                               \
        [](const object &a_, const object &b_) {                                                  \
            int_ a(a_), b(b_);                                                                    \
            return expr;                                                                          \
        },                                                                                        \
        name(op),                                                                                 \
        is_method(m_base),                                                                        \
        arg("other"))

#define PYBIND11_ENUM_OP_CONV_LHS(op, expr)                                                       \
    m_base.attr(op) = cpp_function(                                                               \
        [](const object &a_, const object &b) {                                                   \
            int_ a(a_);                                                                           \
            return expr;                                                                          \
        },                                                                                        \
        name(op),                                                                                 \
        is_method(m_base),                                                                        \
        arg("other"))

        if (is_convertible) {
            PYBIND11_ENUM_OP_CONV_LHS("__eq__", !b.is_none() && a.equal(b));
            PYBIND11_ENUM_OP_CONV_LHS("__ne__", b.is_none() || !a.equal(b));

            if (is_arithmetic) {
                PYBIND11_ENUM_OP_CONV("__lt__", a < b);
                PYBIND11_ENUM_OP_CONV("__gt__", a > b);
                PYBIND11_ENUM_OP_CONV("__le__", a <= b);
                PYBIND11_ENUM_OP_CONV("__ge__", a >= b);
                PYBIND11_ENUM_OP_CONV("__and__", a & b);
                PYBIND11_ENUM_OP_CONV("__rand__", a & b);
                PYBIND11_ENUM_OP_CONV("__or__", a | b);
                PYBIND11_ENUM_OP_CONV("__ror__", a | b);
                PYBIND11_ENUM_OP_CONV("__xor__", a ^ b);
                PYBIND11_ENUM_OP_CONV("__rxor__", a ^ b);
                m_base.attr("__invert__")
                    = cpp_function([](const object &arg) { return ~(int_(arg)); },
                                   name("__invert__"),
                                   is_method(m_base));
            }
        } else {
            PYBIND11_ENUM_OP_STRICT("__eq__", int_(a).equal(int_(b)), return false);
            PYBIND11_ENUM_OP_STRICT("__ne__", !int_(a).equal(int_(b)), return true);

            if (is_arithmetic) {
#define PYBIND11_THROW throw type_error("Expected an enumeration of matching type!");
                PYBIND11_ENUM_OP_STRICT("__lt__", int_(a) < int_(b), PYBIND11_THROW);
                PYBIND11_ENUM_OP_STRICT("__gt__", int_(a) > int_(b), PYBIND11_THROW);
                PYBIND11_ENUM_OP_STRICT("__le__", int_(a) <= int_(b), PYBIND11_THROW);
                PYBIND11_ENUM_OP_STRICT("__ge__", int_(a) >= int_(b), PYBIND11_THROW);
#undef PYBIND11_THROW
            }
        }

#undef PYBIND11_ENUM_OP_CONV_LHS
#undef PYBIND11_ENUM_OP_CONV
#undef PYBIND11_ENUM_OP_STRICT

        m_base.attr("__getstate__") = cpp_function(
            [](const object &arg) { return int_(arg); }, name("__getstate__"), is_method(m_base));

        m_base.attr("__hash__") = cpp_function(
            [](const object &arg) { return int_(arg); }, name("__hash__"), is_method(m_base));
    }

    PYBIND11_NOINLINE void value(char const *name_, object value, const char *doc = nullptr) {
        dict entries = m_base.attr("__entries");
        str name(name_);
        if (entries.contains(name)) {
            std::string type_name = (std::string) str(m_base.attr("__name__"));
            throw value_error(type_name + ": element \"" + std::string(name_)
                              + "\" already exists!");
        }

        entries[name] = std::make_pair(value, doc);
        m_base.attr(name) = value;
    }

    PYBIND11_NOINLINE void export_values() {
        dict entries = m_base.attr("__entries");
        for (auto kv : entries) {
            m_parent.attr(kv.first) = kv.second[int_(0)];
        }
    }

    handle m_base;
    handle m_parent;
};

template <bool is_signed, size_t length>
struct equivalent_integer {};
template <>
struct equivalent_integer<true, 1> {
    using type = int8_t;
};
template <>
struct equivalent_integer<false, 1> {
    using type = uint8_t;
};
template <>
struct equivalent_integer<true, 2> {
    using type = int16_t;
};
template <>
struct equivalent_integer<false, 2> {
    using type = uint16_t;
};
template <>
struct equivalent_integer<true, 4> {
    using type = int32_t;
};
template <>
struct equivalent_integer<false, 4> {
    using type = uint32_t;
};
template <>
struct equivalent_integer<true, 8> {
    using type = int64_t;
};
template <>
struct equivalent_integer<false, 8> {
    using type = uint64_t;
};

template <typename IntLike>
using equivalent_integer_t =
    typename equivalent_integer<std::is_signed<IntLike>::value, sizeof(IntLike)>::type;

PYBIND11_NAMESPACE_END(detail)

/// Binds C++ enumerations and enumeration classes to Python
template <typename Type>
class enum_ : public class_<Type> {
public:
    using Base = class_<Type>;
    using Base::attr;
    using Base::def;
    using Base::def_property_readonly;
    using Base::def_property_readonly_static;
    using Underlying = typename std::underlying_type<Type>::type;
    // Scalar is the integer representation of underlying type
    using Scalar = detail::conditional_t<detail::any_of<detail::is_std_char_type<Underlying>,
                                                        std::is_same<Underlying, bool>>::value,
                                         detail::equivalent_integer_t<Underlying>,
                                         Underlying>;

    template <typename... Extra>
    enum_(const handle &scope, const char *name, const Extra &...extra)
        : class_<Type>(scope, name, extra...), m_base(*this, scope) {
        constexpr bool is_arithmetic = detail::any_of<std::is_same<arithmetic, Extra>...>::value;
        constexpr bool is_convertible = std::is_convertible<Type, Underlying>::value;
        m_base.init(is_arithmetic, is_convertible);

        def(init([](Scalar i) { return static_cast<Type>(i); }), arg("value"));
        def_property_readonly("value", [](Type value) { return (Scalar) value; });
        def("__int__", [](Type value) { return (Scalar) value; });
        def("__index__", [](Type value) { return (Scalar) value; });
<<<<<<< HEAD
        #if PY_MAJOR_VERSION < 3
            def("__long__", [](Type value) { return (Scalar) value; });
        #endif
=======
>>>>>>> ac37829e
        attr("__setstate__") = cpp_function(
            [](detail::value_and_holder &v_h, Scalar arg) {
                detail::initimpl::setstate<Base>(
                    v_h, static_cast<Type>(arg), Py_TYPE(v_h.inst) != v_h.type->type);
            },
            detail::is_new_style_constructor(),
            pybind11::name("__setstate__"),
            is_method(*this),
            arg("state"));
    }

    /// Export enumeration entries into the parent scope
    enum_ &export_values() {
        m_base.export_values();
        return *this;
    }

    /// Add an enumeration entry
    enum_ &value(char const *name, Type value, const char *doc = nullptr) {
        m_base.value(name, pybind11::cast(value, return_value_policy::copy), doc);
        return *this;
    }

private:
    detail::enum_base m_base;
};

PYBIND11_NAMESPACE_BEGIN(detail)

PYBIND11_NOINLINE void keep_alive_impl(handle nurse, handle patient) {
    if (!nurse || !patient) {
        pybind11_fail("Could not activate keep_alive!");
    }

    if (patient.is_none() || nurse.is_none()) {
        return; /* Nothing to keep alive or nothing to be kept alive by */
    }

    auto tinfo = all_type_info(Py_TYPE(nurse.ptr()));
    if (!tinfo.empty()) {
        /* It's a pybind-registered type, so we can store the patient in the
         * internal list. */
        add_patient(nurse.ptr(), patient.ptr());
    } else {
        /* Fall back to clever approach based on weak references taken from
         * Boost.Python. This is not used for pybind-registered types because
         * the objects can be destroyed out-of-order in a GC pass. */
        cpp_function disable_lifesupport([patient](handle weakref) {
            patient.dec_ref();
            weakref.dec_ref();
        });

        weakref wr(nurse, disable_lifesupport);

        patient.inc_ref(); /* reference patient and leak the weak reference */
        (void) wr.release();
    }
}

PYBIND11_NOINLINE void
keep_alive_impl(size_t Nurse, size_t Patient, function_call &call, handle ret) {
    auto get_arg = [&](size_t n) {
        if (n == 0) {
            return ret;
        }
        if (n == 1 && call.init_self) {
            return call.init_self;
        }
        if (n <= call.args.size()) {
            return call.args[n - 1];
        }
        return handle();
    };

    keep_alive_impl(get_arg(Nurse), get_arg(Patient));
}

inline std::pair<decltype(internals::registered_types_py)::iterator, bool>
all_type_info_get_cache(PyTypeObject *type) {
    auto res = get_internals()
                   .registered_types_py
#ifdef __cpp_lib_unordered_map_try_emplace
                   .try_emplace(type);
#else
                   .emplace(type, std::vector<detail::type_info *>());
#endif
    if (res.second) {
        // New cache entry created; set up a weak reference to automatically remove it if the type
        // gets destroyed:
        weakref((PyObject *) type, cpp_function([type](handle wr) {
<<<<<<< HEAD
            get_internals().registered_types_py.erase(type);

            // TODO consolidate the erasure code in pybind11_meta_dealloc() in class.h
            auto &cache = get_internals().inactive_override_cache;
            for (auto it = cache.begin(), last = cache.end(); it != last; ) {
                if (it->first == reinterpret_cast<PyObject *>(type)) {
                    it = cache.erase(it);
                } else {
                    ++it;
                }
            }
=======
                    get_internals().registered_types_py.erase(type);

                    // TODO consolidate the erasure code in pybind11_meta_dealloc() in class.h
                    auto &cache = get_internals().inactive_override_cache;
                    for (auto it = cache.begin(), last = cache.end(); it != last;) {
                        if (it->first == reinterpret_cast<PyObject *>(type)) {
                            it = cache.erase(it);
                        } else {
                            ++it;
                        }
                    }
>>>>>>> ac37829e

                    wr.dec_ref();
                }))
            .release();
    }

    return res;
}

/* There are a large number of apparently unused template arguments because
 * each combination requires a separate py::class_ registration.
 */
template <typename Access,
          return_value_policy Policy,
          typename Iterator,
          typename Sentinel,
          typename ValueType,
          typename... Extra>
struct iterator_state {
    Iterator it;
    Sentinel end;
    bool first_or_done;
};

// Note: these helpers take the iterator by non-const reference because some
// iterators in the wild can't be dereferenced when const. The & after Iterator
// is required for MSVC < 16.9. SFINAE cannot be reused for result_type due to
// bugs in ICC, NVCC, and PGI compilers. See PR #3293.
template <typename Iterator, typename SFINAE = decltype(*std::declval<Iterator &>())>
struct iterator_access {
    using result_type = decltype(*std::declval<Iterator &>());
    // NOLINTNEXTLINE(readability-const-return-type) // PR #3263
    result_type operator()(Iterator &it) const { return *it; }
};

template <typename Iterator, typename SFINAE = decltype((*std::declval<Iterator &>()).first)>
class iterator_key_access {
private:
    using pair_type = decltype(*std::declval<Iterator &>());

public:
    /* If either the pair itself or the element of the pair is a reference, we
     * want to return a reference, otherwise a value. When the decltype
     * expression is parenthesized it is based on the value category of the
     * expression; otherwise it is the declared type of the pair member.
     * The use of declval<pair_type> in the second branch rather than directly
     * using *std::declval<Iterator &>() is a workaround for nvcc
     * (it's not used in the first branch because going via decltype and back
     * through declval does not perfectly preserve references).
     */
    using result_type
        = conditional_t<std::is_reference<decltype(*std::declval<Iterator &>())>::value,
                        decltype(((*std::declval<Iterator &>()).first)),
                        decltype(std::declval<pair_type>().first)>;
    result_type operator()(Iterator &it) const { return (*it).first; }
};

template <typename Iterator, typename SFINAE = decltype((*std::declval<Iterator &>()).second)>
class iterator_value_access {
private:
    using pair_type = decltype(*std::declval<Iterator &>());

public:
    using result_type
        = conditional_t<std::is_reference<decltype(*std::declval<Iterator &>())>::value,
                        decltype(((*std::declval<Iterator &>()).second)),
                        decltype(std::declval<pair_type>().second)>;
    result_type operator()(Iterator &it) const { return (*it).second; }
};

template <typename Access,
          return_value_policy Policy,
          typename Iterator,
          typename Sentinel,
          typename ValueType,
          typename... Extra>
iterator make_iterator_impl(Iterator first, Sentinel last, Extra &&...extra) {
    using state = detail::iterator_state<Access, Policy, Iterator, Sentinel, ValueType, Extra...>;
    // TODO: state captures only the types of Extra, not the values

    if (!detail::get_type_info(typeid(state), false)) {
        class_<state>(handle(), "iterator", pybind11::module_local())
            .def("__iter__", [](state &s) -> state & { return s; })
            .def(
                "__next__",
                [](state &s) -> ValueType {
                    if (!s.first_or_done) {
                        ++s.it;
                    } else {
                        s.first_or_done = false;
                    }
                    if (s.it == s.end) {
                        s.first_or_done = true;
                        throw stop_iteration();
                    }
                    return Access()(s.it);
                    // NOLINTNEXTLINE(readability-const-return-type) // PR #3263
                },
                std::forward<Extra>(extra)...,
                Policy);
    }

    return cast(state{first, last, true});
}

PYBIND11_NAMESPACE_END(detail)

/// Makes a python iterator from a first and past-the-end C++ InputIterator.
template <return_value_policy Policy = return_value_policy::reference_internal,
          typename Iterator,
          typename Sentinel,
          typename ValueType = typename detail::iterator_access<Iterator>::result_type,
          typename... Extra>
iterator make_iterator(Iterator first, Sentinel last, Extra &&...extra) {
    return detail::make_iterator_impl<detail::iterator_access<Iterator>,
                                      Policy,
                                      Iterator,
                                      Sentinel,
                                      ValueType,
                                      Extra...>(first, last, std::forward<Extra>(extra)...);
}

/// Makes a python iterator over the keys (`.first`) of a iterator over pairs from a
/// first and past-the-end InputIterator.
template <return_value_policy Policy = return_value_policy::reference_internal,
          typename Iterator,
          typename Sentinel,
          typename KeyType = typename detail::iterator_key_access<Iterator>::result_type,
          typename... Extra>
iterator make_key_iterator(Iterator first, Sentinel last, Extra &&...extra) {
    return detail::make_iterator_impl<detail::iterator_key_access<Iterator>,
                                      Policy,
                                      Iterator,
                                      Sentinel,
                                      KeyType,
                                      Extra...>(first, last, std::forward<Extra>(extra)...);
}

/// Makes a python iterator over the values (`.second`) of a iterator over pairs from a
/// first and past-the-end InputIterator.
template <return_value_policy Policy = return_value_policy::reference_internal,
          typename Iterator,
          typename Sentinel,
          typename ValueType = typename detail::iterator_value_access<Iterator>::result_type,
          typename... Extra>
iterator make_value_iterator(Iterator first, Sentinel last, Extra &&...extra) {
    return detail::make_iterator_impl<detail::iterator_value_access<Iterator>,
                                      Policy,
                                      Iterator,
                                      Sentinel,
                                      ValueType,
                                      Extra...>(first, last, std::forward<Extra>(extra)...);
}

/// Makes an iterator over values of an stl container or other container supporting
/// `std::begin()`/`std::end()`
template <return_value_policy Policy = return_value_policy::reference_internal,
          typename Type,
          typename... Extra>
iterator make_iterator(Type &value, Extra &&...extra) {
    return make_iterator<Policy>(std::begin(value), std::end(value), extra...);
}

/// Makes an iterator over the keys (`.first`) of a stl map-like container supporting
/// `std::begin()`/`std::end()`
template <return_value_policy Policy = return_value_policy::reference_internal,
          typename Type,
          typename... Extra>
iterator make_key_iterator(Type &value, Extra &&...extra) {
    return make_key_iterator<Policy>(std::begin(value), std::end(value), extra...);
}

/// Makes an iterator over the values (`.second`) of a stl map-like container supporting
/// `std::begin()`/`std::end()`
template <return_value_policy Policy = return_value_policy::reference_internal,
          typename Type,
          typename... Extra>
iterator make_value_iterator(Type &value, Extra &&...extra) {
    return make_value_iterator<Policy>(std::begin(value), std::end(value), extra...);
}

template <typename InputType, typename OutputType>
void implicitly_convertible() {
    struct set_flag {
        bool &flag;
        explicit set_flag(bool &flag_) : flag(flag_) { flag_ = true; }
        ~set_flag() { flag = false; }
    };
    auto implicit_caster = [](PyObject *obj, PyTypeObject *type) -> PyObject * {
        static bool currently_used = false;
        if (currently_used) { // implicit conversions are non-reentrant
            return nullptr;
        }
        set_flag flag_helper(currently_used);
        if (!detail::make_caster<InputType>().load(obj, false)) {
            return nullptr;
        }
        tuple args(1);
        args[0] = obj;
        PyObject *result = PyObject_Call((PyObject *) type, args.ptr(), nullptr);
        if (result == nullptr) {
            PyErr_Clear();
        }
        return result;
    };

<<<<<<< HEAD
    if (auto tinfo = detail::get_type_info(typeid(OutputType))) {
=======
    if (auto *tinfo = detail::get_type_info(typeid(OutputType))) {
>>>>>>> ac37829e
        tinfo->implicit_conversions.push_back(implicit_caster);
    } else {
        pybind11_fail("implicitly_convertible: Unable to find type " + type_id<OutputType>());
    }
}

inline void register_exception_translator(ExceptionTranslator &&translator) {
    detail::get_internals().registered_exception_translators.push_front(
        std::forward<ExceptionTranslator>(translator));
}

/**
 * Add a new module-local exception translator. Locally registered functions
 * will be tried before any globally registered exception translators, which
 * will only be invoked if the module-local handlers do not deal with
 * the exception.
 */
inline void register_local_exception_translator(ExceptionTranslator &&translator) {
    detail::get_local_internals().registered_exception_translators.push_front(
        std::forward<ExceptionTranslator>(translator));
}

/**
 * Wrapper to generate a new Python exception type.
 *
 * This should only be used with PyErr_SetString for now.
 * It is not (yet) possible to use as a py::base.
 * Template type argument is reserved for future use.
 */
template <typename type>
class exception : public object {
public:
    exception() = default;
    exception(handle scope, const char *name, handle base = PyExc_Exception) {
        std::string full_name
            = scope.attr("__name__").cast<std::string>() + std::string(".") + name;
        m_ptr = PyErr_NewException(const_cast<char *>(full_name.c_str()), base.ptr(), NULL);
        if (hasattr(scope, "__dict__") && scope.attr("__dict__").contains(name)) {
            pybind11_fail("Error during initialization: multiple incompatible "
                          "definitions with name \""
                          + std::string(name) + "\"");
        }
        scope.attr(name) = *this;
    }

    // Sets the current python exception to this exception object with the given message
    void operator()(const char *message) { PyErr_SetString(m_ptr, message); }
};

PYBIND11_NAMESPACE_BEGIN(detail)
// Returns a reference to a function-local static exception object used in the simple
// register_exception approach below.  (It would be simpler to have the static local variable
// directly in register_exception, but that makes clang <3.5 segfault - issue #1349).
template <typename CppException>
exception<CppException> &get_exception_object() {
    static exception<CppException> ex;
    return ex;
}

// Helper function for register_exception and register_local_exception
template <typename CppException>
exception<CppException> &
register_exception_impl(handle scope, const char *name, handle base, bool isLocal) {
    auto &ex = detail::get_exception_object<CppException>();
    if (!ex) {
        ex = exception<CppException>(scope, name, base);
    }

    auto register_func
        = isLocal ? &register_local_exception_translator : &register_exception_translator;

    register_func([](std::exception_ptr p) {
        if (!p) {
            return;
        }
        try {
            std::rethrow_exception(p);
        } catch (const CppException &e) {
            detail::get_exception_object<CppException>()(e.what());
        }
    });
    return ex;
}

PYBIND11_NAMESPACE_END(detail)

/**
 * Registers a Python exception in `m` of the given `name` and installs a translator to
 * translate the C++ exception to the created Python exception using the what() method.
 * This is intended for simple exception translations; for more complex translation, register the
 * exception object and translator directly.
 */
template <typename CppException>
exception<CppException> &
register_exception(handle scope, const char *name, handle base = PyExc_Exception) {
    return detail::register_exception_impl<CppException>(scope, name, base, false /* isLocal */);
}

/**
 * Registers a Python exception in `m` of the given `name` and installs a translator to
 * translate the C++ exception to the created Python exception using the what() method.
 * This translator will only be used for exceptions that are thrown in this module and will be
 * tried before global exception translators, including those registered with register_exception.
 * This is intended for simple exception translations; for more complex translation, register the
 * exception object and translator directly.
 */
template <typename CppException>
exception<CppException> &
register_local_exception(handle scope, const char *name, handle base = PyExc_Exception) {
    return detail::register_exception_impl<CppException>(scope, name, base, true /* isLocal */);
}

PYBIND11_NAMESPACE_BEGIN(detail)
PYBIND11_NOINLINE void print(const tuple &args, const dict &kwargs) {
    auto strings = tuple(args.size());
    for (size_t i = 0; i < args.size(); ++i) {
        strings[i] = str(args[i]);
    }
    auto sep = kwargs.contains("sep") ? kwargs["sep"] : cast(" ");
    auto line = sep.attr("join")(strings);

    object file;
    if (kwargs.contains("file")) {
        file = kwargs["file"].cast<object>();
    } else {
        try {
            file = module_::import("sys").attr("stdout");
        } catch (const error_already_set &) {
            /* If print() is called from code that is executed as
               part of garbage collection during interpreter shutdown,
               importing 'sys' can fail. Give up rather than crashing the
               interpreter in this case. */
            return;
        }
    }

    auto write = file.attr("write");
    write(line);
    write(kwargs.contains("end") ? kwargs["end"] : cast("\n"));

    if (kwargs.contains("flush") && kwargs["flush"].cast<bool>()) {
        file.attr("flush")();
    }
}
PYBIND11_NAMESPACE_END(detail)

template <return_value_policy policy = return_value_policy::automatic_reference, typename... Args>
void print(Args &&...args) {
    auto c = detail::collect_arguments<policy>(std::forward<Args>(args)...);
    detail::print(c.args(), c.kwargs());
}

error_already_set::~error_already_set() {
    if (m_type) {
        gil_scoped_acquire gil;
        error_scope scope;
        m_type.release().dec_ref();
        m_value.release().dec_ref();
        m_trace.release().dec_ref();
    }
}

PYBIND11_NAMESPACE_BEGIN(detail)
inline function
get_type_override(const void *this_ptr, const type_info *this_type, const char *name) {
    handle self = get_object_handle(this_ptr, this_type);
    if (!self) {
        return function();
    }
    handle type = type::handle_of(self);
    auto key = std::make_pair(type.ptr(), name);

    /* Cache functions that aren't overridden in Python to avoid
       many costly Python dictionary lookups below */
    auto &cache = get_internals().inactive_override_cache;
    if (cache.find(key) != cache.end()) {
        return function();
    }

    function override = getattr(self, name, function());
    if (override.is_cpp_function()) {
        cache.insert(key);
        return function();
    }

    /* Don't call dispatch code if invoked from overridden function.
       Unfortunately this doesn't work on PyPy. */
#if !defined(PYPY_VERSION) && PY_VERSION_HEX < 0x030B0000
    // TODO: Remove PyPy workaround for Python 3.11.
    // Current API fails on 3.11 since co_varnames can be null.
#    if PY_VERSION_HEX >= 0x03090000
    PyFrameObject *frame = PyThreadState_GetFrame(PyThreadState_Get());
    if (frame != nullptr) {
        PyCodeObject *f_code = PyFrame_GetCode(frame);
        // f_code is guaranteed to not be NULL
        if ((std::string) str(f_code->co_name) == name && f_code->co_argcount > 0) {
            PyObject *locals = PyEval_GetLocals();
            if (locals != nullptr && f_code->co_varnames != nullptr) {
                PyObject *self_caller
                    = dict_getitem(locals, PyTuple_GET_ITEM(f_code->co_varnames, 0));
                if (self_caller == self.ptr()) {
                    Py_DECREF(f_code);
                    Py_DECREF(frame);
                    return function();
                }
            }
        }
        Py_DECREF(f_code);
        Py_DECREF(frame);
    }
#    else
    PyFrameObject *frame = PyThreadState_Get()->frame;
    if (frame != nullptr && (std::string) str(frame->f_code->co_name) == name
        && frame->f_code->co_argcount > 0) {
        PyFrame_FastToLocals(frame);
        PyObject *self_caller
            = dict_getitem(frame->f_locals, PyTuple_GET_ITEM(frame->f_code->co_varnames, 0));
        if (self_caller == self.ptr()) {
            return function();
        }
    }
#    endif

#else
    /* PyPy currently doesn't provide a detailed cpyext emulation of
       frame objects, so we have to emulate this using Python. This
       is going to be slow..*/
    dict d;
    d["self"] = self;
    d["name"] = pybind11::str(name);
    PyObject *result
        = PyRun_String("import inspect\n"
                       "frame = inspect.currentframe()\n"
                       "if frame is not None:\n"
                       "    frame = frame.f_back\n"
                       "    if frame is not None and str(frame.f_code.co_name) == name and "
                       "frame.f_code.co_argcount > 0:\n"
                       "        self_caller = frame.f_locals[frame.f_code.co_varnames[0]]\n"
                       "        if self_caller == self:\n"
                       "            self = None\n",
                       Py_file_input,
                       d.ptr(),
                       d.ptr());
    if (result == nullptr)
        throw error_already_set();
    if (d["self"].is_none())
        return function();
    Py_DECREF(result);
#endif

    return override;
}
PYBIND11_NAMESPACE_END(detail)

/** \rst
  Try to retrieve a python method by the provided name from the instance pointed to by the
  this_ptr.

  :this_ptr: The pointer to the object the overridden method should be retrieved for. This should
             be the first non-trampoline class encountered in the inheritance chain.
  :name: The name of the overridden Python method to retrieve.
  :return: The Python method by this name from the object or an empty function wrapper.
 \endrst */
template <class T>
function get_override(const T *this_ptr, const char *name) {
    auto *tinfo = detail::get_type_info(typeid(T));
    return tinfo ? detail::get_type_override(this_ptr, tinfo, name) : function();
}

#define PYBIND11_OVERRIDE_IMPL(ret_type, cname, name, ...)                                        \
    do {                                                                                          \
        pybind11::gil_scoped_acquire gil;                                                         \
        pybind11::function override                                                               \
            = pybind11::get_override(static_cast<const cname *>(this), name);                     \
        if (override) {                                                                           \
            auto o = override(__VA_ARGS__);                                                       \
            if (pybind11::detail::cast_is_temporary_value_reference<ret_type>::value) {           \
                static pybind11::detail::override_caster_t<ret_type> caster;                      \
                return pybind11::detail::cast_ref<ret_type>(std::move(o), caster);                \
            }                                                                                     \
            return pybind11::detail::cast_safe<ret_type>(std::move(o));                           \
        }                                                                                         \
    } while (false)

/** \rst
    Macro to populate the virtual method in the trampoline class. This macro tries to look up a
    method named 'fn' from the Python side, deals with the :ref:`gil` and necessary argument
    conversions to call this method and return the appropriate type.
    See :ref:`overriding_virtuals` for more information. This macro should be used when the method
    name in C is not the same as the method name in Python. For example with `__str__`.

    .. code-block:: cpp

      std::string toString() override {
        PYBIND11_OVERRIDE_NAME(
            std::string, // Return type (ret_type)
            Animal,      // Parent class (cname)
            "__str__",   // Name of method in Python (name)
            toString,    // Name of function in C++ (fn)
        );
      }
\endrst */
#define PYBIND11_OVERRIDE_NAME(ret_type, cname, name, fn, ...)                                    \
    do {                                                                                          \
        PYBIND11_OVERRIDE_IMPL(PYBIND11_TYPE(ret_type), PYBIND11_TYPE(cname), name, __VA_ARGS__); \
        return cname::fn(__VA_ARGS__);                                                            \
    } while (false)

/** \rst
    Macro for pure virtual functions, this function is identical to
    :c:macro:`PYBIND11_OVERRIDE_NAME`, except that it throws if no override can be found.
\endrst */
#define PYBIND11_OVERRIDE_PURE_NAME(ret_type, cname, name, fn, ...)                               \
    do {                                                                                          \
        PYBIND11_OVERRIDE_IMPL(PYBIND11_TYPE(ret_type), PYBIND11_TYPE(cname), name, __VA_ARGS__); \
        pybind11::pybind11_fail(                                                                  \
            "Tried to call pure virtual function \"" PYBIND11_STRINGIFY(cname) "::" name "\"");   \
    } while (false)

/** \rst
    Macro to populate the virtual method in the trampoline class. This macro tries to look up the
    method from the Python side, deals with the :ref:`gil` and necessary argument conversions to
    call this method and return the appropriate type. This macro should be used if the method name
    in C and in Python are identical.
    See :ref:`overriding_virtuals` for more information.

    .. code-block:: cpp

      class PyAnimal : public Animal {
      public:
          // Inherit the constructors
          using Animal::Animal;

          // Trampoline (need one for each virtual function)
          std::string go(int n_times) override {
              PYBIND11_OVERRIDE_PURE(
                  std::string, // Return type (ret_type)
                  Animal,      // Parent class (cname)
                  go,          // Name of function in C++ (must match Python name) (fn)
                  n_times      // Argument(s) (...)
              );
          }
      };
\endrst */
#define PYBIND11_OVERRIDE(ret_type, cname, fn, ...)                                               \
    PYBIND11_OVERRIDE_NAME(PYBIND11_TYPE(ret_type), PYBIND11_TYPE(cname), #fn, fn, __VA_ARGS__)

/** \rst
    Macro for pure virtual functions, this function is identical to :c:macro:`PYBIND11_OVERRIDE`,
    except that it throws if no override can be found.
\endrst */
#define PYBIND11_OVERRIDE_PURE(ret_type, cname, fn, ...)                                          \
    PYBIND11_OVERRIDE_PURE_NAME(                                                                  \
        PYBIND11_TYPE(ret_type), PYBIND11_TYPE(cname), #fn, fn, __VA_ARGS__)

// Deprecated versions

PYBIND11_DEPRECATED("get_type_overload has been deprecated")
inline function
get_type_overload(const void *this_ptr, const detail::type_info *this_type, const char *name) {
    return detail::get_type_override(this_ptr, this_type, name);
}

template <class T>
inline function get_overload(const T *this_ptr, const char *name) {
    return get_override(this_ptr, name);
}

#define PYBIND11_OVERLOAD_INT(ret_type, cname, name, ...)                                         \
    PYBIND11_OVERRIDE_IMPL(PYBIND11_TYPE(ret_type), PYBIND11_TYPE(cname), name, __VA_ARGS__)
#define PYBIND11_OVERLOAD_NAME(ret_type, cname, name, fn, ...)                                    \
    PYBIND11_OVERRIDE_NAME(PYBIND11_TYPE(ret_type), PYBIND11_TYPE(cname), name, fn, __VA_ARGS__)
#define PYBIND11_OVERLOAD_PURE_NAME(ret_type, cname, name, fn, ...)                               \
    PYBIND11_OVERRIDE_PURE_NAME(                                                                  \
        PYBIND11_TYPE(ret_type), PYBIND11_TYPE(cname), name, fn, __VA_ARGS__);
#define PYBIND11_OVERLOAD(ret_type, cname, fn, ...)                                               \
    PYBIND11_OVERRIDE(PYBIND11_TYPE(ret_type), PYBIND11_TYPE(cname), fn, __VA_ARGS__)
#define PYBIND11_OVERLOAD_PURE(ret_type, cname, fn, ...)                                          \
    PYBIND11_OVERRIDE_PURE(PYBIND11_TYPE(ret_type), PYBIND11_TYPE(cname), fn, __VA_ARGS__);

PYBIND11_NAMESPACE_END(PYBIND11_NAMESPACE)

#if defined(__GNUC__) && __GNUC__ == 7
#    pragma GCC diagnostic pop // -Wnoexcept-type
#endif<|MERGE_RESOLUTION|>--- conflicted
+++ resolved
@@ -313,11 +313,7 @@
     class strdup_guard {
     public:
         ~strdup_guard() {
-<<<<<<< HEAD
-            for (auto s : strings) {
-=======
             for (auto *s : strings) {
->>>>>>> ac37829e
                 std::free(s);
             }
         }
@@ -356,11 +352,7 @@
         if (rec->doc) {
             rec->doc = guarded_strdup(rec->doc);
         }
-<<<<<<< HEAD
-        for (auto &a: rec->args) {
-=======
         for (auto &a : rec->args) {
->>>>>>> ac37829e
             if (a.name) {
                 a.name = guarded_strdup(a.name);
             }
@@ -437,11 +429,7 @@
                 if (!t) {
                     pybind11_fail("Internal error while parsing type signature (1)");
                 }
-<<<<<<< HEAD
-                if (auto tinfo = detail::get_type_info(*t)) {
-=======
                 if (auto *tinfo = detail::get_type_info(*t)) {
->>>>>>> ac37829e
                     handle th((PyObject *) tinfo->type);
                     signature += th.attr("__module__").cast<std::string>() + "."
                                  + th.attr("__qualname__").cast<std::string>();
@@ -462,18 +450,6 @@
 
         if (arg_index != args - rec->has_args - rec->has_kwargs || types[type_index] != nullptr) {
             pybind11_fail("Internal error while parsing type signature (2)");
-<<<<<<< HEAD
-        }
-
-#if PY_MAJOR_VERSION < 3
-        if (std::strcmp(rec->name, "__next__") == 0) {
-            std::free(rec->name);
-            rec->name = guarded_strdup("next");
-        } else if (std::strcmp(rec->name, "__bool__") == 0) {
-            std::free(rec->name);
-            rec->name = guarded_strdup("__nonzero__");
-=======
->>>>>>> ac37829e
         }
 
         rec->signature = guarded_strdup(signature.c_str());
@@ -540,20 +516,12 @@
                     "overloading a method with both static and instance methods is not supported; "
 #if defined(NDEBUG)
                     "compile in debug mode for more details"
-<<<<<<< HEAD
-                    #else
-=======
 #else
->>>>>>> ac37829e
                     "error while attempting to bind "
                     + std::string(rec->is_method ? "instance" : "static") + " method "
                     + std::string(pybind11::str(rec->scope.attr("__name__"))) + "."
                     + std::string(rec->name) + signature
-<<<<<<< HEAD
-                    #endif
-=======
 #endif
->>>>>>> ac37829e
                 );
             }
 
@@ -669,22 +637,11 @@
             }
             if (rec->def) {
                 std::free(const_cast<char *>(rec->def->ml_doc));
-<<<<<<< HEAD
-                // Python 3.9.0 decref's these in the wrong order; rec->def
-                // If loaded on 3.9.0, let these leak (use Python 3.9.1 at runtime to fix)
-                // See https://github.com/python/cpython/pull/22670
-                #if !defined(PYPY_VERSION) && PY_MAJOR_VERSION == 3 && PY_MINOR_VERSION == 9
-                if (!is_zero) {
-                    delete rec->def;
-                }
-#else
-=======
 // Python 3.9.0 decref's these in the wrong order; rec->def
 // If loaded on 3.9.0, let these leak (use Python 3.9.1 at runtime to fix)
 // See https://github.com/python/cpython/pull/22670
 #if !defined(PYPY_VERSION) && PY_MAJOR_VERSION == 3 && PY_MINOR_VERSION == 9
                 if (!is_zero) {
->>>>>>> ac37829e
                     delete rec->def;
                 }
 #else
@@ -764,11 +721,7 @@
                  */
 
                 const function_record &func = *it;
-<<<<<<< HEAD
-                size_t num_args = func.nargs;    // Number of positional arguments that we need
-=======
                 size_t num_args = func.nargs; // Number of positional arguments that we need
->>>>>>> ac37829e
                 if (func.has_args) {
                     --num_args; // (but don't count py::args
                 }
@@ -888,12 +841,8 @@
                         }
 
                         if (value) {
-<<<<<<< HEAD
-                            // If we're at the py::args index then first insert a stub for it to be replaced later
-=======
                             // If we're at the py::args index then first insert a stub for it to be
                             // replaced later
->>>>>>> ac37829e
                             if (func.has_args && call.args.size() == func.nargs_pos) {
                                 call.args.push_back(none());
                             }
@@ -1362,11 +1311,7 @@
         } else {
             internals.registered_types_cpp[tindex] = tinfo;
         }
-<<<<<<< HEAD
-        internals.registered_types_py[(PyTypeObject *) m_ptr] = { tinfo };
-=======
         internals.registered_types_py[(PyTypeObject *) m_ptr] = {tinfo};
->>>>>>> ac37829e
 
         if (rec.bases.size() > 1 || rec.multiple_inheritance) {
             mark_parents_nonsimple(tinfo->type);
@@ -1391,11 +1336,7 @@
     void mark_parents_nonsimple(PyTypeObject *value) {
         auto t = reinterpret_borrow<tuple>(value->tp_bases);
         for (handle h : t) {
-<<<<<<< HEAD
-            auto tinfo2 = get_type_info((PyTypeObject *) h.ptr());
-=======
             auto *tinfo2 = get_type_info((PyTypeObject *) h.ptr());
->>>>>>> ac37829e
             if (tinfo2) {
                 tinfo2->simple_type = false;
             }
@@ -1663,18 +1604,6 @@
     }
 
     template <typename Func>
-<<<<<<< HEAD
-    class_& def_buffer(Func &&func) {
-        struct capture { Func func; };
-        auto *ptr = new capture { std::forward<Func>(func) };
-        install_buffer_funcs([](PyObject *obj, void *ptr) -> buffer_info* {
-            detail::make_caster<type> caster;
-            if (!caster.load(obj, false)) {
-                return nullptr;
-            }
-            return new buffer_info(((capture *) ptr)->func(caster));
-        }, ptr);
-=======
     class_ &def_buffer(Func &&func) {
         struct capture {
             Func func;
@@ -1689,7 +1618,6 @@
                 return new buffer_info(((capture *) ptr)->func(caster));
             },
             ptr);
->>>>>>> ac37829e
         weakref(m_ptr, cpp_function([ptr](handle wr) {
                     delete ptr;
                     wr.dec_ref();
@@ -2007,37 +1935,6 @@
             name("name"),
             is_method(m_base));
 
-<<<<<<< HEAD
-        m_base.attr("__doc__") = static_property(cpp_function(
-            [](handle arg) -> std::string {
-                std::string docstring;
-                dict entries = arg.attr("__entries");
-                if (((PyTypeObject *) arg.ptr())->tp_doc) {
-                    docstring += std::string(((PyTypeObject *) arg.ptr())->tp_doc) + "\n\n";
-                }
-                docstring += "Members:";
-                for (auto kv : entries) {
-                    auto key = std::string(pybind11::str(kv.first));
-                    auto comment = kv.second[int_(1)];
-                    docstring += "\n\n  " + key;
-                    if (!comment.is_none()) {
-                        docstring += " : " + (std::string) pybind11::str(comment);
-                    }
-                }
-                return docstring;
-            }, name("__doc__")
-        ), none(), none(), "");
-
-        m_base.attr("__members__") = static_property(cpp_function(
-            [](handle arg) -> dict {
-                dict entries = arg.attr("__entries"), m;
-                for (auto kv : entries) {
-                    m[kv.first] = kv.second[int_(0)];
-                }
-                return m;
-            }, name("__members__")), none(), none(), ""
-        );
-=======
         m_base.attr("__doc__") = static_property(
             cpp_function(
                 [](handle arg) -> std::string {
@@ -2075,7 +1972,6 @@
                                                      none(),
                                                      none(),
                                                      "");
->>>>>>> ac37829e
 
 #define PYBIND11_ENUM_OP_STRICT(op, expr, strict_behavior)                                        \
     m_base.attr(op) = cpp_function(                                                               \
@@ -2245,12 +2141,6 @@
         def_property_readonly("value", [](Type value) { return (Scalar) value; });
         def("__int__", [](Type value) { return (Scalar) value; });
         def("__index__", [](Type value) { return (Scalar) value; });
-<<<<<<< HEAD
-        #if PY_MAJOR_VERSION < 3
-            def("__long__", [](Type value) { return (Scalar) value; });
-        #endif
-=======
->>>>>>> ac37829e
         attr("__setstate__") = cpp_function(
             [](detail::value_and_holder &v_h, Scalar arg) {
                 detail::initimpl::setstate<Base>(
@@ -2341,19 +2231,6 @@
         // New cache entry created; set up a weak reference to automatically remove it if the type
         // gets destroyed:
         weakref((PyObject *) type, cpp_function([type](handle wr) {
-<<<<<<< HEAD
-            get_internals().registered_types_py.erase(type);
-
-            // TODO consolidate the erasure code in pybind11_meta_dealloc() in class.h
-            auto &cache = get_internals().inactive_override_cache;
-            for (auto it = cache.begin(), last = cache.end(); it != last; ) {
-                if (it->first == reinterpret_cast<PyObject *>(type)) {
-                    it = cache.erase(it);
-                } else {
-                    ++it;
-                }
-            }
-=======
                     get_internals().registered_types_py.erase(type);
 
                     // TODO consolidate the erasure code in pybind11_meta_dealloc() in class.h
@@ -2365,7 +2242,6 @@
                             ++it;
                         }
                     }
->>>>>>> ac37829e
 
                     wr.dec_ref();
                 }))
@@ -2572,11 +2448,7 @@
         return result;
     };
 
-<<<<<<< HEAD
-    if (auto tinfo = detail::get_type_info(typeid(OutputType))) {
-=======
     if (auto *tinfo = detail::get_type_info(typeid(OutputType))) {
->>>>>>> ac37829e
         tinfo->implicit_conversions.push_back(implicit_caster);
     } else {
         pybind11_fail("implicitly_convertible: Unable to find type " + type_id<OutputType>());
