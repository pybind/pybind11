--- conflicted
+++ resolved
@@ -1578,7 +1578,6 @@
         return *this;
     }
 
-<<<<<<< HEAD
     template <typename Func, typename... Extra>
     class_ &def_classmethod(const char *name_, Func &&f, const Extra &...extra) {
         cpp_function cf(std::forward<Func>(f),
@@ -1591,12 +1590,8 @@
         return *this;
     }
 
-    template <detail::op_id id, detail::op_type ot, typename L, typename R, typename... Extra>
-    class_ &def(const detail::op_<id, ot, L, R> &op, const Extra &...extra) {
-=======
     template <typename T, typename... Extra, detail::enable_if_t<T::op_enable_if_hook, int> = 0>
     class_ &def(const T &op, const Extra &...extra) {
->>>>>>> ff7b6971
         op.execute(*this, extra...);
         return *this;
     }
