/*
    pybind11/pybind11.h: Main header file of the C++11 python
    binding generator library

    Copyright (c) 2016 Wenzel Jakob <wenzel.jakob@epfl.ch>

    All rights reserved. Use of this source code is governed by a
    BSD-style license that can be found in the LICENSE file.
*/

#pragma once

#include "detail/class.h"
#include "detail/init.h"
#include "attr.h"
#include "gil.h"
#include "options.h"

#include <cstdlib>
#include <cstring>
#include <memory>
#include <new>
#include <string>
#include <utility>
#include <vector>

#if defined(__cpp_lib_launder) && !(defined(_MSC_VER) && (_MSC_VER < 1914))
#    define PYBIND11_STD_LAUNDER std::launder
#    define PYBIND11_HAS_STD_LAUNDER 1
#else
#    define PYBIND11_STD_LAUNDER
#    define PYBIND11_HAS_STD_LAUNDER 0
#endif
#if defined(__GNUG__) && !defined(__clang__)
#    include <cxxabi.h>
#endif

PYBIND11_NAMESPACE_BEGIN(PYBIND11_NAMESPACE)

/* https://stackoverflow.com/questions/46798456/handling-gccs-noexcept-type-warning
   This warning is about ABI compatibility, not code health.
   It is only actually needed in a couple places, but apparently GCC 7 "generates this warning if
   and only if the first template instantiation ... involves noexcept" [stackoverflow], therefore
   it could get triggered from seemingly random places, depending on user code.
   No other GCC version generates this warning.
 */
#if defined(__GNUC__) && __GNUC__ == 7
PYBIND11_WARNING_DISABLE_GCC("-Wnoexcept-type")
#endif

PYBIND11_WARNING_DISABLE_MSVC(4127)

PYBIND11_NAMESPACE_BEGIN(detail)

// Apply all the extensions translators from a list
// Return true if one of the translators completed without raising an exception
// itself. Return of false indicates that if there are other translators
// available, they should be tried.
inline bool apply_exception_translators(std::forward_list<ExceptionTranslator> &translators) {
    auto last_exception = std::current_exception();

    for (auto &translator : translators) {
        try {
            translator(last_exception);
            return true;
        } catch (...) {
            last_exception = std::current_exception();
        }
    }
    return false;
}

#if defined(_MSC_VER)
#    define PYBIND11_COMPAT_STRDUP _strdup
#else
#    define PYBIND11_COMPAT_STRDUP strdup
#endif

PYBIND11_NAMESPACE_END(detail)

// TODO(eric.cousineau): Move into detail namespace.
template <typename... Args>
void unused(Args &&...) {}

/// Wraps an arbitrary C++ function/method/lambda function/.. into a callable Python object
class cpp_function : public function {
public:
    cpp_function() = default;
    // NOLINTNEXTLINE(google-explicit-constructor)
    cpp_function(std::nullptr_t) {}
    cpp_function(std::nullptr_t, const is_setter &) {}

    /// Construct a cpp_function from a vanilla function pointer
    template <typename Return, typename... Args, typename... Extra>
    // NOLINTNEXTLINE(google-explicit-constructor)
    cpp_function(Return (*f)(Args...), const Extra &...extra) {
        initialize(f, f, extra...);
    }

    /// Construct a cpp_function from a lambda function (possibly with internal state)
    template <typename Func,
              typename... Extra,
              typename = detail::enable_if_t<detail::is_lambda<Func>::value>>
    // NOLINTNEXTLINE(google-explicit-constructor)
    cpp_function(Func &&f, const Extra &...extra) {
        initialize(
            std::forward<Func>(f), (detail::function_signature_t<Func> *) nullptr, extra...);
    }

    /// Construct a cpp_function from a class method (non-const, no ref-qualifier)
    template <typename Return, typename Class, typename... Arg, typename... Extra>
    // NOLINTNEXTLINE(google-explicit-constructor)
    cpp_function(Return (Class::*f)(Arg...), const Extra &...extra) {
        initialize(
            [f](Class *c, Arg... args) -> Return { return (c->*f)(std::forward<Arg>(args)...); },
            (Return(*)(Class *, Arg...)) nullptr,
            extra...);
    }

    /// Construct a cpp_function from a class method (non-const, lvalue ref-qualifier)
    /// A copy of the overload for non-const functions without explicit ref-qualifier
    /// but with an added `&`.
    template <typename Return, typename Class, typename... Arg, typename... Extra>
    // NOLINTNEXTLINE(google-explicit-constructor)
    cpp_function(Return (Class::*f)(Arg...) &, const Extra &...extra) {
        initialize(
            [f](Class *c, Arg... args) -> Return { return (c->*f)(std::forward<Arg>(args)...); },
            (Return(*)(Class *, Arg...)) nullptr,
            extra...);
    }

    /// Construct a cpp_function from a class method (const, no ref-qualifier)
    template <typename Return, typename Class, typename... Arg, typename... Extra>
    // NOLINTNEXTLINE(google-explicit-constructor)
    cpp_function(Return (Class::*f)(Arg...) const, const Extra &...extra) {
        initialize([f](const Class *c,
                       Arg... args) -> Return { return (c->*f)(std::forward<Arg>(args)...); },
                   (Return(*)(const Class *, Arg...)) nullptr,
                   extra...);
    }

    /// Construct a cpp_function from a class method (const, lvalue ref-qualifier)
    /// A copy of the overload for const functions without explicit ref-qualifier
    /// but with an added `&`.
    template <typename Return, typename Class, typename... Arg, typename... Extra>
    // NOLINTNEXTLINE(google-explicit-constructor)
    cpp_function(Return (Class::*f)(Arg...) const &, const Extra &...extra) {
        initialize([f](const Class *c,
                       Arg... args) -> Return { return (c->*f)(std::forward<Arg>(args)...); },
                   (Return(*)(const Class *, Arg...)) nullptr,
                   extra...);
    }

    /// Return the function name
    object name() const { return attr("__name__"); }

protected:
    struct InitializingFunctionRecordDeleter {
        // `destruct(function_record, false)`: `initialize_generic` copies strings and
        // takes care of cleaning up in case of exceptions. So pass `false` to `free_strings`.
        void operator()(detail::function_record *rec) { destruct(rec, false); }
    };
    using unique_function_record
        = std::unique_ptr<detail::function_record, InitializingFunctionRecordDeleter>;

    /// Space optimization: don't inline this frequently instantiated fragment
    PYBIND11_NOINLINE unique_function_record make_function_record() {
        return unique_function_record(new detail::function_record());
    }

    /// Special internal constructor for functors, lambda functions, etc.
    template <typename Func, typename Return, typename... Args, typename... Extra>
    void initialize(Func &&f, Return (*)(Args...), const Extra &...extra) {
        using namespace detail;
        struct capture {
            remove_reference_t<Func> f;
        };

        /* Store the function including any extra state it might have (e.g. a lambda capture
         * object) */
        // The unique_ptr makes sure nothing is leaked in case of an exception.
        auto unique_rec = make_function_record();
        auto *rec = unique_rec.get();

        /* Store the capture object directly in the function record if there is enough space */
        if (sizeof(capture) <= sizeof(rec->data)) {
            /* Without these pragmas, GCC warns that there might not be
               enough space to use the placement new operator. However, the
               'if' statement above ensures that this is the case. */
            PYBIND11_WARNING_PUSH

#if defined(__GNUG__) && __GNUC__ >= 6
            PYBIND11_WARNING_DISABLE_GCC("-Wplacement-new")
#endif

            new ((capture *) &rec->data) capture{std::forward<Func>(f)};

#if !PYBIND11_HAS_STD_LAUNDER
            PYBIND11_WARNING_DISABLE_GCC("-Wstrict-aliasing")
#endif

            // UB without std::launder, but without breaking ABI and/or
            // a significant refactoring it's "impossible" to solve.
            if (!std::is_trivially_destructible<capture>::value) {
                rec->free_data = [](function_record *r) {
                    auto data = PYBIND11_STD_LAUNDER((capture *) &r->data);
                    (void) data;
                    data->~capture();
                };
            }
            PYBIND11_WARNING_POP
        } else {
            rec->data[0] = new capture{std::forward<Func>(f)};
            rec->free_data = [](function_record *r) { delete ((capture *) r->data[0]); };
        }

        /* Type casters for the function arguments and return value */
        using cast_in = argument_loader<Args...>;
        using cast_out
            = make_caster<conditional_t<std::is_void<Return>::value, void_type, Return>>;

        static_assert(
            expected_num_args<Extra...>(
                sizeof...(Args), cast_in::args_pos >= 0, cast_in::has_kwargs),
            "The number of argument annotations does not match the number of function arguments");

        /* Dispatch code which converts function arguments and performs the actual function call */
        rec->impl = [](function_call &call) -> handle {
            cast_in args_converter;

            /* Try to cast the function arguments into the C++ domain */
            if (!args_converter.load_args(call)) {
                return PYBIND11_TRY_NEXT_OVERLOAD;
            }

            /* Invoke call policy pre-call hook */
            process_attributes<Extra...>::precall(call);

            /* Get a pointer to the capture object */
            const auto *data = (sizeof(capture) <= sizeof(call.func.data) ? &call.func.data
                                                                          : call.func.data[0]);
            auto *cap = const_cast<capture *>(reinterpret_cast<const capture *>(data));

            /* Override policy for rvalues -- usually to enforce rvp::move on an rvalue */
            return_value_policy policy
                = return_value_policy_override<Return>::policy(call.func.policy);

            /* Function scope guard -- defaults to the compile-to-nothing `void_type` */
            using Guard = extract_guard_t<Extra...>;

            /* Perform the function call */
            handle result;
            if (call.func.is_setter) {
                (void) std::move(args_converter).template call<Return, Guard>(cap->f);
                result = none().release();
            } else {
                result = cast_out::cast(
                    std::move(args_converter).template call<Return, Guard>(cap->f),
                    policy,
                    call.parent);
            }

            /* Invoke call policy post-call hook */
            process_attributes<Extra...>::postcall(call, result);

            return result;
        };

        rec->nargs_pos = cast_in::args_pos >= 0
                             ? static_cast<std::uint16_t>(cast_in::args_pos)
                             : sizeof...(Args) - cast_in::has_kwargs; // Will get reduced more if
                                                                      // we have a kw_only
        rec->has_args = cast_in::args_pos >= 0;
        rec->has_kwargs = cast_in::has_kwargs;

        /* Process any user-provided function attributes */
        process_attributes<Extra...>::init(extra..., rec);

        {
            constexpr bool has_kw_only_args = any_of<std::is_same<kw_only, Extra>...>::value,
                           has_pos_only_args = any_of<std::is_same<pos_only, Extra>...>::value,
                           has_arg_annotations = any_of<is_keyword<Extra>...>::value;
            static_assert(has_arg_annotations || !has_kw_only_args,
                          "py::kw_only requires the use of argument annotations");
            static_assert(has_arg_annotations || !has_pos_only_args,
                          "py::pos_only requires the use of argument annotations (for docstrings "
                          "and aligning the annotations to the argument)");

            static_assert(constexpr_sum(is_kw_only<Extra>::value...) <= 1,
                          "py::kw_only may be specified only once");
            static_assert(constexpr_sum(is_pos_only<Extra>::value...) <= 1,
                          "py::pos_only may be specified only once");
            constexpr auto kw_only_pos = constexpr_first<is_kw_only, Extra...>();
            constexpr auto pos_only_pos = constexpr_first<is_pos_only, Extra...>();
            static_assert(!(has_kw_only_args && has_pos_only_args) || pos_only_pos < kw_only_pos,
                          "py::pos_only must come before py::kw_only");
        }

        /* Generate a readable signature describing the function's arguments and return
           value types */
        static constexpr auto signature
            = const_name("(") + cast_in::arg_names + const_name(") -> ") + cast_out::name;
        PYBIND11_DESCR_CONSTEXPR auto types = decltype(signature)::types();

        /* Register the function with Python from generic (non-templated) code */
        // Pass on the ownership over the `unique_rec` to `initialize_generic`. `rec` stays valid.
        initialize_generic(std::move(unique_rec), signature.text, types.data(), sizeof...(Args));

        /* Stash some additional information used by an important optimization in 'functional.h' */
        using FunctionType = Return (*)(Args...);
        constexpr bool is_function_ptr
            = std::is_convertible<Func, FunctionType>::value && sizeof(capture) == sizeof(void *);
        if (is_function_ptr) {
            rec->is_stateless = true;
            rec->data[1]
                = const_cast<void *>(reinterpret_cast<const void *>(&typeid(FunctionType)));
        }
    }

    // Utility class that keeps track of all duplicated strings, and cleans them up in its
    // destructor, unless they are released. Basically a RAII-solution to deal with exceptions
    // along the way.
    class strdup_guard {
    public:
        strdup_guard() = default;
        strdup_guard(const strdup_guard &) = delete;
        strdup_guard &operator=(const strdup_guard &) = delete;

        ~strdup_guard() {
            for (auto *s : strings) {
                std::free(s);
            }
        }
        char *operator()(const char *s) {
            auto *t = PYBIND11_COMPAT_STRDUP(s);
            strings.push_back(t);
            return t;
        }
        void release() { strings.clear(); }

    private:
        std::vector<char *> strings;
    };

    /// Register a function call with Python (generic non-templated code goes here)
    void initialize_generic(unique_function_record &&unique_rec,
                            const char *text,
                            const std::type_info *const *types,
                            size_t args) {
        // Do NOT receive `unique_rec` by value. If this function fails to move out the unique_ptr,
        // we do not want this to destruct the pointer. `initialize` (the caller) still relies on
        // the pointee being alive after this call. Only move out if a `capsule` is going to keep
        // it alive.
        auto *rec = unique_rec.get();

        // Keep track of strdup'ed strings, and clean them up as long as the function's capsule
        // has not taken ownership yet (when `unique_rec.release()` is called).
        // Note: This cannot easily be fixed by a `unique_ptr` with custom deleter, because the
        // strings are only referenced before strdup'ing. So only *after* the following block could
        // `destruct` safely be called, but even then, `repr` could still throw in the middle of
        // copying all strings.
        strdup_guard guarded_strdup;

        /* Create copies of all referenced C-style strings */
        rec->name = guarded_strdup(rec->name ? rec->name : "");
        if (rec->doc) {
            rec->doc = guarded_strdup(rec->doc);
        }
        for (auto &a : rec->args) {
            if (a.name) {
                a.name = guarded_strdup(a.name);
            }
            if (a.descr) {
                a.descr = guarded_strdup(a.descr);
            } else if (a.value) {
                a.descr = guarded_strdup(repr(a.value).cast<std::string>().c_str());
            }
        }

        rec->is_constructor = (std::strcmp(rec->name, "__init__") == 0)
                              || (std::strcmp(rec->name, "__setstate__") == 0);

#if defined(PYBIND11_DETAILED_ERROR_MESSAGES) && !defined(PYBIND11_DISABLE_NEW_STYLE_INIT_WARNING)
        if (rec->is_constructor && !rec->is_new_style_constructor) {
            const auto class_name
                = detail::get_fully_qualified_tp_name((PyTypeObject *) rec->scope.ptr());
            const auto func_name = std::string(rec->name);
            PyErr_WarnEx(PyExc_FutureWarning,
                         ("pybind11-bound class '" + class_name
                          + "' is using an old-style "
                            "placement-new '"
                          + func_name
                          + "' which has been deprecated. See "
                            "the upgrade guide in pybind11's docs. This message is only visible "
                            "when compiled in debug mode.")
                             .c_str(),
                         0);
        }
#endif

        /* Generate a proper function signature */
        std::string signature;
        size_t type_index = 0, arg_index = 0;
        bool is_starred = false;
        for (const auto *pc = text; *pc != '\0'; ++pc) {
            const auto c = *pc;

            if (c == '{') {
                // Write arg name for everything except *args and **kwargs.
                is_starred = *(pc + 1) == '*';
                if (is_starred) {
                    continue;
                }
                // Separator for keyword-only arguments, placed before the kw
                // arguments start (unless we are already putting an *args)
                if (!rec->has_args && arg_index == rec->nargs_pos) {
                    signature += "*, ";
                }
                if (arg_index < rec->args.size() && rec->args[arg_index].name) {
                    signature += rec->args[arg_index].name;
                } else if (arg_index == 0 && rec->is_method) {
                    signature += "self";
                } else {
                    signature += "arg" + std::to_string(arg_index - (rec->is_method ? 1 : 0));
                }
                signature += ": ";
            } else if (c == '}') {
                // Write default value if available.
                if (!is_starred && arg_index < rec->args.size() && rec->args[arg_index].descr) {
                    signature += " = ";
                    signature += rec->args[arg_index].descr;
                }
                // Separator for positional-only arguments (placed after the
                // argument, rather than before like *
                if (rec->nargs_pos_only > 0 && (arg_index + 1) == rec->nargs_pos_only) {
                    signature += ", /";
                }
                if (!is_starred) {
                    arg_index++;
                }
            } else if (c == '%') {
                const std::type_info *t = types[type_index++];
                if (!t) {
                    pybind11_fail("Internal error while parsing type signature (1)");
                }
                if (auto *tinfo = detail::get_type_info(*t)) {
                    handle th((PyObject *) tinfo->type);
                    signature += th.attr("__module__").cast<std::string>() + "."
                                 + th.attr("__qualname__").cast<std::string>();
                } else if (rec->is_new_style_constructor && arg_index == 0) {
                    // A new-style `__init__` takes `self` as `value_and_holder`.
                    // Rewrite it to the proper class type.
                    signature += rec->scope.attr("__module__").cast<std::string>() + "."
                                 + rec->scope.attr("__qualname__").cast<std::string>();
                } else {
                    std::string tname(t->name());
                    detail::clean_type_id(tname);
                    signature += tname;
                }
            } else {
                signature += c;
            }
        }

        if (arg_index != args - rec->has_args - rec->has_kwargs || types[type_index] != nullptr) {
            pybind11_fail("Internal error while parsing type signature (2)");
        }

        rec->signature = guarded_strdup(signature.c_str());
        rec->args.shrink_to_fit();
        rec->nargs = (std::uint16_t) args;

        if (rec->sibling && PYBIND11_INSTANCE_METHOD_CHECK(rec->sibling.ptr())) {
            rec->sibling = PYBIND11_INSTANCE_METHOD_GET_FUNCTION(rec->sibling.ptr());
        }

        detail::function_record *chain = nullptr, *chain_start = rec;
        if (rec->sibling) {
            if (PyCFunction_Check(rec->sibling.ptr())) {
                auto *self = PyCFunction_GET_SELF(rec->sibling.ptr());
                if (!isinstance<capsule>(self)) {
                    chain = nullptr;
                } else {
                    auto rec_capsule = reinterpret_borrow<capsule>(self);
                    if (detail::is_function_record_capsule(rec_capsule)) {
                        chain = rec_capsule.get_pointer<detail::function_record>();
                        /* Never append a method to an overload chain of a parent class;
                           instead, hide the parent's overloads in this case */
                        if (!chain->scope.is(rec->scope)) {
                            chain = nullptr;
                        }
                    } else {
                        chain = nullptr;
                    }
                }
            }
            // Don't trigger for things like the default __init__, which are wrapper_descriptors
            // that we are intentionally replacing
            else if (!rec->sibling.is_none() && rec->name[0] != '_') {
                pybind11_fail("Cannot overload existing non-function object \""
                              + std::string(rec->name) + "\" with a function of the same name");
            }
        }

        if (!chain) {
            /* No existing overload was found, create a new function object */
            rec->def = new PyMethodDef();
            std::memset(rec->def, 0, sizeof(PyMethodDef));
            rec->def->ml_name = rec->name;
            rec->def->ml_meth
                = reinterpret_cast<PyCFunction>(reinterpret_cast<void (*)()>(dispatcher));
            rec->def->ml_flags = METH_VARARGS | METH_KEYWORDS;

            capsule rec_capsule(unique_rec.release(),
                                detail::get_function_record_capsule_name(),
                                [](void *ptr) { destruct((detail::function_record *) ptr); });
            guarded_strdup.release();

            object scope_module;
            if (rec->scope) {
                if (hasattr(rec->scope, "__module__")) {
                    scope_module = rec->scope.attr("__module__");
                } else if (hasattr(rec->scope, "__name__")) {
                    scope_module = rec->scope.attr("__name__");
                }
            }

            m_ptr = PyCFunction_NewEx(rec->def, rec_capsule.ptr(), scope_module.ptr());
            if (!m_ptr) {
                pybind11_fail("cpp_function::cpp_function(): Could not allocate function object");
            }
        } else {
            /* Append at the beginning or end of the overload chain */
            m_ptr = rec->sibling.ptr();
            inc_ref();
            if (chain->is_method != rec->is_method) {
                pybind11_fail(
                    "overloading a method with both static and instance methods is not supported; "
#if !defined(PYBIND11_DETAILED_ERROR_MESSAGES)
                    "#define PYBIND11_DETAILED_ERROR_MESSAGES or compile in debug mode for more "
                    "details"
#else
                    "error while attempting to bind "
                    + std::string(rec->is_method ? "instance" : "static") + " method "
                    + std::string(pybind11::str(rec->scope.attr("__name__"))) + "."
                    + std::string(rec->name) + signature
#endif
                );
            }

            if (rec->prepend) {
                // Beginning of chain; we need to replace the capsule's current head-of-the-chain
                // pointer with this one, then make this one point to the previous head of the
                // chain.
                chain_start = rec;
                rec->next = chain;
                auto rec_capsule
                    = reinterpret_borrow<capsule>(((PyCFunctionObject *) m_ptr)->m_self);
                rec_capsule.set_pointer(unique_rec.release());
                guarded_strdup.release();
            } else {
                // Or end of chain (normal behavior)
                chain_start = chain;
                while (chain->next) {
                    chain = chain->next;
                }
                chain->next = unique_rec.release();
                guarded_strdup.release();
            }
        }

        std::string signatures;
        int index = 0;
        /* Create a nice pydoc rec including all signatures and
           docstrings of the functions in the overload chain */
        if (chain && options::show_function_signatures()) {
            // First a generic signature
            signatures += rec->name;
            signatures += "(*args, **kwargs)\n";
            signatures += "Overloaded function.\n\n";
        }
        // Then specific overload signatures
        bool first_user_def = true;
        for (auto *it = chain_start; it != nullptr; it = it->next) {
            if (options::show_function_signatures()) {
                if (index > 0) {
                    signatures += '\n';
                }
                if (chain) {
                    signatures += std::to_string(++index) + ". ";
                }
                signatures += rec->name;
                signatures += it->signature;
                signatures += '\n';
            }
            if (it->doc && it->doc[0] != '\0' && options::show_user_defined_docstrings()) {
                // If we're appending another docstring, and aren't printing function signatures,
                // we need to append a newline first:
                if (!options::show_function_signatures()) {
                    if (first_user_def) {
                        first_user_def = false;
                    } else {
                        signatures += '\n';
                    }
                }
                if (options::show_function_signatures()) {
                    signatures += '\n';
                }
                signatures += it->doc;
                if (options::show_function_signatures()) {
                    signatures += '\n';
                }
            }
        }

        /* Install docstring */
        auto *func = (PyCFunctionObject *) m_ptr;
        std::free(const_cast<char *>(func->m_ml->ml_doc));
        // Install docstring if it's non-empty (when at least one option is enabled)
        func->m_ml->ml_doc
            = signatures.empty() ? nullptr : PYBIND11_COMPAT_STRDUP(signatures.c_str());

        if (rec->is_method) {
            m_ptr = PYBIND11_INSTANCE_METHOD_NEW(m_ptr, rec->scope.ptr());
            if (!m_ptr) {
                pybind11_fail(
                    "cpp_function::cpp_function(): Could not allocate instance method object");
            }
            Py_DECREF(func);
        }
    }

    /// When a cpp_function is GCed, release any memory allocated by pybind11
    static void destruct(detail::function_record *rec, bool free_strings = true) {
// If on Python 3.9, check the interpreter "MICRO" (patch) version.
// If this is running on 3.9.0, we have to work around a bug.
#if !defined(PYPY_VERSION) && PY_MAJOR_VERSION == 3 && PY_MINOR_VERSION == 9
        static bool is_zero = Py_GetVersion()[4] == '0';
#endif

        while (rec) {
            detail::function_record *next = rec->next;
            if (rec->free_data) {
                rec->free_data(rec);
            }
            // During initialization, these strings might not have been copied yet,
            // so they cannot be freed. Once the function has been created, they can.
            // Check `make_function_record` for more details.
            if (free_strings) {
                std::free((char *) rec->name);
                std::free((char *) rec->doc);
                std::free((char *) rec->signature);
                for (auto &arg : rec->args) {
                    std::free(const_cast<char *>(arg.name));
                    std::free(const_cast<char *>(arg.descr));
                }
            }
            for (auto &arg : rec->args) {
                arg.value.dec_ref();
            }
            if (rec->def) {
                std::free(const_cast<char *>(rec->def->ml_doc));
// Python 3.9.0 decref's these in the wrong order; rec->def
// If loaded on 3.9.0, let these leak (use Python 3.9.1 at runtime to fix)
// See https://github.com/python/cpython/pull/22670
#if !defined(PYPY_VERSION) && PY_MAJOR_VERSION == 3 && PY_MINOR_VERSION == 9
                if (!is_zero) {
                    delete rec->def;
                }
#else
                delete rec->def;
#endif
            }
            delete rec;
            rec = next;
        }
    }

    /// Main dispatch logic for calls to functions bound using pybind11
    static PyObject *dispatcher(PyObject *self, PyObject *args_in, PyObject *kwargs_in) {
        using namespace detail;
        assert(isinstance<capsule>(self));

        /* Iterator over the list of potentially admissible overloads */
        const function_record *overloads = reinterpret_cast<function_record *>(
                                  PyCapsule_GetPointer(self, get_function_record_capsule_name())),
                              *it = overloads;
        assert(overloads != nullptr);

        /* Need to know how many arguments + keyword arguments there are to pick the right
           overload */
        const auto n_args_in = (size_t) PyTuple_GET_SIZE(args_in);

        handle parent = n_args_in > 0 ? PyTuple_GET_ITEM(args_in, 0) : nullptr,
               result = PYBIND11_TRY_NEXT_OVERLOAD;

        auto self_value_and_holder = value_and_holder();
        if (overloads->is_constructor) {
            if (!parent
                || !PyObject_TypeCheck(parent.ptr(), (PyTypeObject *) overloads->scope.ptr())) {
                PyErr_SetString(
                    PyExc_TypeError,
                    "__init__(self, ...) called with invalid or missing `self` argument");
                return nullptr;
            }

            auto *const tinfo = get_type_info((PyTypeObject *) overloads->scope.ptr());
            auto *const pi = reinterpret_cast<instance *>(parent.ptr());
            self_value_and_holder = pi->get_value_and_holder(tinfo, true);

            // If this value is already registered it must mean __init__ is invoked multiple times;
            // we really can't support that in C++, so just ignore the second __init__.
            if (self_value_and_holder.instance_registered()) {
                return none().release().ptr();
            }
        }

        try {
            // We do this in two passes: in the first pass, we load arguments with `convert=false`;
            // in the second, we allow conversion (except for arguments with an explicit
            // py::arg().noconvert()).  This lets us prefer calls without conversion, with
            // conversion as a fallback.
            std::vector<function_call> second_pass;

            // However, if there are no overloads, we can just skip the no-convert pass entirely
            const bool overloaded = it != nullptr && it->next != nullptr;

            for (; it != nullptr; it = it->next) {

                /* For each overload:
                   1. Copy all positional arguments we were given, also checking to make sure that
                      named positional arguments weren't *also* specified via kwarg.
                   2. If we weren't given enough, try to make up the omitted ones by checking
                      whether they were provided by a kwarg matching the `py::arg("name")` name. If
                      so, use it (and remove it from kwargs); if not, see if the function binding
                      provided a default that we can use.
                   3. Ensure that either all keyword arguments were "consumed", or that the
                   function takes a kwargs argument to accept unconsumed kwargs.
                   4. Any positional arguments still left get put into a tuple (for args), and any
                      leftover kwargs get put into a dict.
                   5. Pack everything into a vector; if we have py::args or py::kwargs, they are an
                      extra tuple or dict at the end of the positional arguments.
                   6. Call the function call dispatcher (function_record::impl)

                   If one of these fail, move on to the next overload and keep trying until we get
                   a result other than PYBIND11_TRY_NEXT_OVERLOAD.
                 */

                const function_record &func = *it;
                size_t num_args = func.nargs; // Number of positional arguments that we need
                if (func.has_args) {
                    --num_args; // (but don't count py::args
                }
                if (func.has_kwargs) {
                    --num_args; //  or py::kwargs)
                }
                size_t pos_args = func.nargs_pos;

                if (!func.has_args && n_args_in > pos_args) {
                    continue; // Too many positional arguments for this overload
                }

                if (n_args_in < pos_args && func.args.size() < pos_args) {
                    continue; // Not enough positional arguments given, and not enough defaults to
                              // fill in the blanks
                }

                function_call call(func, parent);

                // Protect std::min with parentheses
                size_t args_to_copy = (std::min)(pos_args, n_args_in);
                size_t args_copied = 0;

                // 0. Inject new-style `self` argument
                if (func.is_new_style_constructor) {
                    // The `value` may have been preallocated by an old-style `__init__`
                    // if it was a preceding candidate for overload resolution.
                    if (self_value_and_holder) {
                        self_value_and_holder.type->dealloc(self_value_and_holder);
                    }

                    call.init_self = PyTuple_GET_ITEM(args_in, 0);
                    call.args.emplace_back(reinterpret_cast<PyObject *>(&self_value_and_holder));
                    call.args_convert.push_back(false);
                    ++args_copied;
                }

                // 1. Copy any position arguments given.
                bool bad_arg = false;
                for (; args_copied < args_to_copy; ++args_copied) {
                    const argument_record *arg_rec
                        = args_copied < func.args.size() ? &func.args[args_copied] : nullptr;
                    if (kwargs_in && arg_rec && arg_rec->name
                        && dict_getitemstring(kwargs_in, arg_rec->name)) {
                        bad_arg = true;
                        break;
                    }

                    handle arg(PyTuple_GET_ITEM(args_in, args_copied));
                    if (arg_rec && !arg_rec->none && arg.is_none()) {
                        bad_arg = true;
                        break;
                    }
                    call.args.push_back(arg);
                    call.args_convert.push_back(arg_rec ? arg_rec->convert : true);
                }
                if (bad_arg) {
                    continue; // Maybe it was meant for another overload (issue #688)
                }

                // Keep track of how many position args we copied out in case we need to come back
                // to copy the rest into a py::args argument.
                size_t positional_args_copied = args_copied;

                // We'll need to copy this if we steal some kwargs for defaults
                dict kwargs = reinterpret_borrow<dict>(kwargs_in);

                // 1.5. Fill in any missing pos_only args from defaults if they exist
                if (args_copied < func.nargs_pos_only) {
                    for (; args_copied < func.nargs_pos_only; ++args_copied) {
                        const auto &arg_rec = func.args[args_copied];
                        handle value;

                        if (arg_rec.value) {
                            value = arg_rec.value;
                        }
                        if (value) {
                            call.args.push_back(value);
                            call.args_convert.push_back(arg_rec.convert);
                        } else {
                            break;
                        }
                    }

                    if (args_copied < func.nargs_pos_only) {
                        continue; // Not enough defaults to fill the positional arguments
                    }
                }

                // 2. Check kwargs and, failing that, defaults that may help complete the list
                if (args_copied < num_args) {
                    bool copied_kwargs = false;

                    for (; args_copied < num_args; ++args_copied) {
                        const auto &arg_rec = func.args[args_copied];

                        handle value;
                        if (kwargs_in && arg_rec.name) {
                            value = dict_getitemstring(kwargs.ptr(), arg_rec.name);
                        }

                        if (value) {
                            // Consume a kwargs value
                            if (!copied_kwargs) {
                                kwargs = reinterpret_steal<dict>(PyDict_Copy(kwargs.ptr()));
                                copied_kwargs = true;
                            }
                            if (PyDict_DelItemString(kwargs.ptr(), arg_rec.name) == -1) {
                                throw error_already_set();
                            }
                        } else if (arg_rec.value) {
                            value = arg_rec.value;
                        }

                        if (!arg_rec.none && value.is_none()) {
                            break;
                        }

                        if (value) {
                            // If we're at the py::args index then first insert a stub for it to be
                            // replaced later
                            if (func.has_args && call.args.size() == func.nargs_pos) {
                                call.args.push_back(none());
                            }

                            call.args.push_back(value);
                            call.args_convert.push_back(arg_rec.convert);
                        } else {
                            break;
                        }
                    }

                    if (args_copied < num_args) {
                        continue; // Not enough arguments, defaults, or kwargs to fill the
                                  // positional arguments
                    }
                }

                // 3. Check everything was consumed (unless we have a kwargs arg)
                if (kwargs && !kwargs.empty() && !func.has_kwargs) {
                    continue; // Unconsumed kwargs, but no py::kwargs argument to accept them
                }

                // 4a. If we have a py::args argument, create a new tuple with leftovers
                if (func.has_args) {
                    tuple extra_args;
                    if (args_to_copy == 0) {
                        // We didn't copy out any position arguments from the args_in tuple, so we
                        // can reuse it directly without copying:
                        extra_args = reinterpret_borrow<tuple>(args_in);
                    } else if (positional_args_copied >= n_args_in) {
                        extra_args = tuple(0);
                    } else {
                        size_t args_size = n_args_in - positional_args_copied;
                        extra_args = tuple(args_size);
                        for (size_t i = 0; i < args_size; ++i) {
                            extra_args[i] = PyTuple_GET_ITEM(args_in, positional_args_copied + i);
                        }
                    }
                    if (call.args.size() <= func.nargs_pos) {
                        call.args.push_back(extra_args);
                    } else {
                        call.args[func.nargs_pos] = extra_args;
                    }
                    call.args_convert.push_back(false);
                    call.args_ref = std::move(extra_args);
                }

                // 4b. If we have a py::kwargs, pass on any remaining kwargs
                if (func.has_kwargs) {
                    if (!kwargs.ptr()) {
                        kwargs = dict(); // If we didn't get one, send an empty one
                    }
                    call.args.push_back(kwargs);
                    call.args_convert.push_back(false);
                    call.kwargs_ref = std::move(kwargs);
                }

// 5. Put everything in a vector.  Not technically step 5, we've been building it
// in `call.args` all along.
#if defined(PYBIND11_DETAILED_ERROR_MESSAGES)
                if (call.args.size() != func.nargs || call.args_convert.size() != func.nargs) {
                    pybind11_fail("Internal error: function call dispatcher inserted wrong number "
                                  "of arguments!");
                }
#endif

                std::vector<bool> second_pass_convert;
                if (overloaded) {
                    // We're in the first no-convert pass, so swap out the conversion flags for a
                    // set of all-false flags.  If the call fails, we'll swap the flags back in for
                    // the conversion-allowed call below.
                    second_pass_convert.resize(func.nargs, false);
                    call.args_convert.swap(second_pass_convert);
                }

                // 6. Call the function.
                try {
                    loader_life_support guard{};
                    result = func.impl(call);
                } catch (reference_cast_error &) {
                    result = PYBIND11_TRY_NEXT_OVERLOAD;
                }

                if (result.ptr() != PYBIND11_TRY_NEXT_OVERLOAD) {
                    break;
                }

                if (overloaded) {
                    // The (overloaded) call failed; if the call has at least one argument that
                    // permits conversion (i.e. it hasn't been explicitly specified `.noconvert()`)
                    // then add this call to the list of second pass overloads to try.
                    for (size_t i = func.is_method ? 1 : 0; i < pos_args; i++) {
                        if (second_pass_convert[i]) {
                            // Found one: swap the converting flags back in and store the call for
                            // the second pass.
                            call.args_convert.swap(second_pass_convert);
                            second_pass.push_back(std::move(call));
                            break;
                        }
                    }
                }
            }

            if (overloaded && !second_pass.empty() && result.ptr() == PYBIND11_TRY_NEXT_OVERLOAD) {
                // The no-conversion pass finished without success, try again with conversion
                // allowed
                for (auto &call : second_pass) {
                    try {
                        loader_life_support guard{};
                        result = call.func.impl(call);
                    } catch (reference_cast_error &) {
                        result = PYBIND11_TRY_NEXT_OVERLOAD;
                    }

                    if (result.ptr() != PYBIND11_TRY_NEXT_OVERLOAD) {
                        // The error reporting logic below expects 'it' to be valid, as it would be
                        // if we'd encountered this failure in the first-pass loop.
                        if (!result) {
                            it = &call.func;
                        }
                        break;
                    }
                }
            }
        } catch (error_already_set &e) {
            e.restore();
            return nullptr;
#ifdef __GLIBCXX__
        } catch (abi::__forced_unwind &) {
            throw;
#endif
        } catch (...) {
            /* When an exception is caught, give each registered exception
               translator a chance to translate it to a Python exception. First
               all module-local translators will be tried in reverse order of
               registration. If none of the module-locale translators handle
               the exception (or there are no module-locale translators) then
               the global translators will be tried, also in reverse order of
               registration.

               A translator may choose to do one of the following:

                - catch the exception and call PyErr_SetString or PyErr_SetObject
                  to set a standard (or custom) Python exception, or
                - do nothing and let the exception fall through to the next translator, or
                - delegate translation to the next translator by throwing a new type of exception.
             */

            auto &local_exception_translators
                = get_local_internals().registered_exception_translators;
            if (detail::apply_exception_translators(local_exception_translators)) {
                return nullptr;
            }
            auto &exception_translators = get_internals().registered_exception_translators;
            if (detail::apply_exception_translators(exception_translators)) {
                return nullptr;
            }

            PyErr_SetString(PyExc_SystemError,
                            "Exception escaped from default exception translator!");
            return nullptr;
        }

        auto append_note_if_missing_header_is_suspected = [](std::string &msg) {
            if (msg.find("std::") != std::string::npos) {
                msg += "\n\n"
                       "Did you forget to `#include <pybind11/stl.h>`? Or <pybind11/complex.h>,\n"
                       "<pybind11/functional.h>, <pybind11/chrono.h>, etc. Some automatic\n"
                       "conversions are optional and require extra headers to be included\n"
                       "when compiling your pybind11 module.";
            }
        };

        if (result.ptr() == PYBIND11_TRY_NEXT_OVERLOAD) {
            if (overloads->is_operator) {
                return handle(Py_NotImplemented).inc_ref().ptr();
            }

            std::string msg = std::string(overloads->name) + "(): incompatible "
                              + std::string(overloads->is_constructor ? "constructor" : "function")
                              + " arguments. The following argument types are supported:\n";

            int ctr = 0;
            for (const function_record *it2 = overloads; it2 != nullptr; it2 = it2->next) {
                msg += "    " + std::to_string(++ctr) + ". ";

                bool wrote_sig = false;
                if (overloads->is_constructor) {
                    // For a constructor, rewrite `(self: Object, arg0, ...) -> NoneType` as
                    // `Object(arg0, ...)`
                    std::string sig = it2->signature;
                    size_t start = sig.find('(') + 7; // skip "(self: "
                    if (start < sig.size()) {
                        // End at the , for the next argument
                        size_t end = sig.find(", "), next = end + 2;
                        size_t ret = sig.rfind(" -> ");
                        // Or the ), if there is no comma:
                        if (end >= sig.size()) {
                            next = end = sig.find(')');
                        }
                        if (start < end && next < sig.size()) {
                            msg.append(sig, start, end - start);
                            msg += '(';
                            msg.append(sig, next, ret - next);
                            wrote_sig = true;
                        }
                    }
                }
                if (!wrote_sig) {
                    msg += it2->signature;
                }

                msg += '\n';
            }
            msg += "\nInvoked with: ";
            auto args_ = reinterpret_borrow<tuple>(args_in);
            bool some_args = false;
            for (size_t ti = overloads->is_constructor ? 1 : 0; ti < args_.size(); ++ti) {
                if (!some_args) {
                    some_args = true;
                } else {
                    msg += ", ";
                }
                try {
                    msg += pybind11::repr(args_[ti]);
                } catch (const error_already_set &) {
                    msg += "<repr raised Error>";
                }
            }
            if (kwargs_in) {
                auto kwargs = reinterpret_borrow<dict>(kwargs_in);
                if (!kwargs.empty()) {
                    if (some_args) {
                        msg += "; ";
                    }
                    msg += "kwargs: ";
                    bool first = true;
                    for (auto kwarg : kwargs) {
                        if (first) {
                            first = false;
                        } else {
                            msg += ", ";
                        }
                        msg += pybind11::str("{}=").format(kwarg.first);
                        try {
                            msg += pybind11::repr(kwarg.second);
                        } catch (const error_already_set &) {
                            msg += "<repr raised Error>";
                        }
                    }
                }
            }

            append_note_if_missing_header_is_suspected(msg);
            // Attach additional error info to the exception if supported
            if (PyErr_Occurred()) {
                // #HelpAppreciated: unit test coverage for this branch.
                raise_from(PyExc_TypeError, msg.c_str());
                return nullptr;
            }
            PyErr_SetString(PyExc_TypeError, msg.c_str());
            return nullptr;
        }
        if (!result) {
            std::string msg = "Unable to convert function return value to a "
                              "Python type! The signature was\n\t";
            msg += it->signature;
            append_note_if_missing_header_is_suspected(msg);
            // Attach additional error info to the exception if supported
            if (PyErr_Occurred()) {
                raise_from(PyExc_TypeError, msg.c_str());
                return nullptr;
            }
            PyErr_SetString(PyExc_TypeError, msg.c_str());
            return nullptr;
        }
        if (overloads->is_constructor && !self_value_and_holder.holder_constructed()) {
            auto *pi = reinterpret_cast<instance *>(parent.ptr());
            self_value_and_holder.type->init_instance(pi, nullptr);
        }
        return result.ptr();
    }
};

/// Wrapper for Python extension modules
class module_ : public object {
public:
    PYBIND11_OBJECT_DEFAULT(module_, object, PyModule_Check)

    /// Create a new top-level Python module with the given name and docstring
    PYBIND11_DEPRECATED("Use PYBIND11_MODULE or module_::create_extension_module instead")
    explicit module_(const char *name, const char *doc = nullptr) {
        *this = create_extension_module(name, doc, new PyModuleDef());
    }

    /** \rst
        Create Python binding for a new function within the module scope. ``Func``
        can be a plain C++ function, a function pointer, or a lambda function. For
        details on the ``Extra&& ... extra`` argument, see section :ref:`extras`.
    \endrst */
    template <typename Func, typename... Extra>
    module_ &def(const char *name_, Func &&f, const Extra &...extra) {
        cpp_function func(std::forward<Func>(f),
                          name(name_),
                          scope(*this),
                          sibling(getattr(*this, name_, none())),
                          extra...);
        // NB: allow overwriting here because cpp_function sets up a chain with the intention of
        // overwriting (and has already checked internally that it isn't overwriting
        // non-functions).
        add_object(name_, func, true /* overwrite */);
        return *this;
    }

    /** \rst
        Create and return a new Python submodule with the given name and docstring.
        This also works recursively, i.e.

        .. code-block:: cpp

            py::module_ m("example", "pybind11 example plugin");
            py::module_ m2 = m.def_submodule("sub", "A submodule of 'example'");
            py::module_ m3 = m2.def_submodule("subsub", "A submodule of 'example.sub'");
    \endrst */
    module_ def_submodule(const char *name, const char *doc = nullptr) {
        const char *this_name = PyModule_GetName(m_ptr);
        if (this_name == nullptr) {
            throw error_already_set();
        }
        std::string full_name = std::string(this_name) + '.' + name;
        handle submodule = PyImport_AddModule(full_name.c_str());
        if (!submodule) {
            throw error_already_set();
        }
        auto result = reinterpret_borrow<module_>(submodule);
        if (doc && options::show_user_defined_docstrings()) {
            result.attr("__doc__") = pybind11::str(doc);
        }
        attr(name) = result;
        return result;
    }

    /// Import and return a module or throws `error_already_set`.
    static module_ import(const char *name) {
        PyObject *obj = PyImport_ImportModule(name);
        if (!obj) {
            throw error_already_set();
        }
        return reinterpret_steal<module_>(obj);
    }

    /// Reload the module or throws `error_already_set`.
    void reload() {
        PyObject *obj = PyImport_ReloadModule(ptr());
        if (!obj) {
            throw error_already_set();
        }
        *this = reinterpret_steal<module_>(obj);
    }

    /** \rst
        Adds an object to the module using the given name.  Throws if an object with the given name
        already exists.

        ``overwrite`` should almost always be false: attempting to overwrite objects that pybind11
        has established will, in most cases, break things.
    \endrst */
    PYBIND11_NOINLINE void add_object(const char *name, handle obj, bool overwrite = false) {
        if (!overwrite && hasattr(*this, name)) {
            pybind11_fail(
                "Error during initialization: multiple incompatible definitions with name \""
                + std::string(name) + "\"");
        }

        PyModule_AddObject(ptr(), name, obj.inc_ref().ptr() /* steals a reference */);
    }

    using module_def = PyModuleDef; // TODO: Can this be removed (it was needed only for Python 2)?

    /** \rst
        Create a new top-level module that can be used as the main module of a C extension.

        ``def`` should point to a statically allocated module_def.
    \endrst */
    static module_ create_extension_module(const char *name, const char *doc, module_def *def) {
        // module_def is PyModuleDef
        // Placement new (not an allocation).
        def = new (def)
            PyModuleDef{/* m_base */ PyModuleDef_HEAD_INIT,
                        /* m_name */ name,
                        /* m_doc */ options::show_user_defined_docstrings() ? doc : nullptr,
                        /* m_size */ -1,
                        /* m_methods */ nullptr,
                        /* m_slots */ nullptr,
                        /* m_traverse */ nullptr,
                        /* m_clear */ nullptr,
                        /* m_free */ nullptr};
        auto *m = PyModule_Create(def);
        if (m == nullptr) {
            if (PyErr_Occurred()) {
                throw error_already_set();
            }
            pybind11_fail("Internal error in module_::create_extension_module()");
        }
        // TODO: Should be reinterpret_steal for Python 3, but Python also steals it again when
        //       returned from PyInit_...
        //       For Python 2, reinterpret_borrow was correct.
        return reinterpret_borrow<module_>(m);
    }
};

// When inside a namespace (or anywhere as long as it's not the first item on a line),
// C++20 allows "module" to be used. This is provided for backward compatibility, and for
// simplicity, if someone wants to use py::module for example, that is perfectly safe.
using module = module_;

/// \ingroup python_builtins
/// Return a dictionary representing the global variables in the current execution frame,
/// or ``__main__.__dict__`` if there is no frame (usually when the interpreter is embedded).
inline dict globals() {
    PyObject *p = PyEval_GetGlobals();
    return reinterpret_borrow<dict>(p ? p : module_::import("__main__").attr("__dict__").ptr());
}

template <typename... Args, typename = detail::enable_if_t<args_are_all_keyword_or_ds<Args...>()>>
PYBIND11_DEPRECATED("make_simple_namespace should be replaced with "
                    "py::module_::import(\"types\").attr(\"SimpleNamespace\") ")
object make_simple_namespace(Args &&...args_) {
    return module_::import("types").attr("SimpleNamespace")(std::forward<Args>(args_)...);
}

PYBIND11_NAMESPACE_BEGIN(detail)
/// Generic support for creating new Python heap types
class generic_type : public object {
public:
    PYBIND11_OBJECT_DEFAULT(generic_type, object, PyType_Check)
protected:
    void initialize(const type_record &rec) {
        if (rec.scope && hasattr(rec.scope, "__dict__")
            && rec.scope.attr("__dict__").contains(rec.name)) {
            pybind11_fail("generic_type: cannot initialize type \"" + std::string(rec.name)
                          + "\": an object with that name is already defined");
        }

        if ((rec.module_local ? get_local_type_info(*rec.type) : get_global_type_info(*rec.type))
            != nullptr) {
            pybind11_fail("generic_type: type \"" + std::string(rec.name)
                          + "\" is already registered!");
        }

        m_ptr = make_new_python_type(rec);

        /* Register supplemental type information in C++ dict */
        auto *tinfo = new detail::type_info();
        tinfo->type = (PyTypeObject *) m_ptr;
        tinfo->cpptype = rec.type;
        tinfo->type_size = rec.type_size;
        tinfo->type_align = rec.type_align;
        tinfo->operator_new = rec.operator_new;
        tinfo->holder_size_in_ptrs = size_in_ptrs(rec.holder_size);
        tinfo->init_instance = rec.init_instance;
        tinfo->dealloc = rec.dealloc;
        tinfo->simple_type = true;
        tinfo->simple_ancestors = true;
        tinfo->default_holder = rec.default_holder;
        tinfo->module_local = rec.module_local;

        tinfo->release_info = rec.release_info;

        auto &internals = get_internals();
        auto tindex = std::type_index(*rec.type);
        tinfo->direct_conversions = &internals.direct_conversions[tindex];
        if (rec.module_local) {
            get_local_internals().registered_types_cpp[tindex] = tinfo;
        } else {
            internals.registered_types_cpp[tindex] = tinfo;
        }
        internals.registered_types_py[(PyTypeObject *) m_ptr] = {tinfo};

        if (rec.bases.size() > 1 || rec.multiple_inheritance) {
            mark_parents_nonsimple(tinfo->type);
            tinfo->simple_ancestors = false;
        } else if (rec.bases.size() == 1) {
            auto *parent_tinfo = get_type_info((PyTypeObject *) rec.bases[0].ptr());
            assert(parent_tinfo != nullptr);
            bool parent_simple_ancestors = parent_tinfo->simple_ancestors;
            tinfo->simple_ancestors = parent_simple_ancestors;
            // The parent can no longer be a simple type if it has MI and has a child
            parent_tinfo->simple_type = parent_tinfo->simple_type && parent_simple_ancestors;
        }

        if (rec.module_local) {
            // Stash the local typeinfo and loader so that external modules can access it.
            tinfo->module_local_load = &type_caster_generic::local_load;
            setattr(m_ptr, PYBIND11_MODULE_LOCAL_ID, capsule(tinfo));
        }
    }

    /// Helper function which tags all parents of a type using mult. inheritance
    void mark_parents_nonsimple(PyTypeObject *value) {
        auto t = reinterpret_borrow<tuple>(value->tp_bases);
        for (handle h : t) {
            auto *tinfo2 = get_type_info((PyTypeObject *) h.ptr());
            if (tinfo2) {
                tinfo2->simple_type = false;
            }
            mark_parents_nonsimple((PyTypeObject *) h.ptr());
        }
    }

    void install_buffer_funcs(buffer_info *(*get_buffer)(PyObject *, void *),
                              void *get_buffer_data) {
        auto *type = (PyHeapTypeObject *) m_ptr;
        auto *tinfo = detail::get_type_info(&type->ht_type);

        if (!type->ht_type.tp_as_buffer) {
            pybind11_fail("To be able to register buffer protocol support for the type '"
                          + get_fully_qualified_tp_name(tinfo->type)
                          + "' the associated class<>(..) invocation must "
                            "include the pybind11::buffer_protocol() annotation!");
        }

        tinfo->get_buffer = get_buffer;
        tinfo->get_buffer_data = get_buffer_data;
    }

    // rec_func must be set for either fget or fset.
    void def_property_static_impl(const char *name,
                                  handle fget,
                                  handle fset,
                                  detail::function_record *rec_func) {
        const auto is_static = (rec_func != nullptr) && !(rec_func->is_method && rec_func->scope);
        const auto has_doc = (rec_func != nullptr) && (rec_func->doc != nullptr)
                             && pybind11::options::show_user_defined_docstrings();
        auto property = handle(
            (PyObject *) (is_static ? get_internals().static_property_type : &PyProperty_Type));
        attr(name) = property(fget.ptr() ? fget : none(),
                              fset.ptr() ? fset : none(),
                              /*deleter*/ none(),
                              pybind11::str(has_doc ? rec_func->doc : ""));
    }
};

/// Set the pointer to operator new if it exists. The cast is needed because it can be overloaded.
template <typename T,
          typename = void_t<decltype(static_cast<void *(*) (size_t)>(T::operator new))>>
void set_operator_new(type_record *r) {
    r->operator_new = &T::operator new;
}

template <typename>
void set_operator_new(...) {}

template <typename T, typename SFINAE = void>
struct has_operator_delete : std::false_type {};
template <typename T>
struct has_operator_delete<T, void_t<decltype(static_cast<void (*)(void *)>(T::operator delete))>>
    : std::true_type {};
template <typename T, typename SFINAE = void>
struct has_operator_delete_size : std::false_type {};
template <typename T>
struct has_operator_delete_size<
    T,
    void_t<decltype(static_cast<void (*)(void *, size_t)>(T::operator delete))>> : std::true_type {
};
/// Call class-specific delete if it exists or global otherwise. Can also be an overload set.
template <typename T, enable_if_t<has_operator_delete<T>::value, int> = 0>
void call_operator_delete(T *p, size_t, size_t) {
    T::operator delete(p);
}
template <typename T,
          enable_if_t<!has_operator_delete<T>::value && has_operator_delete_size<T>::value, int>
          = 0>
void call_operator_delete(T *p, size_t s, size_t) {
    T::operator delete(p, s);
}

inline void call_operator_delete(void *p, size_t s, size_t a) {
    (void) s;
    (void) a;
#if defined(__cpp_aligned_new) && (!defined(_MSC_VER) || _MSC_VER >= 1912)
    if (a > __STDCPP_DEFAULT_NEW_ALIGNMENT__) {
#    ifdef __cpp_sized_deallocation
        ::operator delete(p, s, std::align_val_t(a));
#    else
        ::operator delete(p, std::align_val_t(a));
#    endif
        return;
    }
#endif
#ifdef __cpp_sized_deallocation
    ::operator delete(p, s);
#else
    ::operator delete(p);
#endif
}

inline void add_class_method(object &cls, const char *name_, const cpp_function &cf) {
    cls.attr(cf.name()) = cf;
    if (std::strcmp(name_, "__eq__") == 0 && !cls.attr("__dict__").contains("__hash__")) {
        cls.attr("__hash__") = none();
    }
}

PYBIND11_NAMESPACE_END(detail)

/// Given a pointer to a member function, cast it to its `Derived` version.
/// Forward everything else unchanged.
template <typename /*Derived*/, typename F>
auto method_adaptor(F &&f) -> decltype(std::forward<F>(f)) {
    return std::forward<F>(f);
}

template <typename Derived, typename Return, typename Class, typename... Args>
auto method_adaptor(Return (Class::*pmf)(Args...)) -> Return (Derived::*)(Args...) {
    static_assert(
        detail::is_accessible_base_of<Class, Derived>::value,
        "Cannot bind an inaccessible base class method; use a lambda definition instead");
    return pmf;
}

template <typename Derived, typename Return, typename Class, typename... Args>
auto method_adaptor(Return (Class::*pmf)(Args...) const) -> Return (Derived::*)(Args...) const {
    static_assert(
        detail::is_accessible_base_of<Class, Derived>::value,
        "Cannot bind an inaccessible base class method; use a lambda definition instead");
    return pmf;
}

namespace detail {

template <template <typename...> class Tpl>
struct is_base_template_of_impl {
    // Use pointers for robustness.
    template <typename... Base>
    static std::true_type check(const Tpl<Base...> *);
    static std::false_type check(void *);
};

template <template <typename...> class Tpl, typename Derived>
using is_base_template_of
    = decltype(is_base_template_of_impl<Tpl>::check(std::declval<Derived *>()));

template <typename type, typename alias, bool compatible>
struct wrapper_interface_impl {
    static void use_cpp_lifetime(type *cppobj, object &&obj, detail::HolderTypeId holder_type_id) {
        auto *tr = dynamic_cast<alias *>(cppobj);
        if (tr == nullptr) {
            // This has been invoked at too high of a level; should use a
            // downcast class's `release_to_cpp` mechanism (if it supports it).
            throw std::runtime_error(
                "Attempting to release to C++ using pybind11::wrapper<> "
                "at too high of a level. Use a class type lower in the hierarchy, such that "
                "the Python-derived instance actually is part of the lineage of "
                "pybind11::wrapper<downcast_type>");
        }
        // Let the external holder take ownership, but keep instance registered.
        tr->use_cpp_lifetime(std::move(obj), holder_type_id);
    }

    static object release_cpp_lifetime(type *cppobj) {
        auto *tr = dynamic_cast<alias *>(cppobj);
        if (tr == nullptr) {
            // This shouldn't happen here...
            throw std::runtime_error("Internal error?");
        }
        // Return newly created object.
        return tr->release_cpp_lifetime();
    }
};

template <typename type, typename alias>
struct wrapper_interface_impl<type, alias, false> {
    static void use_cpp_lifetime(type *, object &&, detail::HolderTypeId) {
        // This should be captured by runtime flag.
        // TODO(eric.cousineau): Runtime flag may not be necessary.
        throw std::runtime_error("Internal error?");
    }
    static object release_cpp_lifetime(type *) { throw std::runtime_error("Internal error?"); }
};

template <detail::HolderTypeId holder_type_id = detail::HolderTypeId::Unknown>
struct holder_check_impl {
    template <typename holder_type>
    static bool check_destruct(...) {
        // Noop by default.
        return true;
    }
    template <typename holder_type>
    static bool allow_null_external_holder(const holder_type &) {
        return false;
    }
    template <typename holder_type>
    static bool attempt_holder_transfer(holder_type &holder,
                                        detail::holder_erased external_holder_raw) {
        // Only called when holder types are different.
        unused(holder, external_holder_raw);
        throw std::runtime_error("Unable to transfer between holders of different types");
    }
    template <typename holder_type>
    static bool accept_holder(detail::holder_erased external_holder_raw, holder_type &holder) {
        // Only called when holder types are different.
        unused(holder, external_holder_raw);
        throw std::runtime_error("Unable to transfer between holders of different types");
    }
};

template <>
struct holder_check_impl<detail::HolderTypeId::SharedPtr>
    : public holder_check_impl<detail::HolderTypeId::Unknown> {
    template <typename holder_type>
    static bool check_destruct(detail::instance *inst, detail::holder_erased holder_raw) {
        const auto &h = holder_raw.cast<holder_type>();
        handle src((PyObject *) inst);
        const detail::type_info *lowest_type = get_lowest_type(src, false);
        if (!lowest_type)
            // We have multiple inheritance, skip.
            return true;
        auto load_type = detail::determine_load_type(src, lowest_type);
        // Check use_count(), assuming that we have an accurate count (no competing threads?)
        if (load_type == detail::LoadType::DerivedCppSinglePySingle) {
            if (h.use_count() > 1) {
                // Increase reference count
                const auto &release_info = lowest_type->release_info;
                if (release_info.can_derive_from_wrapper) {
                    // Increase reference count
                    object obj = reinterpret_borrow<object>(src);
                    // Release to C++.
                    holder_type *null_holder = nullptr;
                    release_info.release_to_cpp(
                        inst, detail::holder_erased(null_holder), std::move(obj));
                    return false;
                }
            }
        }
        return true;
    }

    template <typename holder_type>
    static bool allow_null_external_holder(const holder_type &holder) {
        // Called by `release_to_cpp`.
        if (holder.use_count() == 1)
            // TODO(eric.cousineau): This may not hold true if we pass temporaries???
            // Or if we've copied a `holder` in copyable_holder_caster...
            throw std::runtime_error("Internal error: Should have non-null shared_ptr<> "
                                     "external_holder if use_count() == 1");
        else
            return true;
    }

    template <typename holder_type>
    static bool accept_holder(detail::holder_erased external_holder_raw, holder_type &holder) {
        // Only accept shared_ptr from `external_holder_raw`.
        if (external_holder_raw.type_id() == detail::HolderTypeId::UniquePtr) {
            using T = typename holder_type::element_type;
            auto &external_holder = external_holder_raw.mutable_cast<std::unique_ptr<T>>();
            // Transfer to internal.
            holder = std::move(external_holder);
            return true;
        } else {
            throw std::runtime_error("Unable to transfer between holders of different types");
        }
    }
};

template <>
struct holder_check_impl<detail::HolderTypeId::UniquePtr>
    : public holder_check_impl<detail::HolderTypeId::Unknown> {
    template <typename holder_type>
    static bool attempt_holder_transfer(holder_type &holder,
                                        detail::holder_erased external_holder_raw) {
        // Only accept shared_ptr from `external_holder_raw`.
        if (external_holder_raw.type_id() == detail::HolderTypeId::SharedPtr) {
            using T = typename holder_type::element_type;
            auto &external_holder = external_holder_raw.mutable_cast<std::shared_ptr<T>>();
            // Transfer to external.
            external_holder = std::move(holder);
            return true;
        } else {
            return false;
        }
    }
};

} // namespace detail

template <typename type_, typename... options>
class class_ : public detail::generic_type {
    template <typename T>
    using is_holder = detail::is_holder_type<type_, T>;
    template <typename T>
    using is_subtype = detail::is_strict_base_of<type_, T>;
    template <typename T>
    using is_base = detail::is_strict_base_of<T, type_>;
    // struct instead of using here to help MSVC:
    template <typename T>
    struct is_valid_class_option : detail::any_of<is_holder<T>, is_subtype<T>, is_base<T>> {};

public:
    using type = type_;
    using type_alias = detail::exactly_one_t<is_subtype, void, options...>;
    constexpr static bool has_alias = !std::is_void<type_alias>::value;
    constexpr static bool has_wrapper = detail::is_base_template_of<wrapper, type_alias>::value;
    using holder_type = detail::exactly_one_t<is_holder, std::unique_ptr<type>, options...>;
    constexpr static detail::HolderTypeId holder_type_id
        = detail::get_holder_type_id<holder_type>::value;

    static_assert(detail::all_of<is_valid_class_option<options>...>::value,
                  "Unknown/invalid class_ template parameters provided");

    static_assert(!has_alias || std::is_polymorphic<type>::value,
                  "Cannot use an alias class with a non-polymorphic type");

    PYBIND11_OBJECT(class_, generic_type, PyType_Check)

    template <typename... Extra>
    class_(handle scope, const char *name, const Extra &...extra) {
        using namespace detail;

        // MI can only be specified via class_ template options, not constructor parameters
        static_assert(
            none_of<is_pyobject<Extra>...>::value || // no base class arguments, or:
                (constexpr_sum(is_pyobject<Extra>::value...) == 1 && // Exactly one base
                 constexpr_sum(is_base<options>::value...) == 0 &&   // no template option bases
                 // no multiple_inheritance attr
                 none_of<std::is_same<multiple_inheritance, Extra>...>::value),
            "Error: multiple inheritance bases must be specified via class_ template options");

        type_record record;
        record.scope = scope;
        record.name = name;
        record.type = &typeid(type);
        record.type_size = sizeof(conditional_t<has_alias, type_alias, type>);
        record.type_align = alignof(conditional_t<has_alias, type_alias, type> &);
        record.holder_size = sizeof(holder_type);
        record.init_instance = init_instance;
        record.dealloc = dealloc;
        record.default_holder = detail::is_instantiation<std::unique_ptr, holder_type>::value;

        // TODO(eric.cousineau): Determine if it is possible to permit releasing without a
        // wrapper...
        auto &release_info = record.release_info;
        release_info.can_derive_from_wrapper = has_wrapper;
        release_info.release_to_cpp = release_to_cpp;
        release_info.holder_type_id = holder_type_id;

        set_operator_new<type>(&record);

        /* Register base classes specified via template arguments to class_, if any */
        PYBIND11_EXPAND_SIDE_EFFECTS(add_base<options>(record));

        /* Process optional arguments, if any */
        process_attributes<Extra...>::init(extra..., &record);

        generic_type::initialize(record);

        if (has_alias) {
            auto &instances = record.module_local ? get_local_internals().registered_types_cpp
                                                  : get_internals().registered_types_cpp;
            instances[std::type_index(typeid(type_alias))]
                = instances[std::type_index(typeid(type))];
        }
    }

    static detail::type_info *get_type_info() {
        std::type_index id(typeid(type));
        return detail::get_type_info(id);
    }

    using wrapper_interface = detail::wrapper_interface_impl<type, type_alias, has_wrapper>;
    using holder_check = detail::holder_check_impl<holder_type_id>;

    static bool allow_destruct(detail::instance *inst, detail::holder_erased holder) {
        // TODO(eric.cousineau): There should not be a case where shared_ptr<> lives in
        // C++ and Python, with it being owned by C++. Check this.
        return holder_check::template check_destruct<holder_type>(inst, holder);
    }

    static void del_wrapped(handle self, object del_orig) {
        // This should be called when the item is *actually* being deleted
        // TODO(eric.cousineau): Do we care about use cases where the user manually calls this?
        auto *inst = (detail::instance *) self.ptr();
        const detail::type_info *lowest_type = detail::get_lowest_type(self, false);
        if (!lowest_type) {
            // This should only happen in a multi-inheritance case (which is
            // not yet supported for this fork's ownership transfer setup).
            return;
        }
        auto &release_info = lowest_type->release_info;
        // The references are as follows:
        //   1. When Python calls __del__ via tp_del (default slot)
        //   2. When Python gets the instance-bound __del__ method.
        // TODO(eric.cousineau): Confirm this ^
        //   3. When pybind11 gets the argument
        const int orig_count = self.ref_count();

        auto v_h = inst->get_value_and_holder(lowest_type);
        detail::holder_erased holder_raw(v_h.holder_ptr(), release_info.holder_type_id);

        // TODO(eric.cousineau): Ensure that this does not prevent destruction if
        // the Python interpreter is finalizing...
        // Is there a way to do this without a custom handler?

        // Purposely do NOT capture `object` to refcount low.
        // TODO(eric.cousineau): `allow_destruct` should be registered in `type_info`.
        // Right now, this doesn't really type-erase anything...
        if (allow_destruct(inst, holder_raw)) {
            // Call the old destructor.
            if (!del_orig.is(none())) {
                del_orig(self);
            }
        } else {
            // This should have been kept alive by an increment in number of references.
            unused(orig_count);
            assert(self.ref_count() == orig_count + 1);
        }
    }

    static void release_to_cpp(detail::instance *inst,
                               detail::holder_erased external_holder_raw,
                               object &&obj) {
        using detail::LoadType;
        auto v_h = inst->get_value_and_holder();
        auto *tinfo = get_type_info();
        if (!inst->owned || !v_h.holder_constructed()) {
            throw std::runtime_error(
                "C++ object must be owned by pybind11 when attempting to release to C++");
        }
        LoadType load_type = determine_load_type(obj, tinfo);
        switch (load_type) {
            case LoadType::PureCpp: {
                // Given that `obj` is now exclusive, then once it goes out of scope,
                // then the registered instance for this object should be destroyed, and this
                // should become a pure C++ object, without any ties to `pybind11`.
                // Also, even if this instance is of a class derived from a Base that has a
                // wrapper-wrapper alias, we do not need to worry about not being in the correct
                // hierarchy, since we will simply release from it.

                // TODO(eric.cousineau): Presently, there is no support for a consistent use of
                // weak references. If a PureCpp object is released from Python, then all weak
                // references are invalidated, even if it comes back... Ideally, this could check
                // if there are weak references. But to whom should the lifetime be extended?
                // Perhaps the first weak reference that is available?
                break;
            }
            case LoadType::DerivedCppSinglePySingle: {
                if (!tinfo->release_info.can_derive_from_wrapper) {
                    // This could be relaxed if there is an optional `release` mechanism for
                    // holders. However, there is still slicing.
                    throw std::runtime_error(
                        "Python-extended C++ class does not inherit from pybind11::wrapper<>, "
                        "and the instance will be sliced. Either avoid this situation, or "
                        "the type extends pybind11::wrapper<>.");
                }
                auto *cppobj = reinterpret_cast<type *>(v_h.value_ptr());
                wrapper_interface::use_cpp_lifetime(cppobj, std::move(obj), holder_type_id);
                break;
            }
            default: {
                throw std::runtime_error("Unsupported load type (multiple inheritance)");
            }
        }
        bool transfer_holder = true;
        auto &holder = v_h.holder<holder_type>();
        if (!external_holder_raw.ptr()) {
            if (holder_check::allow_null_external_holder(holder))
                transfer_holder = false;
            else
                throw std::runtime_error("Internal error: Null external holder");
        }
        if (transfer_holder) {
            if (external_holder_raw.type_id() == holder_type_id) {
                auto &external_holder = external_holder_raw.mutable_cast<holder_type>();
                external_holder = std::move(holder);
            } else {
                // Only allow unique_ptr<> -> shared_ptr<>
                holder_check::attempt_holder_transfer(holder, external_holder_raw);
            }
        }
        holder.~holder_type();
        v_h.set_holder_constructed(false);
        inst->owned = false;
        // Register this type's reclamation procedure, since it's wrapper may have the contained
        // object.
        inst->reclaim_from_cpp = reclaim_from_cpp;
    }

    static object reclaim_from_cpp(detail::instance *inst,
                                   detail::holder_erased external_holder_raw) {
        using detail::LoadType;
        auto v_h = inst->get_value_and_holder();
        auto *tinfo = get_type_info();
        // TODO(eric.cousineau): Should relax this to not require a holder be constructed,
        // only that the holder itself be default (unique_ptr<>).
        if (inst->owned) {
            throw std::runtime_error(
                "reclaim_from_cpp: Python object already owned! Did you forget to explicitly use "
                "a "
                "py::return_value_policy (e.g. reference or reference internal) when passing back "
                "non-owned pointers of the C++ object?");
        }
        if (v_h.holder_constructed()) {
            throw std::runtime_error("reclaim_from_cpp: Holder already exists - internal error?");
        }
        if (!external_holder_raw) {
            throw std::runtime_error("reclaim_from_cpp: No external holder - internal error?");
        }
        // Is this valid?
        handle h(reinterpret_cast<PyObject *>(inst));
        LoadType load_type = determine_load_type(h, tinfo);
        {
            // TODO(eric.cousineau): Consider releasing a raw pointer, to make it easier for
            // interop with purely raw pointers? Nah, just rely on release.
            auto &holder = v_h.holder<holder_type>();
            auto &external_holder = external_holder_raw.mutable_cast<holder_type>();
            new (&holder) holder_type(std::move(external_holder));
            v_h.set_holder_constructed(true);

            // Show that it has been reclaimed.
            inst->reclaim_from_cpp = nullptr;
        }
        object obj;
        switch (load_type) {
            case LoadType::PureCpp: {
                // Nothing complex needed here.
                obj = reinterpret_borrow<object>(h);
                break;
            }
            case LoadType::DerivedCppSinglePySingle: {
                auto *cppobj = reinterpret_cast<type *>(v_h.value_ptr());
                obj = wrapper_interface::release_cpp_lifetime(cppobj);
                break;
            }
            default: {
                throw std::runtime_error("reclaim_from_cpp: Unsupported load type");
            }
        }
        inst->owned = true;
        return obj;
    }

    template <typename Base, detail::enable_if_t<is_base<Base>::value, int> = 0>
    static void add_base(detail::type_record &rec) {
        rec.add_base(typeid(Base), [](void *src) -> void * {
            return static_cast<Base *>(reinterpret_cast<type *>(src));
        });
    }

    template <typename Base, detail::enable_if_t<!is_base<Base>::value, int> = 0>
    static void add_base(detail::type_record &) {}

    template <typename Func, typename... Extra>
    class_ &def(const char *name_, Func &&f, const Extra &...extra) {
        cpp_function cf(method_adaptor<type>(std::forward<Func>(f)),
                        name(name_),
                        is_method(*this),
                        sibling(getattr(*this, name_, none())),
                        extra...);
        add_class_method(*this, name_, cf);
        return *this;
    }

    template <typename Func, typename... Extra>
    class_ &def_static(const char *name_, Func &&f, const Extra &...extra) {
        static_assert(!std::is_member_function_pointer<Func>::value,
                      "def_static(...) called with a non-static member function pointer");
        cpp_function cf(std::forward<Func>(f),
                        name(name_),
                        scope(*this),
                        sibling(getattr(*this, name_, none())),
                        extra...);
        auto cf_name = cf.name();
        attr(std::move(cf_name)) = staticmethod(std::move(cf));
        return *this;
    }

    template <typename T, typename... Extra, detail::enable_if_t<T::op_enable_if_hook, int> = 0>
    class_ &def(const T &op, const Extra &...extra) {
        op.execute(*this, extra...);
        return *this;
    }

    template <typename T, typename... Extra, detail::enable_if_t<T::op_enable_if_hook, int> = 0>
    class_ &def_cast(const T &op, const Extra &...extra) {
        op.execute_cast(*this, extra...);
        return *this;
    }

    template <typename... Args, typename... Extra>
    class_ &def(const detail::initimpl::constructor<Args...> &init, const Extra &...extra) {
        PYBIND11_WORKAROUND_INCORRECT_MSVC_C4100(init);
        init.execute(*this, extra...);
        return *this;
    }

    template <typename... Args, typename... Extra>
    class_ &def(const detail::initimpl::alias_constructor<Args...> &init, const Extra &...extra) {
        PYBIND11_WORKAROUND_INCORRECT_MSVC_C4100(init);
        init.execute(*this, extra...);
        return *this;
    }

    template <typename... Args, typename... Extra>
    class_ &def(detail::initimpl::factory<Args...> &&init, const Extra &...extra) {
        std::move(init).execute(*this, extra...);
        return *this;
    }

    template <typename... Args, typename... Extra>
    class_ &def(detail::initimpl::pickle_factory<Args...> &&pf, const Extra &...extra) {
        std::move(pf).execute(*this, extra...);
        return *this;
    }

    template <typename Func>
    class_ &def_buffer(Func &&func) {
        struct capture {
            Func func;
        };
        auto *ptr = new capture{std::forward<Func>(func)};
        install_buffer_funcs(
            [](PyObject *obj, void *ptr) -> buffer_info * {
                detail::make_caster<type> caster;
                if (!caster.load(obj, false)) {
                    return nullptr;
                }
                return new buffer_info(((capture *) ptr)->func(std::move(caster)));
            },
            ptr);
        weakref(m_ptr, cpp_function([ptr](handle wr) {
                    delete ptr;
                    wr.dec_ref();
                }))
            .release();
        return *this;
    }

    template <typename Return, typename Class, typename... Args>
    class_ &def_buffer(Return (Class::*func)(Args...)) {
        return def_buffer([func](type &obj) { return (obj.*func)(); });
    }

    template <typename Return, typename Class, typename... Args>
    class_ &def_buffer(Return (Class::*func)(Args...) const) {
        return def_buffer([func](const type &obj) { return (obj.*func)(); });
    }

    template <typename C, typename D, typename... Extra>
    class_ &def_readwrite(const char *name, D C::*pm, const Extra &...extra) {
        static_assert(std::is_same<C, type>::value || std::is_base_of<C, type>::value,
                      "def_readwrite() requires a class member (or base class member)");
        cpp_function fget([pm](const type &c) -> const D & { return c.*pm; }, is_method(*this)),
            fset([pm](type &c, const D &value) { c.*pm = value; }, is_method(*this));
        def_property(name, fget, fset, return_value_policy::reference_internal, extra...);
        return *this;
    }

    template <typename C, typename D, typename... Extra>
    class_ &def_readonly(const char *name, const D C::*pm, const Extra &...extra) {
        static_assert(std::is_same<C, type>::value || std::is_base_of<C, type>::value,
                      "def_readonly() requires a class member (or base class member)");
        cpp_function fget([pm](const type &c) -> const D & { return c.*pm; }, is_method(*this));
        def_property_readonly(name, fget, return_value_policy::reference_internal, extra...);
        return *this;
    }

    template <typename D, typename... Extra>
    class_ &def_readwrite_static(const char *name, D *pm, const Extra &...extra) {
        cpp_function fget([pm](const object &) -> const D & { return *pm; }, scope(*this)),
            fset([pm](const object &, const D &value) { *pm = value; }, scope(*this));
        def_property_static(name, fget, fset, return_value_policy::reference, extra...);
        return *this;
    }

    template <typename D, typename... Extra>
    class_ &def_readonly_static(const char *name, const D *pm, const Extra &...extra) {
        cpp_function fget([pm](const object &) -> const D & { return *pm; }, scope(*this));
        def_property_readonly_static(name, fget, return_value_policy::reference, extra...);
        return *this;
    }

    /// Uses return_value_policy::reference_internal by default
    template <typename Getter, typename... Extra>
    class_ &def_property_readonly(const char *name, const Getter &fget, const Extra &...extra) {
        return def_property_readonly(name,
                                     cpp_function(method_adaptor<type>(fget)),
                                     return_value_policy::reference_internal,
                                     extra...);
    }

    /// Uses cpp_function's return_value_policy by default
    template <typename... Extra>
    class_ &
    def_property_readonly(const char *name, const cpp_function &fget, const Extra &...extra) {
        return def_property(name, fget, nullptr, extra...);
    }

    /// Uses return_value_policy::reference by default
    template <typename Getter, typename... Extra>
    class_ &
    def_property_readonly_static(const char *name, const Getter &fget, const Extra &...extra) {
        return def_property_readonly_static(
            name, cpp_function(fget), return_value_policy::reference, extra...);
    }

    /// Uses cpp_function's return_value_policy by default
    template <typename... Extra>
    class_ &def_property_readonly_static(const char *name,
                                         const cpp_function &fget,
                                         const Extra &...extra) {
        return def_property_static(name, fget, nullptr, extra...);
    }

    /// Uses return_value_policy::reference_internal by default
    template <typename Getter, typename Setter, typename... Extra>
    class_ &
    def_property(const char *name, const Getter &fget, const Setter &fset, const Extra &...extra) {
        return def_property(
            name, fget, cpp_function(method_adaptor<type>(fset), is_setter()), extra...);
    }
    template <typename Getter, typename... Extra>
    class_ &def_property(const char *name,
                         const Getter &fget,
                         const cpp_function &fset,
                         const Extra &...extra) {
        return def_property(name,
                            cpp_function(method_adaptor<type>(fget)),
                            fset,
                            return_value_policy::reference_internal,
                            extra...);
    }

    /// Uses cpp_function's return_value_policy by default
    template <typename... Extra>
    class_ &def_property(const char *name,
                         const cpp_function &fget,
                         const cpp_function &fset,
                         const Extra &...extra) {
        return def_property_static(name, fget, fset, is_method(*this), extra...);
    }

    /// Uses return_value_policy::reference by default
    template <typename Getter, typename... Extra>
    class_ &def_property_static(const char *name,
                                const Getter &fget,
                                const cpp_function &fset,
                                const Extra &...extra) {
        return def_property_static(
            name, cpp_function(fget), fset, return_value_policy::reference, extra...);
    }

    /// Uses cpp_function's return_value_policy by default
    template <typename... Extra>
    class_ &def_property_static(const char *name,
                                const cpp_function &fget,
                                const cpp_function &fset,
                                const Extra &...extra) {
        static_assert(0 == detail::constexpr_sum(std::is_base_of<arg, Extra>::value...),
                      "Argument annotations are not allowed for properties");
        auto rec_fget = get_function_record(fget), rec_fset = get_function_record(fset);
        auto *rec_active = rec_fget;
        if (rec_fget) {
            char *doc_prev = rec_fget->doc; /* 'extra' field may include a property-specific
                                               documentation string */
            detail::process_attributes<Extra...>::init(extra..., rec_fget);
            if (rec_fget->doc && rec_fget->doc != doc_prev) {
                std::free(doc_prev);
                rec_fget->doc = PYBIND11_COMPAT_STRDUP(rec_fget->doc);
            }
        }
        if (rec_fset) {
            char *doc_prev = rec_fset->doc;
            detail::process_attributes<Extra...>::init(extra..., rec_fset);
            if (rec_fset->doc && rec_fset->doc != doc_prev) {
                std::free(doc_prev);
                rec_fset->doc = PYBIND11_COMPAT_STRDUP(rec_fset->doc);
            }
            if (!rec_active) {
                rec_active = rec_fset;
            }
        }
        def_property_static_impl(name, fget, fset, rec_active);
        return *this;
    }

private:
    /// Initialize holder object, variant 1: object derives from enable_shared_from_this
    template <typename T>
    static void init_holder(detail::instance *inst,
                            detail::value_and_holder &v_h,
                            const holder_type * /* unused */,
                            const std::enable_shared_from_this<T> * /* dummy */) {

        auto sh = std::dynamic_pointer_cast<typename holder_type::element_type>(
            detail::try_get_shared_from_this(v_h.value_ptr<type>()));
        if (sh) {
            new (std::addressof(v_h.holder<holder_type>())) holder_type(std::move(sh));
            v_h.set_holder_constructed();
        }

        if (!v_h.holder_constructed() && inst->owned) {
            new (std::addressof(v_h.holder<holder_type>())) holder_type(v_h.value_ptr<type>());
            v_h.set_holder_constructed();
        }
    }

    static void init_holder_from_existing(const detail::value_and_holder &v_h,
                                          const holder_type *holder_ptr,
                                          std::true_type /*is_copy_constructible*/) {
        new (std::addressof(v_h.holder<holder_type>()))
            holder_type(*reinterpret_cast<const holder_type *>(holder_ptr));
    }

    static void init_holder_from_existing(const detail::value_and_holder &v_h,
                                          const holder_type *holder_ptr,
                                          std::false_type /*is_copy_constructible*/) {
        new (std::addressof(v_h.holder<holder_type>()))
            holder_type(std::move(*const_cast<holder_type *>(holder_ptr)));
    }

    /// Initialize holder object, variant 2: try to construct from existing holder object, if
    /// possible
    static void init_holder(detail::instance *inst,
                            detail::value_and_holder &v_h,
                            const holder_type *holder_ptr,
                            const void * /* dummy -- not enable_shared_from_this<T>) */) {
        if (holder_ptr) {
            init_holder_from_existing(v_h, holder_ptr, std::is_copy_constructible<holder_type>());
            v_h.set_holder_constructed();
<<<<<<< HEAD
        } else {
            init_holder_simple(inst, v_h, v_h.value_ptr<type>());
        }
    }

    /// Initialize a holder object simply (to be converted).
    static void
    init_holder_simple(detail::instance *inst, detail::value_and_holder &v_h, type *value) {
        if (PYBIND11_SILENCE_MSVC_C4127(detail::always_construct_holder<holder_type>::value)
            || inst->owned) {
            new (std::addressof(v_h.holder<holder_type>())) holder_type(value);
=======
        } else if (detail::always_construct_holder<holder_type>::value || inst->owned) {
            new (std::addressof(v_h.holder<holder_type>())) holder_type(v_h.value_ptr<type>());
>>>>>>> 8a099e44
            v_h.set_holder_constructed();
        }
    }

    /// Performs instance initialization including constructing a holder and registering the known
    /// instance.  Should be called as soon as the `type` value_ptr is set for an instance.  Takes
    /// an optional pointer to an existing holder to use; if not specified and the instance is
    /// `.owned`, a new holder will be constructed to manage the value pointer.
    static void init_instance(detail::instance *inst, detail::holder_erased holder_ptr) {
        using namespace detail;
        auto v_h = inst->get_value_and_holder(detail::get_type_info(typeid(type)));
        type *value_ptr = v_h.value_ptr<type>();
        if (!v_h.instance_registered()) {
            register_instance(inst, value_ptr, v_h.type);
            v_h.set_instance_registered();
        }
        if (!holder_ptr) {
            init_holder(inst, v_h, nullptr, value_ptr);
        } else if (holder_ptr.type_id() == holder_type_id) {
            init_holder(inst, v_h, &holder_ptr.cast<holder_type>(), value_ptr);
        } else {
            // Create a new, empty holder, and then transfer.
            init_holder_simple(inst, v_h, nullptr);
            if (!v_h.holder_constructed()) {
                throw std::runtime_error("Bad edge case");
            }
            auto &holder = v_h.holder<holder_type>();
            holder_check::accept_holder(holder_ptr, holder);
        }

        // TODO(eric.cousineau): Inject override of __del__ for intercepting C++ stuff
        handle self((PyObject *) inst);
        handle h_type = self.get_type();

        // Use hacky Python-style inheritance check.
        auto *py_type = (PyTypeObject *) h_type.ptr();
        bool is_py_derived = py_type->tp_dealloc != detail::pybind11_object_dealloc;

        bool can_add_del = true;

        // Get non-instance-bound method (analogous `tp_del`).
        // Is there a way to check if `__del__` is an instance-assigned
        // method? (Rather than a class method?)
        object del_orig = getattr(h_type, "__del__", none());

        // Set reclaim method.
        inst->reclaim_from_cpp = reclaim_from_cpp;

#if defined(PYPY_VERSION)
        // PyPy will not execute an arbitrarily-added `__del__` method.
        // Later version of PyPy throw an error if this happens.
        // Workaround: Define a no-op `__del__` if this feature is useful.
        if (del_orig.is(none())) {
            can_add_del = false;
        }
#endif

        // Check tp_dealloc
        if (is_py_derived && can_add_del) {
            // TODO(eric.cousineau): Consider moving this outside of this class,
            // to potentially enable multiple inheritance.
            const std::string orig_field = "_pybind11_del_orig";
            if (!hasattr(h_type, orig_field.c_str())) {
                // NOTE: This is NOT tied to this particular type.
                auto del_new = [orig_field](handle h_self) {
                    // TODO(eric.cousineau): Make this global, not tied to this type.
                    object del_orig = getattr(h_self.get_type(), orig_field.c_str());
                    del_wrapped(h_self, del_orig);
                };
                // Replace with an Python-instance-unbound function.
                object new_dtor_py = cpp_function(del_new, is_method(h_type));
                setattr(h_type, "__del__", new_dtor_py);
                setattr(h_type, orig_field.c_str(), del_orig);
            }
        }
    }

    /// Deallocates an instance; via holder, if constructed; otherwise via operator delete.
    static void dealloc(detail::value_and_holder &v_h) {
        // We could be deallocating because we are cleaning up after a Python exception.
        // If so, the Python error indicator will be set. We need to clear that before
        // running the destructor, in case the destructor code calls more Python.
        // If we don't, the Python API will exit with an exception, and pybind11 will
        // throw error_already_set from the C++ destructor which is forbidden and triggers
        // std::terminate().
        error_scope scope;
        if (v_h.holder_constructed()) {
            v_h.holder<holder_type>().~holder_type();
            v_h.set_holder_constructed(false);
        } else {
            detail::call_operator_delete(
                v_h.value_ptr<type>(), v_h.type->type_size, v_h.type->type_align);
        }
        v_h.value_ptr() = nullptr;
    }

    static detail::function_record *get_function_record(handle h) {
        h = detail::get_function(h);
        if (!h) {
            return nullptr;
        }

        handle func_self = PyCFunction_GET_SELF(h.ptr());
        if (!func_self) {
            throw error_already_set();
        }
        if (!isinstance<capsule>(func_self)) {
            return nullptr;
        }
        auto cap = reinterpret_borrow<capsule>(func_self);
        if (!detail::is_function_record_capsule(cap)) {
            return nullptr;
        }
        return cap.get_pointer<detail::function_record>();
    }
};

/// Binds an existing constructor taking arguments Args...
template <typename... Args>
detail::initimpl::constructor<Args...> init() {
    return {};
}
/// Like `init<Args...>()`, but the instance is always constructed through the alias class (even
/// when not inheriting on the Python side).
template <typename... Args>
detail::initimpl::alias_constructor<Args...> init_alias() {
    return {};
}

/// Binds a factory function as a constructor
template <typename Func, typename Ret = detail::initimpl::factory<Func>>
Ret init(Func &&f) {
    return {std::forward<Func>(f)};
}

/// Dual-argument factory function: the first function is called when no alias is needed, the
/// second when an alias is needed (i.e. due to python-side inheritance).  Arguments must be
/// identical.
template <typename CFunc, typename AFunc, typename Ret = detail::initimpl::factory<CFunc, AFunc>>
Ret init(CFunc &&c, AFunc &&a) {
    return {std::forward<CFunc>(c), std::forward<AFunc>(a)};
}

/// Binds pickling functions `__getstate__` and `__setstate__` and ensures that the type
/// returned by `__getstate__` is the same as the argument accepted by `__setstate__`.
template <typename GetState, typename SetState>
detail::initimpl::pickle_factory<GetState, SetState> pickle(GetState &&g, SetState &&s) {
    return {std::forward<GetState>(g), std::forward<SetState>(s)};
}

PYBIND11_NAMESPACE_BEGIN(detail)

inline str enum_name(handle arg) {
    dict entries = arg.get_type().attr("__entries");
    for (auto kv : entries) {
        if (handle(kv.second[int_(0)]).equal(arg)) {
            return pybind11::str(kv.first);
        }
    }
    return "???";
}

struct enum_base {
    enum_base(const handle &base, const handle &parent) : m_base(base), m_parent(parent) {}

    PYBIND11_NOINLINE void init(bool is_arithmetic, bool is_convertible) {
        m_base.attr("__entries") = dict();
        auto property = handle((PyObject *) &PyProperty_Type);
        auto static_property = handle((PyObject *) get_internals().static_property_type);

        m_base.attr("__repr__") = cpp_function(
            [](const object &arg) -> str {
                handle type = type::handle_of(arg);
                object type_name = type.attr("__name__");
                return pybind11::str("<{}.{}: {}>")
                    .format(std::move(type_name), enum_name(arg), int_(arg));
            },
            name("__repr__"),
            is_method(m_base));

        m_base.attr("name") = property(cpp_function(&enum_name, name("name"), is_method(m_base)));

        m_base.attr("__str__") = cpp_function(
            [](handle arg) -> str {
                object type_name = type::handle_of(arg).attr("__name__");
                return pybind11::str("{}.{}").format(std::move(type_name), enum_name(arg));
            },
            name("name"),
            is_method(m_base));

        if (options::show_enum_members_docstring()) {
            m_base.attr("__doc__") = static_property(
                cpp_function(
                    [](handle arg) -> std::string {
                        std::string docstring;
                        dict entries = arg.attr("__entries");
                        if (((PyTypeObject *) arg.ptr())->tp_doc) {
                            docstring += std::string(
                                reinterpret_cast<PyTypeObject *>(arg.ptr())->tp_doc);
                            docstring += "\n\n";
                        }
                        docstring += "Members:";
                        for (auto kv : entries) {
                            auto key = std::string(pybind11::str(kv.first));
                            auto comment = kv.second[int_(1)];
                            docstring += "\n\n  ";
                            docstring += key;
                            if (!comment.is_none()) {
                                docstring += " : ";
                                docstring += pybind11::str(comment).cast<std::string>();
                            }
                        }
                        return docstring;
                    },
                    name("__doc__")),
                none(),
                none(),
                "");
        }

        m_base.attr("__members__") = static_property(cpp_function(
                                                         [](handle arg) -> dict {
                                                             dict entries = arg.attr("__entries"),
                                                                  m;
                                                             for (auto kv : entries) {
                                                                 m[kv.first] = kv.second[int_(0)];
                                                             }
                                                             return m;
                                                         },
                                                         name("__members__")),
                                                     none(),
                                                     none(),
                                                     "");

#define PYBIND11_ENUM_OP_STRICT(op, expr, strict_behavior)                                        \
    m_base.attr(op) = cpp_function(                                                               \
        [](const object &a, const object &b) {                                                    \
            if (!type::handle_of(a).is(type::handle_of(b)))                                       \
                strict_behavior; /* NOLINT(bugprone-macro-parentheses) */                         \
            return expr;                                                                          \
        },                                                                                        \
        name(op),                                                                                 \
        is_method(m_base),                                                                        \
        arg("other"))

#define PYBIND11_ENUM_OP_CONV(op, expr)                                                           \
    m_base.attr(op) = cpp_function(                                                               \
        [](const object &a_, const object &b_) {                                                  \
            int_ a(a_), b(b_);                                                                    \
            return expr;                                                                          \
        },                                                                                        \
        name(op),                                                                                 \
        is_method(m_base),                                                                        \
        arg("other"))

#define PYBIND11_ENUM_OP_CONV_LHS(op, expr)                                                       \
    m_base.attr(op) = cpp_function(                                                               \
        [](const object &a_, const object &b) {                                                   \
            int_ a(a_);                                                                           \
            return expr;                                                                          \
        },                                                                                        \
        name(op),                                                                                 \
        is_method(m_base),                                                                        \
        arg("other"))

        if (is_convertible) {
            PYBIND11_ENUM_OP_CONV_LHS("__eq__", !b.is_none() && a.equal(b));
            PYBIND11_ENUM_OP_CONV_LHS("__ne__", b.is_none() || !a.equal(b));

            if (is_arithmetic) {
                PYBIND11_ENUM_OP_CONV("__lt__", a < b);
                PYBIND11_ENUM_OP_CONV("__gt__", a > b);
                PYBIND11_ENUM_OP_CONV("__le__", a <= b);
                PYBIND11_ENUM_OP_CONV("__ge__", a >= b);
                PYBIND11_ENUM_OP_CONV("__and__", a & b);
                PYBIND11_ENUM_OP_CONV("__rand__", a & b);
                PYBIND11_ENUM_OP_CONV("__or__", a | b);
                PYBIND11_ENUM_OP_CONV("__ror__", a | b);
                PYBIND11_ENUM_OP_CONV("__xor__", a ^ b);
                PYBIND11_ENUM_OP_CONV("__rxor__", a ^ b);
                m_base.attr("__invert__")
                    = cpp_function([](const object &arg) { return ~(int_(arg)); },
                                   name("__invert__"),
                                   is_method(m_base));
            }
        } else {
            PYBIND11_ENUM_OP_STRICT("__eq__", int_(a).equal(int_(b)), return false);
            PYBIND11_ENUM_OP_STRICT("__ne__", !int_(a).equal(int_(b)), return true);

            if (is_arithmetic) {
#define PYBIND11_THROW throw type_error("Expected an enumeration of matching type!");
                PYBIND11_ENUM_OP_STRICT("__lt__", int_(a) < int_(b), PYBIND11_THROW);
                PYBIND11_ENUM_OP_STRICT("__gt__", int_(a) > int_(b), PYBIND11_THROW);
                PYBIND11_ENUM_OP_STRICT("__le__", int_(a) <= int_(b), PYBIND11_THROW);
                PYBIND11_ENUM_OP_STRICT("__ge__", int_(a) >= int_(b), PYBIND11_THROW);
#undef PYBIND11_THROW
            }
        }

#undef PYBIND11_ENUM_OP_CONV_LHS
#undef PYBIND11_ENUM_OP_CONV
#undef PYBIND11_ENUM_OP_STRICT

        m_base.attr("__getstate__") = cpp_function(
            [](const object &arg) { return int_(arg); }, name("__getstate__"), is_method(m_base));

        m_base.attr("__hash__") = cpp_function(
            [](const object &arg) { return int_(arg); }, name("__hash__"), is_method(m_base));
    }

    PYBIND11_NOINLINE void value(char const *name_, object value, const char *doc = nullptr) {
        dict entries = m_base.attr("__entries");
        str name(name_);
        if (entries.contains(name)) {
            std::string type_name = (std::string) str(m_base.attr("__name__"));
            throw value_error(std::move(type_name) + ": element \"" + std::string(name_)
                              + "\" already exists!");
        }

        entries[name] = pybind11::make_tuple(value, doc);
        m_base.attr(std::move(name)) = std::move(value);
    }

    PYBIND11_NOINLINE void export_values() {
        dict entries = m_base.attr("__entries");
        for (auto kv : entries) {
            m_parent.attr(kv.first) = kv.second[int_(0)];
        }
    }

    handle m_base;
    handle m_parent;
};

template <bool is_signed, size_t length>
struct equivalent_integer {};
template <>
struct equivalent_integer<true, 1> {
    using type = int8_t;
};
template <>
struct equivalent_integer<false, 1> {
    using type = uint8_t;
};
template <>
struct equivalent_integer<true, 2> {
    using type = int16_t;
};
template <>
struct equivalent_integer<false, 2> {
    using type = uint16_t;
};
template <>
struct equivalent_integer<true, 4> {
    using type = int32_t;
};
template <>
struct equivalent_integer<false, 4> {
    using type = uint32_t;
};
template <>
struct equivalent_integer<true, 8> {
    using type = int64_t;
};
template <>
struct equivalent_integer<false, 8> {
    using type = uint64_t;
};

template <typename IntLike>
using equivalent_integer_t =
    typename equivalent_integer<std::is_signed<IntLike>::value, sizeof(IntLike)>::type;

PYBIND11_NAMESPACE_END(detail)

/// Binds C++ enumerations and enumeration classes to Python
template <typename Type>
class enum_ : public class_<Type> {
public:
    using Base = class_<Type>;
    using Base::attr;
    using Base::def;
    using Base::def_property_readonly;
    using Base::def_property_readonly_static;
    using Underlying = typename std::underlying_type<Type>::type;
    // Scalar is the integer representation of underlying type
    using Scalar = detail::conditional_t<detail::any_of<detail::is_std_char_type<Underlying>,
                                                        std::is_same<Underlying, bool>>::value,
                                         detail::equivalent_integer_t<Underlying>,
                                         Underlying>;

    template <typename... Extra>
    enum_(const handle &scope, const char *name, const Extra &...extra)
        : class_<Type>(scope, name, extra...), m_base(*this, scope) {
        constexpr bool is_arithmetic = detail::any_of<std::is_same<arithmetic, Extra>...>::value;
        constexpr bool is_convertible = std::is_convertible<Type, Underlying>::value;
        m_base.init(is_arithmetic, is_convertible);

        def(init([](Scalar i) { return static_cast<Type>(i); }), arg("value"));
        def_property_readonly("value", [](Type value) { return (Scalar) value; });
        def("__int__", [](Type value) { return (Scalar) value; });
        def("__index__", [](Type value) { return (Scalar) value; });
        attr("__setstate__") = cpp_function(
            [](detail::value_and_holder &v_h, Scalar arg) {
                detail::initimpl::setstate<Base>(
                    v_h, static_cast<Type>(arg), Py_TYPE(v_h.inst) != v_h.type->type);
            },
            detail::is_new_style_constructor(),
            pybind11::name("__setstate__"),
            is_method(*this),
            arg("state"));
    }

    /// Export enumeration entries into the parent scope
    enum_ &export_values() {
        m_base.export_values();
        return *this;
    }

    /// Add an enumeration entry
    enum_ &value(char const *name, Type value, const char *doc = nullptr) {
        m_base.value(name, pybind11::cast(value, return_value_policy::copy), doc);
        return *this;
    }

private:
    detail::enum_base m_base;
};

PYBIND11_NAMESPACE_BEGIN(detail)

PYBIND11_NOINLINE void keep_alive_impl(handle nurse, handle patient) {
    if (!nurse || !patient) {
        pybind11_fail("Could not activate keep_alive!");
    }

    if (patient.is_none() || nurse.is_none()) {
        return; /* Nothing to keep alive or nothing to be kept alive by */
    }

    auto tinfo = all_type_info(Py_TYPE(nurse.ptr()));
    if (!tinfo.empty()) {
        /* It's a pybind-registered type, so we can store the patient in the
         * internal list. */
        add_patient(nurse.ptr(), patient.ptr());
    } else {
        /* Fall back to clever approach based on weak references taken from
         * Boost.Python. This is not used for pybind-registered types because
         * the objects can be destroyed out-of-order in a GC pass. */
        cpp_function disable_lifesupport([patient](handle weakref) {
            patient.dec_ref();
            weakref.dec_ref();
        });

        weakref wr(nurse, disable_lifesupport);

        patient.inc_ref(); /* reference patient and leak the weak reference */
        (void) wr.release();
    }
}

PYBIND11_NOINLINE void
keep_alive_impl(size_t Nurse, size_t Patient, function_call &call, handle ret) {
    auto get_arg = [&](size_t n) {
        if (n == 0) {
            return ret;
        }
        if (n == 1 && call.init_self) {
            return call.init_self;
        }
        if (n <= call.args.size()) {
            return call.args[n - 1];
        }
        return handle();
    };

    keep_alive_impl(get_arg(Nurse), get_arg(Patient));
}

inline std::pair<decltype(internals::registered_types_py)::iterator, bool>
all_type_info_get_cache(PyTypeObject *type) {
    auto res = get_internals()
                   .registered_types_py
#ifdef __cpp_lib_unordered_map_try_emplace
                   .try_emplace(type);
#else
                   .emplace(type, std::vector<detail::type_info *>());
#endif
    if (res.second) {
        // New cache entry created; set up a weak reference to automatically remove it if the type
        // gets destroyed:
        weakref((PyObject *) type, cpp_function([type](handle wr) {
                    get_internals().registered_types_py.erase(type);

                    // TODO consolidate the erasure code in pybind11_meta_dealloc() in class.h
                    auto &cache = get_internals().inactive_override_cache;
                    for (auto it = cache.begin(), last = cache.end(); it != last;) {
                        if (it->first == reinterpret_cast<PyObject *>(type)) {
                            it = cache.erase(it);
                        } else {
                            ++it;
                        }
                    }

                    wr.dec_ref();
                }))
            .release();
    }

    return res;
}

/* There are a large number of apparently unused template arguments because
 * each combination requires a separate py::class_ registration.
 */
template <typename Access,
          return_value_policy Policy,
          typename Iterator,
          typename Sentinel,
          typename ValueType,
          typename... Extra>
struct iterator_state {
    Iterator it;
    Sentinel end;
    bool first_or_done;
};

// Note: these helpers take the iterator by non-const reference because some
// iterators in the wild can't be dereferenced when const. The & after Iterator
// is required for MSVC < 16.9. SFINAE cannot be reused for result_type due to
// bugs in ICC, NVCC, and PGI compilers. See PR #3293.
template <typename Iterator, typename SFINAE = decltype(*std::declval<Iterator &>())>
struct iterator_access {
    using result_type = decltype(*std::declval<Iterator &>());
    // NOLINTNEXTLINE(readability-const-return-type) // PR #3263
    result_type operator()(Iterator &it) const { return *it; }
};

template <typename Iterator, typename SFINAE = decltype((*std::declval<Iterator &>()).first)>
class iterator_key_access {
private:
    using pair_type = decltype(*std::declval<Iterator &>());

public:
    /* If either the pair itself or the element of the pair is a reference, we
     * want to return a reference, otherwise a value. When the decltype
     * expression is parenthesized it is based on the value category of the
     * expression; otherwise it is the declared type of the pair member.
     * The use of declval<pair_type> in the second branch rather than directly
     * using *std::declval<Iterator &>() is a workaround for nvcc
     * (it's not used in the first branch because going via decltype and back
     * through declval does not perfectly preserve references).
     */
    using result_type
        = conditional_t<std::is_reference<decltype(*std::declval<Iterator &>())>::value,
                        decltype(((*std::declval<Iterator &>()).first)),
                        decltype(std::declval<pair_type>().first)>;
    result_type operator()(Iterator &it) const { return (*it).first; }
};

template <typename Iterator, typename SFINAE = decltype((*std::declval<Iterator &>()).second)>
class iterator_value_access {
private:
    using pair_type = decltype(*std::declval<Iterator &>());

public:
    using result_type
        = conditional_t<std::is_reference<decltype(*std::declval<Iterator &>())>::value,
                        decltype(((*std::declval<Iterator &>()).second)),
                        decltype(std::declval<pair_type>().second)>;
    result_type operator()(Iterator &it) const { return (*it).second; }
};

template <typename Access,
          return_value_policy Policy,
          typename Iterator,
          typename Sentinel,
          typename ValueType,
          typename... Extra>
iterator make_iterator_impl(Iterator first, Sentinel last, Extra &&...extra) {
    using state = detail::iterator_state<Access, Policy, Iterator, Sentinel, ValueType, Extra...>;
    // TODO: state captures only the types of Extra, not the values

    if (!detail::get_type_info(typeid(state), false)) {
        class_<state>(handle(), "iterator", pybind11::module_local())
            .def("__iter__", [](state &s) -> state & { return s; })
            .def(
                "__next__",
                [](state &s) -> ValueType {
                    if (!s.first_or_done) {
                        ++s.it;
                    } else {
                        s.first_or_done = false;
                    }
                    if (s.it == s.end) {
                        s.first_or_done = true;
                        throw stop_iteration();
                    }
                    return Access()(s.it);
                    // NOLINTNEXTLINE(readability-const-return-type) // PR #3263
                },
                std::forward<Extra>(extra)...,
                Policy);
    }

    return cast(state{first, last, true});
}

PYBIND11_NAMESPACE_END(detail)

/// Makes a python iterator from a first and past-the-end C++ InputIterator.
template <return_value_policy Policy = return_value_policy::reference_internal,
          typename Iterator,
          typename Sentinel,
          typename ValueType = typename detail::iterator_access<Iterator>::result_type,
          typename... Extra>
iterator make_iterator(Iterator first, Sentinel last, Extra &&...extra) {
    return detail::make_iterator_impl<detail::iterator_access<Iterator>,
                                      Policy,
                                      Iterator,
                                      Sentinel,
                                      ValueType,
                                      Extra...>(first, last, std::forward<Extra>(extra)...);
}

/// Makes a python iterator over the keys (`.first`) of a iterator over pairs from a
/// first and past-the-end InputIterator.
template <return_value_policy Policy = return_value_policy::reference_internal,
          typename Iterator,
          typename Sentinel,
          typename KeyType = typename detail::iterator_key_access<Iterator>::result_type,
          typename... Extra>
iterator make_key_iterator(Iterator first, Sentinel last, Extra &&...extra) {
    return detail::make_iterator_impl<detail::iterator_key_access<Iterator>,
                                      Policy,
                                      Iterator,
                                      Sentinel,
                                      KeyType,
                                      Extra...>(first, last, std::forward<Extra>(extra)...);
}

/// Makes a python iterator over the values (`.second`) of a iterator over pairs from a
/// first and past-the-end InputIterator.
template <return_value_policy Policy = return_value_policy::reference_internal,
          typename Iterator,
          typename Sentinel,
          typename ValueType = typename detail::iterator_value_access<Iterator>::result_type,
          typename... Extra>
iterator make_value_iterator(Iterator first, Sentinel last, Extra &&...extra) {
    return detail::make_iterator_impl<detail::iterator_value_access<Iterator>,
                                      Policy,
                                      Iterator,
                                      Sentinel,
                                      ValueType,
                                      Extra...>(first, last, std::forward<Extra>(extra)...);
}

/// Makes an iterator over values of an stl container or other container supporting
/// `std::begin()`/`std::end()`
template <return_value_policy Policy = return_value_policy::reference_internal,
          typename Type,
          typename... Extra>
iterator make_iterator(Type &value, Extra &&...extra) {
    return make_iterator<Policy>(
        std::begin(value), std::end(value), std::forward<Extra>(extra)...);
}

/// Makes an iterator over the keys (`.first`) of a stl map-like container supporting
/// `std::begin()`/`std::end()`
template <return_value_policy Policy = return_value_policy::reference_internal,
          typename Type,
          typename... Extra>
iterator make_key_iterator(Type &value, Extra &&...extra) {
    return make_key_iterator<Policy>(
        std::begin(value), std::end(value), std::forward<Extra>(extra)...);
}

/// Makes an iterator over the values (`.second`) of a stl map-like container supporting
/// `std::begin()`/`std::end()`
template <return_value_policy Policy = return_value_policy::reference_internal,
          typename Type,
          typename... Extra>
iterator make_value_iterator(Type &value, Extra &&...extra) {
    return make_value_iterator<Policy>(
        std::begin(value), std::end(value), std::forward<Extra>(extra)...);
}

template <typename InputType, typename OutputType>
void implicitly_convertible() {
    struct set_flag {
        bool &flag;
        explicit set_flag(bool &flag_) : flag(flag_) { flag_ = true; }
        ~set_flag() { flag = false; }
    };
    auto implicit_caster = [](PyObject *obj, PyTypeObject *type) -> PyObject * {
        static bool currently_used = false;
        if (currently_used) { // implicit conversions are non-reentrant
            return nullptr;
        }
        set_flag flag_helper(currently_used);
        if (!detail::make_caster<InputType>().load(obj, false)) {
            return nullptr;
        }
        tuple args(1);
        args[0] = obj;
        PyObject *result = PyObject_Call((PyObject *) type, args.ptr(), nullptr);
        if (result == nullptr) {
            PyErr_Clear();
        }
        return result;
    };

    if (auto *tinfo = detail::get_type_info(typeid(OutputType))) {
        tinfo->implicit_conversions.emplace_back(std::move(implicit_caster));
    } else {
        pybind11_fail("implicitly_convertible: Unable to find type " + type_id<OutputType>());
    }
}

inline void register_exception_translator(ExceptionTranslator &&translator) {
    detail::get_internals().registered_exception_translators.push_front(
        std::forward<ExceptionTranslator>(translator));
}

/**
 * Add a new module-local exception translator. Locally registered functions
 * will be tried before any globally registered exception translators, which
 * will only be invoked if the module-local handlers do not deal with
 * the exception.
 */
inline void register_local_exception_translator(ExceptionTranslator &&translator) {
    detail::get_local_internals().registered_exception_translators.push_front(
        std::forward<ExceptionTranslator>(translator));
}

/**
 * Wrapper to generate a new Python exception type.
 *
 * This should only be used with PyErr_SetString for now.
 * It is not (yet) possible to use as a py::base.
 * Template type argument is reserved for future use.
 */
template <typename type>
class exception : public object {
public:
    exception() = default;
    exception(handle scope, const char *name, handle base = PyExc_Exception) {
        std::string full_name
            = scope.attr("__name__").cast<std::string>() + std::string(".") + name;
        m_ptr = PyErr_NewException(const_cast<char *>(full_name.c_str()), base.ptr(), nullptr);
        if (hasattr(scope, "__dict__") && scope.attr("__dict__").contains(name)) {
            pybind11_fail("Error during initialization: multiple incompatible "
                          "definitions with name \""
                          + std::string(name) + "\"");
        }
        scope.attr(name) = *this;
    }

    // Sets the current python exception to this exception object with the given message
    void operator()(const char *message) { PyErr_SetString(m_ptr, message); }
};

PYBIND11_NAMESPACE_BEGIN(detail)
// Returns a reference to a function-local static exception object used in the simple
// register_exception approach below.  (It would be simpler to have the static local variable
// directly in register_exception, but that makes clang <3.5 segfault - issue #1349).
template <typename CppException>
exception<CppException> &get_exception_object() {
    static exception<CppException> ex;
    return ex;
}

// Helper function for register_exception and register_local_exception
template <typename CppException>
exception<CppException> &
register_exception_impl(handle scope, const char *name, handle base, bool isLocal) {
    auto &ex = detail::get_exception_object<CppException>();
    if (!ex) {
        ex = exception<CppException>(scope, name, base);
    }

    auto register_func
        = isLocal ? &register_local_exception_translator : &register_exception_translator;

    register_func([](std::exception_ptr p) {
        if (!p) {
            return;
        }
        try {
            std::rethrow_exception(p);
        } catch (const CppException &e) {
            detail::get_exception_object<CppException>()(e.what());
        }
    });
    return ex;
}

PYBIND11_NAMESPACE_END(detail)

/**
 * Registers a Python exception in `m` of the given `name` and installs a translator to
 * translate the C++ exception to the created Python exception using the what() method.
 * This is intended for simple exception translations; for more complex translation, register the
 * exception object and translator directly.
 */
template <typename CppException>
exception<CppException> &
register_exception(handle scope, const char *name, handle base = PyExc_Exception) {
    return detail::register_exception_impl<CppException>(scope, name, base, false /* isLocal */);
}

/**
 * Registers a Python exception in `m` of the given `name` and installs a translator to
 * translate the C++ exception to the created Python exception using the what() method.
 * This translator will only be used for exceptions that are thrown in this module and will be
 * tried before global exception translators, including those registered with register_exception.
 * This is intended for simple exception translations; for more complex translation, register the
 * exception object and translator directly.
 */
template <typename CppException>
exception<CppException> &
register_local_exception(handle scope, const char *name, handle base = PyExc_Exception) {
    return detail::register_exception_impl<CppException>(scope, name, base, true /* isLocal */);
}

PYBIND11_NAMESPACE_BEGIN(detail)
PYBIND11_NOINLINE void print(const tuple &args, const dict &kwargs) {
    auto strings = tuple(args.size());
    for (size_t i = 0; i < args.size(); ++i) {
        strings[i] = str(args[i]);
    }
    auto sep = kwargs.contains("sep") ? kwargs["sep"] : str(" ");
    auto line = sep.attr("join")(std::move(strings));

    object file;
    if (kwargs.contains("file")) {
        file = kwargs["file"].cast<object>();
    } else {
        try {
            file = module_::import("sys").attr("stdout");
        } catch (const error_already_set &) {
            /* If print() is called from code that is executed as
               part of garbage collection during interpreter shutdown,
               importing 'sys' can fail. Give up rather than crashing the
               interpreter in this case. */
            return;
        }
    }

    auto write = file.attr("write");
    write(std::move(line));
    write(kwargs.contains("end") ? kwargs["end"] : str("\n"));

    if (kwargs.contains("flush") && kwargs["flush"].cast<bool>()) {
        file.attr("flush")();
    }
}
PYBIND11_NAMESPACE_END(detail)

template <return_value_policy policy = return_value_policy::automatic_reference, typename... Args>
void print(Args &&...args) {
    auto c = detail::collect_arguments<policy>(std::forward<Args>(args)...);
    detail::print(c.args(), c.kwargs());
}

inline void
error_already_set::m_fetched_error_deleter(detail::error_fetch_and_normalize *raw_ptr) {
    gil_scoped_acquire gil;
    error_scope scope;
    delete raw_ptr;
}

inline const char *error_already_set::what() const noexcept {
    gil_scoped_acquire gil;
    error_scope scope;
    return m_fetched_error->error_string().c_str();
}

PYBIND11_NAMESPACE_BEGIN(detail)

inline function
get_type_override(const void *this_ptr, const type_info *this_type, const char *name) {
    handle self = get_object_handle(this_ptr, this_type);
    if (!self) {
        return function();
    }
    handle type = type::handle_of(self);
    auto key = std::make_pair(type.ptr(), name);

    /* Cache functions that aren't overridden in Python to avoid
       many costly Python dictionary lookups below */
    auto &cache = get_internals().inactive_override_cache;
    if (cache.find(key) != cache.end()) {
        return function();
    }

    function override = getattr(self, name, function());
    if (override.is_cpp_function()) {
        cache.insert(std::move(key));
        return function();
    }

    /* Don't call dispatch code if invoked from overridden function.
       Unfortunately this doesn't work on PyPy. */
#if !defined(PYPY_VERSION)
#    if PY_VERSION_HEX >= 0x03090000
    PyFrameObject *frame = PyThreadState_GetFrame(PyThreadState_Get());
    if (frame != nullptr) {
        PyCodeObject *f_code = PyFrame_GetCode(frame);
        // f_code is guaranteed to not be NULL
        if ((std::string) str(f_code->co_name) == name && f_code->co_argcount > 0) {
            PyObject *locals = PyEval_GetLocals();
            if (locals != nullptr) {
                PyObject *co_varnames = PyObject_GetAttrString((PyObject *) f_code, "co_varnames");
                PyObject *self_arg = PyTuple_GET_ITEM(co_varnames, 0);
                Py_DECREF(co_varnames);
                PyObject *self_caller = dict_getitem(locals, self_arg);
                if (self_caller == self.ptr()) {
                    Py_DECREF(f_code);
                    Py_DECREF(frame);
                    return function();
                }
            }
        }
        Py_DECREF(f_code);
        Py_DECREF(frame);
    }
#    else
    PyFrameObject *frame = PyThreadState_Get()->frame;
    if (frame != nullptr && (std::string) str(frame->f_code->co_name) == name
        && frame->f_code->co_argcount > 0) {
        PyFrame_FastToLocals(frame);
        PyObject *self_caller
            = dict_getitem(frame->f_locals, PyTuple_GET_ITEM(frame->f_code->co_varnames, 0));
        if (self_caller == self.ptr()) {
            return function();
        }
    }
#    endif

#else
    /* PyPy currently doesn't provide a detailed cpyext emulation of
       frame objects, so we have to emulate this using Python. This
       is going to be slow..*/
    dict d;
    d["self"] = self;
    d["name"] = pybind11::str(name);
    PyObject *result
        = PyRun_String("import inspect\n"
                       "frame = inspect.currentframe()\n"
                       "if frame is not None:\n"
                       "    frame = frame.f_back\n"
                       "    if frame is not None and str(frame.f_code.co_name) == name and "
                       "frame.f_code.co_argcount > 0:\n"
                       "        self_caller = frame.f_locals[frame.f_code.co_varnames[0]]\n"
                       "        if self_caller == self:\n"
                       "            self = None\n",
                       Py_file_input,
                       d.ptr(),
                       d.ptr());
    if (result == nullptr)
        throw error_already_set();
    Py_DECREF(result);
    if (d["self"].is_none())
        return function();
#endif

    return override;
}
PYBIND11_NAMESPACE_END(detail)

/** \rst
  Try to retrieve a python method by the provided name from the instance pointed to by the
  this_ptr.

  :this_ptr: The pointer to the object the overridden method should be retrieved for. This should
             be the first non-trampoline class encountered in the inheritance chain.
  :name: The name of the overridden Python method to retrieve.
  :return: The Python method by this name from the object or an empty function wrapper.
 \endrst */
template <class T>
function get_override(const T *this_ptr, const char *name) {
    auto *tinfo = detail::get_type_info(typeid(T));
    return tinfo ? detail::get_type_override(this_ptr, tinfo, name) : function();
}

#define PYBIND11_OVERRIDE_IMPL(ret_type, cname, name, ...)                                        \
    do {                                                                                          \
        pybind11::gil_scoped_acquire gil;                                                         \
        pybind11::function override                                                               \
            = pybind11::get_override(static_cast<const cname *>(this), name);                     \
        if (override) {                                                                           \
            auto o = override(__VA_ARGS__);                                                       \
            if (pybind11::detail::cast_is_temporary_value_reference<ret_type>::value) {           \
                static pybind11::detail::override_caster_t<ret_type> caster;                      \
                return pybind11::detail::cast_ref<ret_type>(std::move(o), caster);                \
            }                                                                                     \
            return pybind11::detail::cast_safe<ret_type>(std::move(o));                           \
        }                                                                                         \
    } while (false)

/** \rst
    Macro to populate the virtual method in the trampoline class. This macro tries to look up a
    method named 'fn' from the Python side, deals with the :ref:`gil` and necessary argument
    conversions to call this method and return the appropriate type.
    See :ref:`overriding_virtuals` for more information. This macro should be used when the method
    name in C is not the same as the method name in Python. For example with `__str__`.

    .. code-block:: cpp

      std::string toString() override {
        PYBIND11_OVERRIDE_NAME(
            std::string, // Return type (ret_type)
            Animal,      // Parent class (cname)
            "__str__",   // Name of method in Python (name)
            toString,    // Name of function in C++ (fn)
        );
      }
\endrst */
#define PYBIND11_OVERRIDE_NAME(ret_type, cname, name, fn, ...)                                    \
    do {                                                                                          \
        PYBIND11_OVERRIDE_IMPL(PYBIND11_TYPE(ret_type), PYBIND11_TYPE(cname), name, __VA_ARGS__); \
        return cname::fn(__VA_ARGS__);                                                            \
    } while (false)

/** \rst
    Macro for pure virtual functions, this function is identical to
    :c:macro:`PYBIND11_OVERRIDE_NAME`, except that it throws if no override can be found.
\endrst */
#define PYBIND11_OVERRIDE_PURE_NAME(ret_type, cname, name, fn, ...)                               \
    do {                                                                                          \
        PYBIND11_OVERRIDE_IMPL(PYBIND11_TYPE(ret_type), PYBIND11_TYPE(cname), name, __VA_ARGS__); \
        pybind11::pybind11_fail(                                                                  \
            "Tried to call pure virtual function \"" PYBIND11_STRINGIFY(cname) "::" name "\"");   \
    } while (false)

/** \rst
    Macro to populate the virtual method in the trampoline class. This macro tries to look up the
    method from the Python side, deals with the :ref:`gil` and necessary argument conversions to
    call this method and return the appropriate type. This macro should be used if the method name
    in C and in Python are identical.
    See :ref:`overriding_virtuals` for more information.

    .. code-block:: cpp

      class PyAnimal : public Animal {
      public:
          // Inherit the constructors
          using Animal::Animal;

          // Trampoline (need one for each virtual function)
          std::string go(int n_times) override {
              PYBIND11_OVERRIDE_PURE(
                  std::string, // Return type (ret_type)
                  Animal,      // Parent class (cname)
                  go,          // Name of function in C++ (must match Python name) (fn)
                  n_times      // Argument(s) (...)
              );
          }
      };
\endrst */
#define PYBIND11_OVERRIDE(ret_type, cname, fn, ...)                                               \
    PYBIND11_OVERRIDE_NAME(PYBIND11_TYPE(ret_type), PYBIND11_TYPE(cname), #fn, fn, __VA_ARGS__)

/** \rst
    Macro for pure virtual functions, this function is identical to :c:macro:`PYBIND11_OVERRIDE`,
    except that it throws if no override can be found.
\endrst */
#define PYBIND11_OVERRIDE_PURE(ret_type, cname, fn, ...)                                          \
    PYBIND11_OVERRIDE_PURE_NAME(                                                                  \
        PYBIND11_TYPE(ret_type), PYBIND11_TYPE(cname), #fn, fn, __VA_ARGS__)

// Deprecated versions

PYBIND11_DEPRECATED("get_type_overload has been deprecated")
inline function
get_type_overload(const void *this_ptr, const detail::type_info *this_type, const char *name) {
    return detail::get_type_override(this_ptr, this_type, name);
}

template <class T>
inline function get_overload(const T *this_ptr, const char *name) {
    return get_override(this_ptr, name);
}

#define PYBIND11_OVERLOAD_INT(ret_type, cname, name, ...)                                         \
    PYBIND11_OVERRIDE_IMPL(PYBIND11_TYPE(ret_type), PYBIND11_TYPE(cname), name, __VA_ARGS__)
#define PYBIND11_OVERLOAD_NAME(ret_type, cname, name, fn, ...)                                    \
    PYBIND11_OVERRIDE_NAME(PYBIND11_TYPE(ret_type), PYBIND11_TYPE(cname), name, fn, __VA_ARGS__)
#define PYBIND11_OVERLOAD_PURE_NAME(ret_type, cname, name, fn, ...)                               \
    PYBIND11_OVERRIDE_PURE_NAME(                                                                  \
        PYBIND11_TYPE(ret_type), PYBIND11_TYPE(cname), name, fn, __VA_ARGS__);
#define PYBIND11_OVERLOAD(ret_type, cname, fn, ...)                                               \
    PYBIND11_OVERRIDE(PYBIND11_TYPE(ret_type), PYBIND11_TYPE(cname), fn, __VA_ARGS__)
#define PYBIND11_OVERLOAD_PURE(ret_type, cname, fn, ...)                                          \
    PYBIND11_OVERRIDE_PURE(PYBIND11_TYPE(ret_type), PYBIND11_TYPE(cname), fn, __VA_ARGS__);

PYBIND11_NAMESPACE_END(PYBIND11_NAMESPACE)<|MERGE_RESOLUTION|>--- conflicted
+++ resolved
@@ -2198,7 +2198,6 @@
         if (holder_ptr) {
             init_holder_from_existing(v_h, holder_ptr, std::is_copy_constructible<holder_type>());
             v_h.set_holder_constructed();
-<<<<<<< HEAD
         } else {
             init_holder_simple(inst, v_h, v_h.value_ptr<type>());
         }
@@ -2210,10 +2209,6 @@
         if (PYBIND11_SILENCE_MSVC_C4127(detail::always_construct_holder<holder_type>::value)
             || inst->owned) {
             new (std::addressof(v_h.holder<holder_type>())) holder_type(value);
-=======
-        } else if (detail::always_construct_holder<holder_type>::value || inst->owned) {
-            new (std::addressof(v_h.holder<holder_type>())) holder_type(v_h.value_ptr<type>());
->>>>>>> 8a099e44
             v_h.set_holder_constructed();
         }
     }
