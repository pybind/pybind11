--- conflicted
+++ resolved
@@ -3089,13 +3089,9 @@
 
     /* Don't call dispatch code if invoked from overridden function.
        Unfortunately this doesn't work on PyPy. */
-<<<<<<< HEAD
-#if !defined(PYPY_VERSION)
-=======
 #if !defined(PYPY_VERSION) && PY_VERSION_HEX < 0x030B0000
     // TODO: Remove PyPy workaround for Python 3.11.
     // Current API fails on 3.11 since co_varnames can be null.
->>>>>>> ec24786e
 #    if PY_VERSION_HEX >= 0x03090000
     PyFrameObject *frame = PyThreadState_GetFrame(PyThreadState_Get());
     if (frame != nullptr) {
@@ -3103,17 +3099,9 @@
         // f_code is guaranteed to not be NULL
         if ((std::string) str(f_code->co_name) == name && f_code->co_argcount > 0) {
             PyObject *locals = PyEval_GetLocals();
-<<<<<<< HEAD
-            if (locals != nullptr) {
-                PyObject *co_varnames = PyObject_GetAttrString((PyObject *) f_code, "co_varnames");
-                PyObject *self_arg = PyTuple_GET_ITEM(co_varnames, 0);
-                Py_DECREF(co_varnames);
-                PyObject *self_caller = dict_getitem(locals, self_arg);
-=======
             if (locals != nullptr && f_code->co_varnames != nullptr) {
                 PyObject *self_caller
                     = dict_getitem(locals, PyTuple_GET_ITEM(f_code->co_varnames, 0));
->>>>>>> ec24786e
                 if (self_caller == self.ptr()) {
                     Py_DECREF(f_code);
                     Py_DECREF(frame);
