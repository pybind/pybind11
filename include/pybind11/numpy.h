--- conflicted
+++ resolved
@@ -405,7 +405,6 @@
     }
 };
 
-<<<<<<< HEAD
 template <typename T>
 struct is_complex : std::false_type {};
 template <typename T>
@@ -488,7 +487,6 @@
 
 #undef DECL_NPY_SCALAR
 
-=======
 // This table normalizes typenums by mapping NPY_INT_, NPY_LONG, ... to NPY_INT32_, NPY_INT64, ...
 // This is needed to correctly handle situations where multiple typenums map to the same type,
 // e.g. NPY_LONG_ may be equivalent to NPY_INT_ or NPY_LONGLONG_ despite having a different
@@ -557,7 +555,6 @@
     npy_api::NPY_VOID_,
 };
 
->>>>>>> 330aae51
 inline PyArray_Proxy *array_proxy(void *ptr) { return reinterpret_cast<PyArray_Proxy *>(ptr); }
 
 inline const PyArray_Proxy *array_proxy(const void *ptr) {
