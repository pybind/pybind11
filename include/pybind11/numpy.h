--- conflicted
+++ resolved
@@ -110,13 +110,8 @@
     ptr = &get_or_create_shared_data<numpy_internals>("_numpy_internals");
 }
 
-<<<<<<< HEAD
-inline numpy_internals& get_numpy_internals() {
-    static numpy_internals* ptr = nullptr;
-=======
 inline numpy_internals &get_numpy_internals() {
     static numpy_internals *ptr = nullptr;
->>>>>>> ac37829e
     if (!ptr) {
         load_numpy_internals(ptr);
     }
@@ -633,12 +628,8 @@
             if ((len(name) == 0u) && format.kind() == 'V') {
                 continue;
             }
-<<<<<<< HEAD
-            field_descriptors.push_back({(PYBIND11_STR_TYPE) name, format.strip_padding(format.itemsize()), offset});
-=======
             field_descriptors.push_back(
                 {(PYBIND11_STR_TYPE) name, format.strip_padding(format.itemsize()), offset});
->>>>>>> ac37829e
         }
 
         std::sort(field_descriptors.begin(),
@@ -693,12 +684,8 @@
         if (base && ptr) {
             if (isinstance<array>(base)) {
                 /* Copy flags from base (except ownership bit) */
-<<<<<<< HEAD
-                flags = reinterpret_borrow<array>(base).flags() & ~detail::npy_api::NPY_ARRAY_OWNDATA_;
-=======
                 flags = reinterpret_borrow<array>(base).flags()
                         & ~detail::npy_api::NPY_ARRAY_OWNDATA_;
->>>>>>> ac37829e
             } else {
                 /* Writable by default, easy to downgrade later on if needed */
                 flags = detail::npy_api::NPY_ARRAY_WRITEABLE_;
@@ -711,17 +698,11 @@
             descr.release().ptr(),
             (int) ndim,
             // Use reinterpret_cast for PyPy on Windows (remove if fixed, checked on 7.3.1)
-<<<<<<< HEAD
-            reinterpret_cast<Py_intptr_t*>(shape->data()),
-            reinterpret_cast<Py_intptr_t*>(strides->data()),
-            const_cast<void *>(ptr), flags, nullptr));
-=======
             reinterpret_cast<Py_intptr_t *>(shape->data()),
             reinterpret_cast<Py_intptr_t *>(strides->data()),
             const_cast<void *>(ptr),
             flags,
             nullptr));
->>>>>>> ac37829e
         if (!tmp) {
             throw error_already_set();
         }
@@ -840,12 +821,8 @@
 
     /// Byte offset from beginning of the array to a given index (full or partial).
     /// May throw if the index would lead to out of bounds access.
-<<<<<<< HEAD
-    template<typename... Ix> ssize_t offset_at(Ix... index) const {
-=======
     template <typename... Ix>
     ssize_t offset_at(Ix... index) const {
->>>>>>> ac37829e
         if ((ssize_t) sizeof...(index) > ndim()) {
             fail_dim_check(sizeof...(index), "too many indices for an array");
         }
@@ -867,23 +844,15 @@
      * care: the array must not be destroyed or reshaped for the duration of the returned object,
      * and the caller must take care not to access invalid dimensions or dimension indices.
      */
-<<<<<<< HEAD
-    template <typename T, ssize_t Dims = -1> detail::unchecked_mutable_reference<T, Dims> mutable_unchecked() & {
-=======
     template <typename T, ssize_t Dims = -1>
     detail::unchecked_mutable_reference<T, Dims> mutable_unchecked() & {
->>>>>>> ac37829e
         if (PYBIND11_SILENCE_MSVC_C4127(Dims >= 0) && ndim() != Dims) {
             throw std::domain_error("array has incorrect number of dimensions: "
                                     + std::to_string(ndim()) + "; expected "
                                     + std::to_string(Dims));
         }
-<<<<<<< HEAD
-        return detail::unchecked_mutable_reference<T, Dims>(mutable_data(), shape(), strides(), ndim());
-=======
         return detail::unchecked_mutable_reference<T, Dims>(
             mutable_data(), shape(), strides(), ndim());
->>>>>>> ac37829e
     }
 
     /**
@@ -893,12 +862,8 @@
      * or reshaped for the duration of the returned object, and the caller must take care not to
      * access invalid dimensions or dimension indices.
      */
-<<<<<<< HEAD
-    template <typename T, ssize_t Dims = -1> detail::unchecked_reference<T, Dims> unchecked() const & {
-=======
     template <typename T, ssize_t Dims = -1>
     detail::unchecked_reference<T, Dims> unchecked() const & {
->>>>>>> ac37829e
         if (PYBIND11_SILENCE_MSVC_C4127(Dims >= 0) && ndim() != Dims) {
             throw std::domain_error("array has incorrect number of dimensions: "
                                     + std::to_string(ndim()) + "; expected "
@@ -923,14 +888,6 @@
                int(new_shape->size())};
         // try to resize, set ordering param to -1 cause it's not used anyway
         auto new_array = reinterpret_steal<object>(
-<<<<<<< HEAD
-            detail::npy_api::get().PyArray_Resize_(m_ptr, &d, int(refcheck), -1)
-        );
-        if (!new_array) {
-            throw error_already_set();
-        }
-        if (isinstance<array>(new_array)) { *this = std::move(new_array); }
-=======
             detail::npy_api::get().PyArray_Resize_(m_ptr, &d, int(refcheck), -1));
         if (!new_array) {
             throw error_already_set();
@@ -938,7 +895,6 @@
         if (isinstance<array>(new_array)) {
             *this = std::move(new_array);
         }
->>>>>>> ac37829e
     }
 
     /// Optional `order` parameter omitted, to be added as needed.
@@ -1102,21 +1058,6 @@
     }
 
     // Reference to element at a given index
-<<<<<<< HEAD
-    template<typename... Ix> const T& at(Ix... index) const {
-        if ((ssize_t) sizeof...(index) != ndim()) {
-            fail_dim_check(sizeof...(index), "index dimension mismatch");
-        }
-        return *(static_cast<const T*>(array::data()) + byte_offset(ssize_t(index)...) / itemsize());
-    }
-
-    // Mutable reference to element at a given index
-    template<typename... Ix> T& mutable_at(Ix... index) {
-        if ((ssize_t) sizeof...(index) != ndim()) {
-            fail_dim_check(sizeof...(index), "index dimension mismatch");
-        }
-        return *(static_cast<T*>(array::mutable_data()) + byte_offset(ssize_t(index)...) / itemsize());
-=======
     template <typename... Ix>
     const T &at(Ix... index) const {
         if ((ssize_t) sizeof...(index) != ndim()) {
@@ -1134,7 +1075,6 @@
         }
         return *(static_cast<T *>(array::mutable_data())
                  + byte_offset(ssize_t(index)...) / itemsize());
->>>>>>> ac37829e
     }
 
     /**
@@ -1313,11 +1253,7 @@
     static constexpr int value = values[detail::is_fmt_numeric<T>::index];
 
     static pybind11::dtype dtype() {
-<<<<<<< HEAD
-        if (auto ptr = npy_api::get().PyArray_DescrFromType_(value)) {
-=======
         if (auto *ptr = npy_api::get().PyArray_DescrFromType_(value)) {
->>>>>>> ac37829e
             return reinterpret_steal<pybind11::dtype>(ptr);
         }
         pybind11_fail("Unsupported buffer format!");
@@ -1379,11 +1315,7 @@
                                                  ssize_t itemsize,
                                                  bool (*direct_converter)(PyObject *, void *&)) {
 
-<<<<<<< HEAD
-    auto& numpy_internals = get_numpy_internals();
-=======
     auto &numpy_internals = get_numpy_internals();
->>>>>>> ac37829e
     if (numpy_internals.get_type_info(tinfo, false)) {
         pybind11_fail("NumPy: dtype is already registered");
     }
@@ -1397,11 +1329,7 @@
         [](const field_descriptor &a, const field_descriptor &b) { return a.offset < b.offset; });
 
     list names, formats, offsets;
-<<<<<<< HEAD
-    for (auto& field : ordered_fields) {
-=======
     for (auto &field : ordered_fields) {
->>>>>>> ac37829e
         if (!field.descr) {
             pybind11_fail(std::string("NumPy: unsupported field dtype: `") + field.name + "` @ "
                           + tinfo.name());
@@ -1430,11 +1358,7 @@
     // overriding the endianness. Putting the ^ in front of individual fields
     // isn't guaranteed to work due to https://github.com/numpy/numpy/issues/9049
     oss << "^T{";
-<<<<<<< HEAD
-    for (auto& field : ordered_fields) {
-=======
     for (auto &field : ordered_fields) {
->>>>>>> ac37829e
         if (field.offset > offset) {
             oss << (field.offset - offset) << 'x';
         }
@@ -1448,13 +1372,8 @@
     auto format_str = oss.str();
 
     // Sanity check: verify that NumPy properly parses our buffer format string
-<<<<<<< HEAD
-    auto& api = npy_api::get();
-    auto arr =  array(buffer_info(nullptr, itemsize, format_str, 1));
-=======
     auto &api = npy_api::get();
     auto arr = array(buffer_info(nullptr, itemsize, format_str, 1));
->>>>>>> ac37829e
     if (!api.PyArray_EquivTypes_(dtype_ptr, arr.dtype().ptr())) {
         pybind11_fail("NumPy: invalid buffer descriptor!");
     }
@@ -1491,13 +1410,8 @@
         return ptr;
     }
 
-<<<<<<< HEAD
-    static bool direct_converter(PyObject *obj, void*& value) {
-        auto& api = npy_api::get();
-=======
     static bool direct_converter(PyObject *obj, void *&value) {
         auto &api = npy_api::get();
->>>>>>> ac37829e
         if (!PyObject_TypeCheck(obj, api.PyVoidArrType_Type_)) {
             return false;
         }
@@ -1719,12 +1633,8 @@
             const auto &dim_size_in = *shape_iter;
             auto &dim_size_out = *res_iter;
 
-<<<<<<< HEAD
-            // Each input dimension can either be 1 or `n`, but `n` values must match across buffers
-=======
             // Each input dimension can either be 1 or `n`, but `n` values must match across
             // buffers
->>>>>>> ac37829e
             if (dim_size_out == 1) {
                 dim_size_out = dim_size_in;
             } else if (dim_size_in != 1 && dim_size_in != dim_size_out) {
@@ -1754,15 +1664,10 @@
         if (trivial_broadcast_c) {
             ssize_t expect_stride = buffers[i].itemsize;
             auto end = buffers[i].shape.crend();
-<<<<<<< HEAD
-            for (auto shape_iter = buffers[i].shape.crbegin(), stride_iter = buffers[i].strides.crbegin();
-                    trivial_broadcast_c && shape_iter != end; ++shape_iter, ++stride_iter) {
-=======
             for (auto shape_iter = buffers[i].shape.crbegin(),
                       stride_iter = buffers[i].strides.crbegin();
                  trivial_broadcast_c && shape_iter != end;
                  ++shape_iter, ++stride_iter) {
->>>>>>> ac37829e
                 if (expect_stride == *stride_iter) {
                     expect_stride *= *shape_iter;
                 } else {
@@ -1775,15 +1680,10 @@
         if (trivial_broadcast_f) {
             ssize_t expect_stride = buffers[i].itemsize;
             auto end = buffers[i].shape.cend();
-<<<<<<< HEAD
-            for (auto shape_iter = buffers[i].shape.cbegin(), stride_iter = buffers[i].strides.cbegin();
-                    trivial_broadcast_f && shape_iter != end; ++shape_iter, ++stride_iter) {
-=======
             for (auto shape_iter = buffers[i].shape.cbegin(),
                       stride_iter = buffers[i].strides.cbegin();
                  trivial_broadcast_f && shape_iter != end;
                  ++shape_iter, ++stride_iter) {
->>>>>>> ac37829e
                 if (expect_stride == *stride_iter) {
                     expect_stride *= *shape_iter;
                 } else {
@@ -1941,11 +1841,7 @@
         }
 
         /* Call the function */
-<<<<<<< HEAD
-        auto mutable_data = returned_array::mutable_data(result);
-=======
         auto *mutable_data = returned_array::mutable_data(result);
->>>>>>> ac37829e
         if (trivial == broadcast_trivial::non_trivial) {
             apply_broadcast(buffers, params, mutable_data, size, shape, i_seq, vi_seq, bi_seq);
         } else {
@@ -1973,12 +1869,8 @@
                 buffers[BIndex].size == 1 ? 0 : sizeof(param_n_t<VIndex>))...}};
 
         for (size_t i = 0; i < size; ++i) {
-<<<<<<< HEAD
-            returned_array::call(out, i, f, *reinterpret_cast<param_n_t<Index> *>(params[Index])...);
-=======
             returned_array::call(
                 out, i, f, *reinterpret_cast<param_n_t<Index> *>(params[Index])...);
->>>>>>> ac37829e
             for (auto &x : vecparams) {
                 x.first += x.second;
             }
