--- conflicted
+++ resolved
@@ -1181,39 +1181,6 @@
     }
 };
 
-<<<<<<< HEAD
-=======
-template <typename T, typename = void>
-struct npy_format_descriptor_name;
-
-template <typename T>
-struct npy_format_descriptor_name<T, enable_if_t<std::is_integral<T>::value>> {
-    static constexpr auto name = const_name<std::is_same<T, bool>::value>(
-        const_name("bool"), const_name<std::is_signed<T>::value>("numpy.int", "numpy.uint") + const_name<sizeof(T)*8>()
-    );
-};
-
-template <typename T>
-struct npy_format_descriptor_name<T, enable_if_t<std::is_floating_point<T>::value>> {
-    static constexpr auto name = const_name<std::is_same<T, float>::value
-                                   || std::is_same<T, const float>::value
-                                   || std::is_same<T, double>::value
-                                   || std::is_same<T, const double>::value>(
-        const_name("numpy.float") + const_name<sizeof(T)*8>(), const_name("numpy.longdouble")
-    );
-};
-
-template <typename T>
-struct npy_format_descriptor_name<T, enable_if_t<is_complex<T>::value>> {
-    static constexpr auto name = const_name<std::is_same<typename T::value_type, float>::value
-                                   || std::is_same<typename T::value_type, const float>::value
-                                   || std::is_same<typename T::value_type, double>::value
-                                   || std::is_same<typename T::value_type, const double>::value>(
-        const_name("numpy.complex") + const_name<sizeof(typename T::value_type)*16>(), const_name("numpy.longcomplex")
-    );
-};
-
->>>>>>> cb302305
 template <typename T>
 struct npy_format_descriptor<T, enable_if_t<satisfies_any_of<T, std::is_arithmetic, is_complex>::value>>
     : npy_format_descriptor_name<T> {
