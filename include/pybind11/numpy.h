--- conflicted
+++ resolved
@@ -166,12 +166,9 @@
     PyObject *(*PyArray_Squeeze_)(PyObject *);
     int (*PyArray_SetBaseObject_)(PyObject *, PyObject *);
     PyObject* (*PyArray_Resize_)(PyObject*, PyArray_Dims*, int, int);
-<<<<<<< HEAD
+  PyObject* (*PyArray_Newshape_)(PyObject*, PyArray_Dims*, int);
     PyObject* (*PyArray_View_)(PyObject*, PyObject*, PyObject*);
-=======
-    PyObject* (*PyArray_Newshape_)(PyObject*, PyArray_Dims*, int);
-
->>>>>>> 29921fd7
+
 private:
     enum functions {
         API_PyArray_GetNDArrayCFeatureVersion = 211,
@@ -225,11 +222,8 @@
         DECL_NPY_API(PyArray_GetArrayParamsFromObject);
         DECL_NPY_API(PyArray_Squeeze);
         DECL_NPY_API(PyArray_SetBaseObject);
-<<<<<<< HEAD
         DECL_NPY_API(PyArray_View);
-=======
-
->>>>>>> 29921fd7
+
 #undef DECL_NPY_API
         return api;
     }
@@ -745,15 +739,6 @@
         if (isinstance<array>(new_array)) { *this = std::move(new_array); }
     }
 
-<<<<<<< HEAD
-    // Create a view of an array in a different data type
-    // This function may fundamentally reinterpret the data in the array
-    // only supports the `dtype` argument, not the `type` argument
-    array view(std::string dtype) {
-        auto& api = detail::npy_api::get();
-        return reinterpret_steal<array>(api.PyArray_View_(m_ptr, dtype::from_args(pybind11::str(dtype)).release().ptr(), NULL));
-    }
-=======
     void reshape(ShapeContainer new_shape) {
         detail::npy_api::PyArray_Dims d = {
             new_shape->data(), int(new_shape->size())
@@ -765,9 +750,15 @@
         if (!new_array) throw error_already_set();
         if (isinstance<array>(new_array)) { *this = std::move(new_array); }
     }
-    
->>>>>>> 29921fd7
-
+
+    // Create a view of an array in a different data type
+    // This function may fundamentally reinterpret the data in the array
+    // only supports the `dtype` argument, not the `type` argument
+    array view(std::string dtype) {
+        auto& api = detail::npy_api::get();
+        return reinterpret_steal<array>(api.PyArray_View_(m_ptr, dtype::from_args(pybind11::str(dtype)).release().ptr(), NULL));
+    }
+  
     /// Ensure that the argument is a NumPy array
     /// In case of an error, nullptr is returned and the Python error is cleared.
     static array ensure(handle h, int ExtraFlags = 0) {
