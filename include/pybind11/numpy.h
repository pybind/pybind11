--- conflicted
+++ resolved
@@ -805,19 +805,16 @@
         return reinterpret_steal<array>(
               detail::npy_api::get().PyArray_Newshape_(m_ptr, &d, 0));
     }
-<<<<<<< HEAD
-=======
-
->>>>>>> 56663b5c
 
     // Create a view of an array in a different data type
     // This function may fundamentally reinterpret the data in the array
     // only supports the `dtype` argument, not the `type` argument
     array view(std::string dtype) {
         auto& api = detail::npy_api::get();
-        return reinterpret_steal<array>(api.PyArray_View_(m_ptr, dtype::from_args(pybind11::str(dtype)).release().ptr(), NULL));
-    }
-  
+        return reinterpret_steal<array>(
+              api.PyArray_View_(m_ptr, dtype::from_args(pybind11::str(dtype)).release().ptr(), NULL));
+    }
+
     /// Ensure that the argument is a NumPy array
     /// In case of an error, nullptr is returned and the Python error is cleared.
     static array ensure(handle h, int ExtraFlags = 0) {
