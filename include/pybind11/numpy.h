/*
    pybind11/numpy.h: Basic NumPy support, vectorize() wrapper

    Copyright (c) 2016 Wenzel Jakob <wenzel.jakob@epfl.ch>

    All rights reserved. Use of this source code is governed by a
    BSD-style license that can be found in the LICENSE file.
*/

#pragma once

#include "pybind11.h"
#include "complex.h"

#include <algorithm>
#include <array>
#include <cstdint>
#include <cstdlib>
#include <cstring>
#include <functional>
#include <numeric>
#include <sstream>
#include <string>
#include <type_traits>
#include <typeindex>
#include <utility>
#include <vector>

/* This will be true on all flat address space platforms and allows us to reduce the
   whole npy_intp / ssize_t / Py_intptr_t business down to just ssize_t for all size
   and dimension types (e.g. shape, strides, indexing), instead of inflicting this
   upon the library user. */
static_assert(sizeof(::pybind11::ssize_t) == sizeof(Py_intptr_t), "ssize_t != Py_intptr_t");
static_assert(std::is_signed<Py_intptr_t>::value, "Py_intptr_t must be signed");
// We now can reinterpret_cast between py::ssize_t and Py_intptr_t (MSVC + PyPy cares)

PYBIND11_NAMESPACE_BEGIN(PYBIND11_NAMESPACE)

class array; // Forward declaration

template<typename> struct numpy_scalar; // Forward declaration

PYBIND11_NAMESPACE_BEGIN(detail)

template <>
struct handle_type_name<array> {
    static constexpr auto name = const_name("numpy.ndarray");
};

template <typename type, typename SFINAE = void>
struct npy_format_descriptor;

struct PyArrayDescr_Proxy {
    PyObject_HEAD
    PyObject *typeobj;
    char kind;
    char type;
    char byteorder;
    char flags;
    int type_num;
    int elsize;
    int alignment;
    char *subarray;
    PyObject *fields;
    PyObject *names;
};

struct PyArray_Proxy {
    PyObject_HEAD
    char *data;
    int nd;
    ssize_t *dimensions;
    ssize_t *strides;
    PyObject *base;
    PyObject *descr;
    int flags;
};

struct PyVoidScalarObject_Proxy {
    PyObject_VAR_HEAD char *obval;
    PyArrayDescr_Proxy *descr;
    int flags;
    PyObject *base;
};

struct numpy_type_info {
    PyObject *dtype_ptr;
    std::string format_str;
};

struct numpy_internals {
    std::unordered_map<std::type_index, numpy_type_info> registered_dtypes;

    numpy_type_info *get_type_info(const std::type_info &tinfo, bool throw_if_missing = true) {
        auto it = registered_dtypes.find(std::type_index(tinfo));
        if (it != registered_dtypes.end()) {
            return &(it->second);
        }
        if (throw_if_missing) {
            pybind11_fail(std::string("NumPy type info missing for ") + tinfo.name());
        }
        return nullptr;
    }

    template <typename T>
    numpy_type_info *get_type_info(bool throw_if_missing = true) {
        return get_type_info(typeid(typename std::remove_cv<T>::type), throw_if_missing);
    }
};

PYBIND11_NOINLINE void load_numpy_internals(numpy_internals *&ptr) {
    ptr = &get_or_create_shared_data<numpy_internals>("_numpy_internals");
}

inline numpy_internals &get_numpy_internals() {
    static numpy_internals *ptr = nullptr;
    if (!ptr) {
        load_numpy_internals(ptr);
    }
    return *ptr;
}

<<<<<<< HEAD
template <std::size_t> constexpr int platform_lookup() { return -1; }
=======
template <typename T>
struct same_size {
    template <typename U>
    using as = bool_constant<sizeof(T) == sizeof(U)>;
};

template <typename Concrete>
constexpr int platform_lookup() {
    return -1;
}
>>>>>>> a97e9d8c

// Lookup a type according to its size, and return a value corresponding to the NumPy typenum.
template <std::size_t size, typename T, typename... Ts, typename... Ints>
constexpr int platform_lookup(int I, Ints... Is) {
    return sizeof(size) == sizeof(T) ? I : platform_lookup<size, Ts...>(Is...);
}

struct npy_api {
    enum constants {
        NPY_ARRAY_C_CONTIGUOUS_ = 0x0001,
        NPY_ARRAY_F_CONTIGUOUS_ = 0x0002,
        NPY_ARRAY_OWNDATA_ = 0x0004,
        NPY_ARRAY_FORCECAST_ = 0x0010,
        NPY_ARRAY_ENSUREARRAY_ = 0x0040,
        NPY_ARRAY_ALIGNED_ = 0x0100,
        NPY_ARRAY_WRITEABLE_ = 0x0400,
        NPY_BOOL_ = 0,
        NPY_BYTE_,
        NPY_UBYTE_,
        NPY_SHORT_,
        NPY_USHORT_,
        NPY_INT_,
        NPY_UINT_,
        NPY_LONG_,
        NPY_ULONG_,
        NPY_LONGLONG_,
        NPY_ULONGLONG_,
        NPY_FLOAT_,
        NPY_DOUBLE_,
        NPY_LONGDOUBLE_,
        NPY_CFLOAT_,
        NPY_CDOUBLE_,
        NPY_CLONGDOUBLE_,
        NPY_OBJECT_ = 17,
        NPY_STRING_,
        NPY_UNICODE_,
        NPY_VOID_,
        // Platform-dependent normalization
        NPY_INT8_ = NPY_BYTE_,
        NPY_UINT8_ = NPY_UBYTE_,
        NPY_INT16_ = NPY_SHORT_,
        NPY_UINT16_ = NPY_USHORT_,
        // `npy_common.h` defines the integer aliases. In order, it checks:
        // NPY_BITSOF_LONG, NPY_BITSOF_LONGLONG, NPY_BITSOF_INT, NPY_BITSOF_SHORT, NPY_BITSOF_CHAR
        // and assigns the alias to the first matching size, so we should check in this order.
<<<<<<< HEAD
        NPY_INT32_ = platform_lookup<4, long, int, short>(
            NPY_LONG_, NPY_INT_, NPY_SHORT_),
        NPY_UINT32_ = platform_lookup<4, unsigned long, unsigned int, unsigned short>(
            NPY_ULONG_, NPY_UINT_, NPY_USHORT_),
        NPY_INT64_ = platform_lookup<8, long, long long, int>(
            NPY_LONG_, NPY_LONGLONG_, NPY_INT_),
        NPY_UINT64_ = platform_lookup<8, unsigned long, unsigned long long, unsigned int>(
=======
        NPY_INT32_
        = platform_lookup<std::int32_t, long, int, short>(NPY_LONG_, NPY_INT_, NPY_SHORT_),
        NPY_UINT32_ = platform_lookup<std::uint32_t, unsigned long, unsigned int, unsigned short>(
            NPY_ULONG_, NPY_UINT_, NPY_USHORT_),
        NPY_INT64_
        = platform_lookup<std::int64_t, long, long long, int>(NPY_LONG_, NPY_LONGLONG_, NPY_INT_),
        NPY_UINT64_
        = platform_lookup<std::uint64_t, unsigned long, unsigned long long, unsigned int>(
>>>>>>> a97e9d8c
            NPY_ULONG_, NPY_ULONGLONG_, NPY_UINT_),
        NPY_FLOAT32_ = platform_lookup<4, double, float, long double>(
                NPY_DOUBLE_, NPY_FLOAT_, NPY_LONGDOUBLE_),
        NPY_FLOAT64_ = platform_lookup<8, double, float, long double>(
                NPY_DOUBLE_, NPY_FLOAT_, NPY_LONGDOUBLE_),
        NPY_COMPLEX64_ = platform_lookup<8, std::complex<double>, std::complex<float>, std::complex<long double>>(
                NPY_DOUBLE_, NPY_FLOAT_, NPY_LONGDOUBLE_),
        NPY_COMPLEX128_ = platform_lookup<8, std::complex<double>, std::complex<float>, std::complex<long double>>(
                NPY_DOUBLE_, NPY_FLOAT_, NPY_LONGDOUBLE_),
        NPY_CHAR_ = std::is_signed<char>::value ? NPY_BYTE_ : NPY_UBYTE_,
    };

    struct PyArray_Dims {
        Py_intptr_t *ptr;
        int len;
    };

    static npy_api &get() {
        static npy_api api = lookup();
        return api;
    }

    bool PyArray_Check_(PyObject *obj) const {
        return PyObject_TypeCheck(obj, PyArray_Type_) != 0;
    }
    bool PyArrayDescr_Check_(PyObject *obj) const {
        return PyObject_TypeCheck(obj, PyArrayDescr_Type_) != 0;
    }

    unsigned int (*PyArray_GetNDArrayCFeatureVersion_)();
    PyObject *(*PyArray_DescrFromType_)(int);
<<<<<<< HEAD
    PyObject *(*PyArray_TypeObjectFromType_)(int);
    PyObject *(*PyArray_NewFromDescr_)
        (PyTypeObject *, PyObject *, int, Py_intptr_t const *,
         Py_intptr_t const *, void *, int, PyObject *);
=======
    PyObject *(*PyArray_NewFromDescr_)(PyTypeObject *,
                                       PyObject *,
                                       int,
                                       Py_intptr_t const *,
                                       Py_intptr_t const *,
                                       void *,
                                       int,
                                       PyObject *);
>>>>>>> a97e9d8c
    // Unused. Not removed because that affects ABI of the class.
    PyObject *(*PyArray_DescrNewFromType_)(int);
    int (*PyArray_CopyInto_)(PyObject *, PyObject *);
    PyObject *(*PyArray_NewCopy_)(PyObject *, int);
    PyTypeObject *PyArray_Type_;
    PyTypeObject *PyVoidArrType_Type_;
    PyTypeObject *PyArrayDescr_Type_;
    PyObject *(*PyArray_DescrFromScalar_)(PyObject *);
<<<<<<< HEAD
    PyObject *(*PyArray_Scalar_)(void *, PyObject *, PyObject *);
    void (*PyArray_ScalarAsCtype_)(PyObject *, void *);
    PyObject *(*PyArray_FromAny_) (PyObject *, PyObject *, int, int, int, PyObject *);
    int (*PyArray_DescrConverter_) (PyObject *, PyObject **);
    bool (*PyArray_EquivTypes_) (PyObject *, PyObject *);
    int (*PyArray_GetArrayParamsFromObject_)(PyObject *, PyObject *, unsigned char, PyObject **, int *,
                                             Py_intptr_t *, PyObject **, PyObject *);
=======
    PyObject *(*PyArray_FromAny_)(PyObject *, PyObject *, int, int, int, PyObject *);
    int (*PyArray_DescrConverter_)(PyObject *, PyObject **);
    bool (*PyArray_EquivTypes_)(PyObject *, PyObject *);
    int (*PyArray_GetArrayParamsFromObject_)(PyObject *,
                                             PyObject *,
                                             unsigned char,
                                             PyObject **,
                                             int *,
                                             Py_intptr_t *,
                                             PyObject **,
                                             PyObject *);
>>>>>>> a97e9d8c
    PyObject *(*PyArray_Squeeze_)(PyObject *);
    // Unused. Not removed because that affects ABI of the class.
    int (*PyArray_SetBaseObject_)(PyObject *, PyObject *);
    PyObject *(*PyArray_Resize_)(PyObject *, PyArray_Dims *, int, int);
    PyObject *(*PyArray_Newshape_)(PyObject *, PyArray_Dims *, int);
    PyObject *(*PyArray_View_)(PyObject *, PyObject *, PyObject *);

private:
    enum functions {
        API_PyArray_GetNDArrayCFeatureVersion = 211,
        API_PyArray_Type = 2,
        API_PyArrayDescr_Type = 3,
        API_PyVoidArrType_Type = 39,
        API_PyArray_DescrFromType = 45,
        API_PyArray_TypeObjectFromType = 46,
        API_PyArray_DescrFromScalar = 57,
        API_PyArray_Scalar = 60,
        API_PyArray_ScalarAsCtype = 62,
        API_PyArray_FromAny = 69,
        API_PyArray_Resize = 80,
        API_PyArray_CopyInto = 82,
        API_PyArray_NewCopy = 85,
        API_PyArray_NewFromDescr = 94,
        API_PyArray_DescrNewFromType = 96,
        API_PyArray_Newshape = 135,
        API_PyArray_Squeeze = 136,
        API_PyArray_View = 137,
        API_PyArray_DescrConverter = 174,
        API_PyArray_EquivTypes = 182,
        API_PyArray_GetArrayParamsFromObject = 278,
        API_PyArray_SetBaseObject = 282
    };

    static npy_api lookup() {
        module_ m = module_::import("numpy.core.multiarray");
        auto c = m.attr("_ARRAY_API");
        void **api_ptr = (void **) PyCapsule_GetPointer(c.ptr(), NULL);
        npy_api api;
#define DECL_NPY_API(Func) api.Func##_ = (decltype(api.Func##_)) api_ptr[API_##Func];
        DECL_NPY_API(PyArray_GetNDArrayCFeatureVersion);
        if (api.PyArray_GetNDArrayCFeatureVersion_() < 0x7) {
            pybind11_fail("pybind11 numpy support requires numpy >= 1.7.0");
        }
        DECL_NPY_API(PyArray_Type);
        DECL_NPY_API(PyVoidArrType_Type);
        DECL_NPY_API(PyArrayDescr_Type);
        DECL_NPY_API(PyArray_DescrFromType);
        DECL_NPY_API(PyArray_TypeObjectFromType);
        DECL_NPY_API(PyArray_DescrFromScalar);
        DECL_NPY_API(PyArray_Scalar);
        DECL_NPY_API(PyArray_ScalarAsCtype);
        DECL_NPY_API(PyArray_FromAny);
        DECL_NPY_API(PyArray_Resize);
        DECL_NPY_API(PyArray_CopyInto);
        DECL_NPY_API(PyArray_NewCopy);
        DECL_NPY_API(PyArray_NewFromDescr);
        DECL_NPY_API(PyArray_DescrNewFromType);
        DECL_NPY_API(PyArray_Newshape);
        DECL_NPY_API(PyArray_Squeeze);
        DECL_NPY_API(PyArray_View);
        DECL_NPY_API(PyArray_DescrConverter);
        DECL_NPY_API(PyArray_EquivTypes);
        DECL_NPY_API(PyArray_GetArrayParamsFromObject);
        DECL_NPY_API(PyArray_SetBaseObject);

#undef DECL_NPY_API
        return api;
    }
};

<<<<<<< HEAD
template <typename T> struct is_complex : std::false_type { };
template <typename T> struct is_complex<std::complex<T>> : std::true_type { };

template <typename T, typename = void>
struct npy_format_descriptor_name;

template <typename T>
struct npy_format_descriptor_name<T, enable_if_t<std::is_integral<T>::value>> {
    static constexpr auto name = const_name<std::is_same<T, bool>::value>(
        const_name("bool"), const_name<std::is_signed<T>::value>("int", "uint") + const_name<sizeof(T)*8>()
    );
};

template <typename T>
struct npy_format_descriptor_name<T, enable_if_t<std::is_floating_point<T>::value>> {
    static constexpr auto name = const_name<std::is_same<T, float>::value || std::is_same<T, double>::value>(
        const_name("float") + const_name<sizeof(T)*8>(), const_name("longdouble")
    );
};

template <typename T>
struct npy_format_descriptor_name<T, enable_if_t<is_complex<T>::value>> {
    static constexpr auto name = const_name<std::is_same<typename T::value_type, float>::value
                                   || std::is_same<typename T::value_type, double>::value>(
        const_name("complex") + const_name<sizeof(typename T::value_type)*16>(), const_name("longcomplex")
    );
};

template<typename T> struct numpy_scalar_info {};

#define DECL_NPY_SCALAR(ctype_, typenum_) \
template<> struct numpy_scalar_info<ctype_> { \
    static constexpr auto name = npy_format_descriptor_name<ctype_>::name; \
    static constexpr int typenum = npy_api::typenum_##_; \
}

// boolean type
DECL_NPY_SCALAR(bool, NPY_BOOL);

// character types
DECL_NPY_SCALAR(char, NPY_CHAR);
DECL_NPY_SCALAR(signed char, NPY_BYTE);
DECL_NPY_SCALAR(unsigned char, NPY_UBYTE);

// signed integer types
DECL_NPY_SCALAR(std::int16_t, NPY_SHORT);
DECL_NPY_SCALAR(std::int32_t, NPY_INT);
DECL_NPY_SCALAR(std::int64_t, NPY_LONG);
#if defined(__linux__)
DECL_NPY_SCALAR(long long, NPY_LONG);
#else
DECL_NPY_SCALAR(long, NPY_LONG);
#endif

// unsigned integer types
DECL_NPY_SCALAR(std::uint16_t, NPY_USHORT);
DECL_NPY_SCALAR(std::uint32_t, NPY_UINT);
DECL_NPY_SCALAR(std::uint64_t, NPY_ULONG);
#if defined(__linux__)
DECL_NPY_SCALAR(unsigned long long, NPY_ULONG);
#else
DECL_NPY_SCALAR(unsigned long, NPY_ULONG);
#endif

// floating point types
DECL_NPY_SCALAR(float, NPY_FLOAT);
DECL_NPY_SCALAR(double, NPY_DOUBLE);
DECL_NPY_SCALAR(long double, NPY_LONGDOUBLE);

// complex types
DECL_NPY_SCALAR(std::complex<float>, NPY_CFLOAT);
DECL_NPY_SCALAR(std::complex<double>, NPY_CDOUBLE);
DECL_NPY_SCALAR(std::complex<long double>, NPY_CLONGDOUBLE);

#undef DECL_NPY_SCALAR

inline PyArray_Proxy* array_proxy(void* ptr) {
    return reinterpret_cast<PyArray_Proxy*>(ptr);
}
=======
inline PyArray_Proxy *array_proxy(void *ptr) { return reinterpret_cast<PyArray_Proxy *>(ptr); }
>>>>>>> a97e9d8c

inline const PyArray_Proxy *array_proxy(const void *ptr) {
    return reinterpret_cast<const PyArray_Proxy *>(ptr);
}

inline PyArrayDescr_Proxy *array_descriptor_proxy(PyObject *ptr) {
    return reinterpret_cast<PyArrayDescr_Proxy *>(ptr);
}

inline const PyArrayDescr_Proxy *array_descriptor_proxy(const PyObject *ptr) {
    return reinterpret_cast<const PyArrayDescr_Proxy *>(ptr);
}

inline bool check_flags(const void *ptr, int flag) {
    return (flag == (array_proxy(ptr)->flags & flag));
}

<<<<<<< HEAD
template <typename T> struct is_std_array : std::false_type { };
template <typename T, size_t N> struct is_std_array<std::array<T, N>> : std::true_type { };
=======
template <typename T>
struct is_std_array : std::false_type {};
template <typename T, size_t N>
struct is_std_array<std::array<T, N>> : std::true_type {};
template <typename T>
struct is_complex : std::false_type {};
template <typename T>
struct is_complex<std::complex<T>> : std::true_type {};
>>>>>>> a97e9d8c

template <typename T>
struct array_info_scalar {
    using type = T;
    static constexpr bool is_array = false;
    static constexpr bool is_empty = false;
    static constexpr auto extents = const_name("");
    static void append_extents(list & /* shape */) {}
};
// Computes underlying type and a comma-separated list of extents for array
// types (any mix of std::array and built-in arrays). An array of char is
// treated as scalar because it gets special handling.
template <typename T>
struct array_info : array_info_scalar<T> {};
template <typename T, size_t N>
struct array_info<std::array<T, N>> {
    using type = typename array_info<T>::type;
    static constexpr bool is_array = true;
    static constexpr bool is_empty = (N == 0) || array_info<T>::is_empty;
    static constexpr size_t extent = N;

    // appends the extents to shape
    static void append_extents(list &shape) {
        shape.append(N);
        array_info<T>::append_extents(shape);
    }

    static constexpr auto extents = const_name<array_info<T>::is_array>(
        concat(const_name<N>(), array_info<T>::extents), const_name<N>());
};
// For numpy we have special handling for arrays of characters, so we don't include
// the size in the array extents.
template <size_t N>
struct array_info<char[N]> : array_info_scalar<char[N]> {};
template <size_t N>
struct array_info<std::array<char, N>> : array_info_scalar<std::array<char, N>> {};
template <typename T, size_t N>
struct array_info<T[N]> : array_info<std::array<T, N>> {};
template <typename T>
using remove_all_extents_t = typename array_info<T>::type;

template <typename T>
using is_pod_struct
    = all_of<std::is_standard_layout<T>, // since we're accessing directly in memory
                                         // we need a standard layout type
#if defined(__GLIBCXX__)                                                                          \
    && (__GLIBCXX__ < 20150422 || __GLIBCXX__ == 20150426 || __GLIBCXX__ == 20150623              \
        || __GLIBCXX__ == 20150626 || __GLIBCXX__ == 20160803)
             // libstdc++ < 5 (including versions 4.8.5, 4.9.3 and 4.9.4 which were released after
             // 5) don't implement is_trivially_copyable, so approximate it
             std::is_trivially_destructible<T>,
             satisfies_any_of<T, std::has_trivial_copy_constructor, std::has_trivial_copy_assign>,
#else
             std::is_trivially_copyable<T>,
#endif
             satisfies_none_of<T,
                               std::is_reference,
                               std::is_array,
                               is_std_array,
                               std::is_arithmetic,
                               is_complex,
                               std::is_enum>>;

// Replacement for std::is_pod (deprecated in C++20)
template <typename T>
using is_pod = all_of<std::is_standard_layout<T>, std::is_trivial<T>>;

template <ssize_t Dim = 0, typename Strides>
ssize_t byte_offset_unsafe(const Strides &) {
    return 0;
}
template <ssize_t Dim = 0, typename Strides, typename... Ix>
ssize_t byte_offset_unsafe(const Strides &strides, ssize_t i, Ix... index) {
    return i * strides[Dim] + byte_offset_unsafe<Dim + 1>(strides, index...);
}

/**
 * Proxy class providing unsafe, unchecked const access to array data.  This is constructed through
 * the `unchecked<T, N>()` method of `array` or the `unchecked<N>()` method of `array_t<T>`. `Dims`
 * will be -1 for dimensions determined at runtime.
 */
template <typename T, ssize_t Dims>
class unchecked_reference {
protected:
    static constexpr bool Dynamic = Dims < 0;
    const unsigned char *data_;
    // Storing the shape & strides in local variables (i.e. these arrays) allows the compiler to
    // make large performance gains on big, nested loops, but requires compile-time dimensions
    conditional_t<Dynamic, const ssize_t *, std::array<ssize_t, (size_t) Dims>> shape_, strides_;
    const ssize_t dims_;

    friend class pybind11::array;
    // Constructor for compile-time dimensions:
    template <bool Dyn = Dynamic>
    unchecked_reference(const void *data,
                        const ssize_t *shape,
                        const ssize_t *strides,
                        enable_if_t<!Dyn, ssize_t>)
        : data_{reinterpret_cast<const unsigned char *>(data)}, dims_{Dims} {
        for (size_t i = 0; i < (size_t) dims_; i++) {
            shape_[i] = shape[i];
            strides_[i] = strides[i];
        }
    }
    // Constructor for runtime dimensions:
    template <bool Dyn = Dynamic>
    unchecked_reference(const void *data,
                        const ssize_t *shape,
                        const ssize_t *strides,
                        enable_if_t<Dyn, ssize_t> dims)
        : data_{reinterpret_cast<const unsigned char *>(data)}, shape_{shape}, strides_{strides},
          dims_{dims} {}

public:
    /**
     * Unchecked const reference access to data at the given indices.  For a compile-time known
     * number of dimensions, this requires the correct number of arguments; for run-time
     * dimensionality, this is not checked (and so is up to the caller to use safely).
     */
    template <typename... Ix>
    const T &operator()(Ix... index) const {
        static_assert(ssize_t{sizeof...(Ix)} == Dims || Dynamic,
                      "Invalid number of indices for unchecked array reference");
        return *reinterpret_cast<const T *>(data_
                                            + byte_offset_unsafe(strides_, ssize_t(index)...));
    }
    /**
     * Unchecked const reference access to data; this operator only participates if the reference
     * is to a 1-dimensional array.  When present, this is exactly equivalent to `obj(index)`.
     */
    template <ssize_t D = Dims, typename = enable_if_t<D == 1 || Dynamic>>
    const T &operator[](ssize_t index) const {
        return operator()(index);
    }

    /// Pointer access to the data at the given indices.
    template <typename... Ix>
    const T *data(Ix... ix) const {
        return &operator()(ssize_t(ix)...);
    }

    /// Returns the item size, i.e. sizeof(T)
    constexpr static ssize_t itemsize() { return sizeof(T); }

    /// Returns the shape (i.e. size) of dimension `dim`
    ssize_t shape(ssize_t dim) const { return shape_[(size_t) dim]; }

    /// Returns the number of dimensions of the array
    ssize_t ndim() const { return dims_; }

    /// Returns the total number of elements in the referenced array, i.e. the product of the
    /// shapes
    template <bool Dyn = Dynamic>
    enable_if_t<!Dyn, ssize_t> size() const {
        return std::accumulate(
            shape_.begin(), shape_.end(), (ssize_t) 1, std::multiplies<ssize_t>());
    }
    template <bool Dyn = Dynamic>
    enable_if_t<Dyn, ssize_t> size() const {
        return std::accumulate(shape_, shape_ + ndim(), (ssize_t) 1, std::multiplies<ssize_t>());
    }

    /// Returns the total number of bytes used by the referenced data.  Note that the actual span
    /// in memory may be larger if the referenced array has non-contiguous strides (e.g. for a
    /// slice).
    ssize_t nbytes() const { return size() * itemsize(); }
};

template <typename T, ssize_t Dims>
class unchecked_mutable_reference : public unchecked_reference<T, Dims> {
    friend class pybind11::array;
    using ConstBase = unchecked_reference<T, Dims>;
    using ConstBase::ConstBase;
    using ConstBase::Dynamic;

public:
    // Bring in const-qualified versions from base class
    using ConstBase::operator();
    using ConstBase::operator[];

    /// Mutable, unchecked access to data at the given indices.
    template <typename... Ix>
    T &operator()(Ix... index) {
        static_assert(ssize_t{sizeof...(Ix)} == Dims || Dynamic,
                      "Invalid number of indices for unchecked array reference");
        return const_cast<T &>(ConstBase::operator()(index...));
    }
    /**
     * Mutable, unchecked access data at the given index; this operator only participates if the
     * reference is to a 1-dimensional array (or has runtime dimensions).  When present, this is
     * exactly equivalent to `obj(index)`.
     */
    template <ssize_t D = Dims, typename = enable_if_t<D == 1 || Dynamic>>
    T &operator[](ssize_t index) {
        return operator()(index);
    }

    /// Mutable pointer access to the data at the given indices.
    template <typename... Ix>
    T *mutable_data(Ix... ix) {
        return &operator()(ssize_t(ix)...);
    }
};

template <typename T, ssize_t Dim>
struct type_caster<unchecked_reference<T, Dim>> {
    static_assert(Dim == 0 && Dim > 0 /* always fail */,
                  "unchecked array proxy object is not castable");
};
template <typename T, ssize_t Dim>
struct type_caster<unchecked_mutable_reference<T, Dim>>
    : type_caster<unchecked_reference<T, Dim>> {};

template<typename T>
struct type_caster<numpy_scalar<T>> {
    using value_type = T;
    using type_info = numpy_scalar_info<T>;

    PYBIND11_TYPE_CASTER(numpy_scalar<T>, type_info::name);

    static handle& target_type() {
        static handle tp = npy_api::get().PyArray_TypeObjectFromType_(type_info::typenum);
        return tp;
    }

    static handle& target_dtype() {
        static handle tp = npy_api::get().PyArray_DescrFromType_(type_info::typenum);
        return tp;
    }

    bool load(handle src, bool) {
        if (isinstance(src, target_type())) {
            npy_api::get().PyArray_ScalarAsCtype_(src.ptr(), &value.value);
            return true;
        }
        return false;
    }

    static handle cast(numpy_scalar<T> src, return_value_policy, handle) {
        return npy_api::get().PyArray_Scalar_(&src.value, target_dtype().ptr(), nullptr);
    }
};

PYBIND11_NAMESPACE_END(detail)

template<typename T>
struct numpy_scalar {
    using value_type = T;

    value_type value;

    numpy_scalar() = default;
    numpy_scalar(value_type value) : value(value) {}

    operator value_type() { return value; }
    numpy_scalar& operator=(value_type value) { this->value = value; return *this; }
};

template<typename T>
numpy_scalar<T> make_scalar(T value) {
    return numpy_scalar<T>(value);
}

class dtype : public object {
public:
    PYBIND11_OBJECT_DEFAULT(dtype, object, detail::npy_api::get().PyArrayDescr_Check_);

    explicit dtype(const buffer_info &info) {
        dtype descr(_dtype_from_pep3118()(PYBIND11_STR_TYPE(info.format)));
        // If info.itemsize == 0, use the value calculated from the format string
        m_ptr = descr.strip_padding(info.itemsize != 0 ? info.itemsize : descr.itemsize())
                    .release()
                    .ptr();
    }

    explicit dtype(const std::string &format) {
        m_ptr = from_args(pybind11::str(format)).release().ptr();
    }

    explicit dtype(const char *format) : dtype(std::string(format)) {}

    dtype(list names, list formats, list offsets, ssize_t itemsize) {
        dict args;
        args["names"] = std::move(names);
        args["formats"] = std::move(formats);
        args["offsets"] = std::move(offsets);
        args["itemsize"] = pybind11::int_(itemsize);
        m_ptr = from_args(std::move(args)).release().ptr();
    }

    /// This is essentially the same as calling numpy.dtype(args) in Python.
    static dtype from_args(object args) {
        PyObject *ptr = nullptr;
        if ((detail::npy_api::get().PyArray_DescrConverter_(args.ptr(), &ptr) == 0) || !ptr) {
            throw error_already_set();
        }
        return reinterpret_steal<dtype>(ptr);
    }

    /// Return dtype associated with a C++ type.
    template <typename T>
    static dtype of() {
        return detail::npy_format_descriptor<typename std::remove_cv<T>::type>::dtype();
    }

    /// Size of the data type in bytes.
    ssize_t itemsize() const { return detail::array_descriptor_proxy(m_ptr)->elsize; }

    /// Returns true for structured data types.
    bool has_fields() const { return detail::array_descriptor_proxy(m_ptr)->names != nullptr; }

    /// Single-character code for dtype's kind.
    /// For example, floating point types are 'f' and integral types are 'i'.
    char kind() const { return detail::array_descriptor_proxy(m_ptr)->kind; }

    /// Single-character for dtype's type.
    /// For example, ``float`` is 'f', ``double`` 'd', ``int`` 'i', and ``long`` 'l'.
    char char_() const {
        // Note: The signature, `dtype::char_` follows the naming of NumPy's
        // public Python API (i.e., ``dtype.char``), rather than its internal
        // C API (``PyArray_Descr::type``).
        return detail::array_descriptor_proxy(m_ptr)->type;
    }

private:
    static object _dtype_from_pep3118() {
        static PyObject *obj = module_::import("numpy.core._internal")
                                   .attr("_dtype_from_pep3118")
                                   .cast<object>()
                                   .release()
                                   .ptr();
        return reinterpret_borrow<object>(obj);
    }

    dtype strip_padding(ssize_t itemsize) {
        // Recursively strip all void fields with empty names that are generated for
        // padding fields (as of NumPy v1.11).
        if (!has_fields()) {
            return *this;
        }

        struct field_descr {
            PYBIND11_STR_TYPE name;
            object format;
            pybind11::int_ offset;
        };
        std::vector<field_descr> field_descriptors;

        for (auto field : attr("fields").attr("items")()) {
            auto spec = field.cast<tuple>();
            auto name = spec[0].cast<pybind11::str>();
            auto format = spec[1].cast<tuple>()[0].cast<dtype>();
            auto offset = spec[1].cast<tuple>()[1].cast<pybind11::int_>();
            if ((len(name) == 0u) && format.kind() == 'V') {
                continue;
            }
            field_descriptors.push_back(
                {(PYBIND11_STR_TYPE) name, format.strip_padding(format.itemsize()), offset});
        }

        std::sort(field_descriptors.begin(),
                  field_descriptors.end(),
                  [](const field_descr &a, const field_descr &b) {
                      return a.offset.cast<int>() < b.offset.cast<int>();
                  });

        list names, formats, offsets;
        for (auto &descr : field_descriptors) {
            names.append(descr.name);
            formats.append(descr.format);
            offsets.append(descr.offset);
        }
        return dtype(std::move(names), std::move(formats), std::move(offsets), itemsize);
    }
};

class array : public buffer {
public:
    PYBIND11_OBJECT_CVT(array, buffer, detail::npy_api::get().PyArray_Check_, raw_array)

    enum {
        c_style = detail::npy_api::NPY_ARRAY_C_CONTIGUOUS_,
        f_style = detail::npy_api::NPY_ARRAY_F_CONTIGUOUS_,
        forcecast = detail::npy_api::NPY_ARRAY_FORCECAST_
    };

    array() : array(0, static_cast<const double *>(nullptr)) {}

    using ShapeContainer = detail::any_container<ssize_t>;
    using StridesContainer = detail::any_container<ssize_t>;

    // Constructs an array taking shape/strides from arbitrary container types
    array(const pybind11::dtype &dt,
          ShapeContainer shape,
          StridesContainer strides,
          const void *ptr = nullptr,
          handle base = handle()) {

        if (strides->empty()) {
            *strides = detail::c_strides(*shape, dt.itemsize());
        }

        auto ndim = shape->size();
        if (ndim != strides->size()) {
            pybind11_fail("NumPy: shape ndim doesn't match strides ndim");
        }
        auto descr = dt;

        int flags = 0;
        if (base && ptr) {
            if (isinstance<array>(base)) {
                /* Copy flags from base (except ownership bit) */
                flags = reinterpret_borrow<array>(base).flags()
                        & ~detail::npy_api::NPY_ARRAY_OWNDATA_;
            } else {
                /* Writable by default, easy to downgrade later on if needed */
                flags = detail::npy_api::NPY_ARRAY_WRITEABLE_;
            }
        }

        auto &api = detail::npy_api::get();
        auto tmp = reinterpret_steal<object>(api.PyArray_NewFromDescr_(
            api.PyArray_Type_,
            descr.release().ptr(),
            (int) ndim,
            // Use reinterpret_cast for PyPy on Windows (remove if fixed, checked on 7.3.1)
            reinterpret_cast<Py_intptr_t *>(shape->data()),
            reinterpret_cast<Py_intptr_t *>(strides->data()),
            const_cast<void *>(ptr),
            flags,
            nullptr));
        if (!tmp) {
            throw error_already_set();
        }
        if (ptr) {
            if (base) {
                api.PyArray_SetBaseObject_(tmp.ptr(), base.inc_ref().ptr());
            } else {
                tmp = reinterpret_steal<object>(
                    api.PyArray_NewCopy_(tmp.ptr(), -1 /* any order */));
            }
        }
        m_ptr = tmp.release().ptr();
    }

    array(const pybind11::dtype &dt,
          ShapeContainer shape,
          const void *ptr = nullptr,
          handle base = handle())
        : array(dt, std::move(shape), {}, ptr, base) {}

    template <typename T,
              typename
              = detail::enable_if_t<std::is_integral<T>::value && !std::is_same<bool, T>::value>>
    array(const pybind11::dtype &dt, T count, const void *ptr = nullptr, handle base = handle())
        : array(dt, {{count}}, ptr, base) {}

    template <typename T>
    array(ShapeContainer shape, StridesContainer strides, const T *ptr, handle base = handle())
        : array(pybind11::dtype::of<T>(), std::move(shape), std::move(strides), ptr, base) {}

    template <typename T>
    array(ShapeContainer shape, const T *ptr, handle base = handle())
        : array(std::move(shape), {}, ptr, base) {}

    template <typename T>
    explicit array(ssize_t count, const T *ptr, handle base = handle())
        : array({count}, {}, ptr, base) {}

    explicit array(const buffer_info &info, handle base = handle())
        : array(pybind11::dtype(info), info.shape, info.strides, info.ptr, base) {}

    /// Array descriptor (dtype)
    pybind11::dtype dtype() const {
        return reinterpret_borrow<pybind11::dtype>(detail::array_proxy(m_ptr)->descr);
    }

    /// Total number of elements
    ssize_t size() const {
        return std::accumulate(shape(), shape() + ndim(), (ssize_t) 1, std::multiplies<ssize_t>());
    }

    /// Byte size of a single element
    ssize_t itemsize() const {
        return detail::array_descriptor_proxy(detail::array_proxy(m_ptr)->descr)->elsize;
    }

    /// Total number of bytes
    ssize_t nbytes() const { return size() * itemsize(); }

    /// Number of dimensions
    ssize_t ndim() const { return detail::array_proxy(m_ptr)->nd; }

    /// Base object
    object base() const { return reinterpret_borrow<object>(detail::array_proxy(m_ptr)->base); }

    /// Dimensions of the array
    const ssize_t *shape() const { return detail::array_proxy(m_ptr)->dimensions; }

    /// Dimension along a given axis
    ssize_t shape(ssize_t dim) const {
        if (dim >= ndim()) {
            fail_dim_check(dim, "invalid axis");
        }
        return shape()[dim];
    }

    /// Strides of the array
    const ssize_t *strides() const { return detail::array_proxy(m_ptr)->strides; }

    /// Stride along a given axis
    ssize_t strides(ssize_t dim) const {
        if (dim >= ndim()) {
            fail_dim_check(dim, "invalid axis");
        }
        return strides()[dim];
    }

    /// Return the NumPy array flags
    int flags() const { return detail::array_proxy(m_ptr)->flags; }

    /// If set, the array is writeable (otherwise the buffer is read-only)
    bool writeable() const {
        return detail::check_flags(m_ptr, detail::npy_api::NPY_ARRAY_WRITEABLE_);
    }

    /// If set, the array owns the data (will be freed when the array is deleted)
    bool owndata() const {
        return detail::check_flags(m_ptr, detail::npy_api::NPY_ARRAY_OWNDATA_);
    }

    /// Pointer to the contained data. If index is not provided, points to the
    /// beginning of the buffer. May throw if the index would lead to out of bounds access.
    template <typename... Ix>
    const void *data(Ix... index) const {
        return static_cast<const void *>(detail::array_proxy(m_ptr)->data + offset_at(index...));
    }

    /// Mutable pointer to the contained data. If index is not provided, points to the
    /// beginning of the buffer. May throw if the index would lead to out of bounds access.
    /// May throw if the array is not writeable.
    template <typename... Ix>
    void *mutable_data(Ix... index) {
        check_writeable();
        return static_cast<void *>(detail::array_proxy(m_ptr)->data + offset_at(index...));
    }

    /// Byte offset from beginning of the array to a given index (full or partial).
    /// May throw if the index would lead to out of bounds access.
    template <typename... Ix>
    ssize_t offset_at(Ix... index) const {
        if ((ssize_t) sizeof...(index) > ndim()) {
            fail_dim_check(sizeof...(index), "too many indices for an array");
        }
        return byte_offset(ssize_t(index)...);
    }

    ssize_t offset_at() const { return 0; }

    /// Item count from beginning of the array to a given index (full or partial).
    /// May throw if the index would lead to out of bounds access.
    template <typename... Ix>
    ssize_t index_at(Ix... index) const {
        return offset_at(index...) / itemsize();
    }

    /**
     * Returns a proxy object that provides access to the array's data without bounds or
     * dimensionality checking.  Will throw if the array is missing the `writeable` flag.  Use with
     * care: the array must not be destroyed or reshaped for the duration of the returned object,
     * and the caller must take care not to access invalid dimensions or dimension indices.
     */
    template <typename T, ssize_t Dims = -1>
    detail::unchecked_mutable_reference<T, Dims> mutable_unchecked() & {
        if (PYBIND11_SILENCE_MSVC_C4127(Dims >= 0) && ndim() != Dims) {
            throw std::domain_error("array has incorrect number of dimensions: "
                                    + std::to_string(ndim()) + "; expected "
                                    + std::to_string(Dims));
        }
        return detail::unchecked_mutable_reference<T, Dims>(
            mutable_data(), shape(), strides(), ndim());
    }

    /**
     * Returns a proxy object that provides const access to the array's data without bounds or
     * dimensionality checking.  Unlike `mutable_unchecked()`, this does not require that the
     * underlying array have the `writable` flag.  Use with care: the array must not be destroyed
     * or reshaped for the duration of the returned object, and the caller must take care not to
     * access invalid dimensions or dimension indices.
     */
    template <typename T, ssize_t Dims = -1>
    detail::unchecked_reference<T, Dims> unchecked() const & {
        if (PYBIND11_SILENCE_MSVC_C4127(Dims >= 0) && ndim() != Dims) {
            throw std::domain_error("array has incorrect number of dimensions: "
                                    + std::to_string(ndim()) + "; expected "
                                    + std::to_string(Dims));
        }
        return detail::unchecked_reference<T, Dims>(data(), shape(), strides(), ndim());
    }

    /// Return a new view with all of the dimensions of length 1 removed
    array squeeze() {
        auto &api = detail::npy_api::get();
        return reinterpret_steal<array>(api.PyArray_Squeeze_(m_ptr));
    }

    /// Resize array to given shape
    /// If refcheck is true and more that one reference exist to this array
    /// then resize will succeed only if it makes a reshape, i.e. original size doesn't change
    void resize(ShapeContainer new_shape, bool refcheck = true) {
        detail::npy_api::PyArray_Dims d
            = {// Use reinterpret_cast for PyPy on Windows (remove if fixed, checked on 7.3.1)
               reinterpret_cast<Py_intptr_t *>(new_shape->data()),
               int(new_shape->size())};
        // try to resize, set ordering param to -1 cause it's not used anyway
        auto new_array = reinterpret_steal<object>(
            detail::npy_api::get().PyArray_Resize_(m_ptr, &d, int(refcheck), -1));
        if (!new_array) {
            throw error_already_set();
        }
        if (isinstance<array>(new_array)) {
            *this = std::move(new_array);
        }
    }

    /// Optional `order` parameter omitted, to be added as needed.
    array reshape(ShapeContainer new_shape) {
        detail::npy_api::PyArray_Dims d
            = {reinterpret_cast<Py_intptr_t *>(new_shape->data()), int(new_shape->size())};
        auto new_array
            = reinterpret_steal<array>(detail::npy_api::get().PyArray_Newshape_(m_ptr, &d, 0));
        if (!new_array) {
            throw error_already_set();
        }
        return new_array;
    }

    /// Create a view of an array in a different data type.
    /// This function may fundamentally reinterpret the data in the array.
    /// It is the responsibility of the caller to ensure that this is safe.
    /// Only supports the `dtype` argument, the `type` argument is omitted,
    /// to be added as needed.
    array view(const std::string &dtype) {
        auto &api = detail::npy_api::get();
        auto new_view = reinterpret_steal<array>(api.PyArray_View_(
            m_ptr, dtype::from_args(pybind11::str(dtype)).release().ptr(), nullptr));
        if (!new_view) {
            throw error_already_set();
        }
        return new_view;
    }

    /// Ensure that the argument is a NumPy array
    /// In case of an error, nullptr is returned and the Python error is cleared.
    static array ensure(handle h, int ExtraFlags = 0) {
        auto result = reinterpret_steal<array>(raw_array(h.ptr(), ExtraFlags));
        if (!result) {
            PyErr_Clear();
        }
        return result;
    }

protected:
    template <typename, typename>
    friend struct detail::npy_format_descriptor;

    void fail_dim_check(ssize_t dim, const std::string &msg) const {
        throw index_error(msg + ": " + std::to_string(dim) + " (ndim = " + std::to_string(ndim())
                          + ")");
    }

    template <typename... Ix>
    ssize_t byte_offset(Ix... index) const {
        check_dimensions(index...);
        return detail::byte_offset_unsafe(strides(), ssize_t(index)...);
    }

    void check_writeable() const {
        if (!writeable()) {
            throw std::domain_error("array is not writeable");
        }
    }

    template <typename... Ix>
    void check_dimensions(Ix... index) const {
        check_dimensions_impl(ssize_t(0), shape(), ssize_t(index)...);
    }

    void check_dimensions_impl(ssize_t, const ssize_t *) const {}

    template <typename... Ix>
    void check_dimensions_impl(ssize_t axis, const ssize_t *shape, ssize_t i, Ix... index) const {
        if (i >= *shape) {
            throw index_error(std::string("index ") + std::to_string(i)
                              + " is out of bounds for axis " + std::to_string(axis)
                              + " with size " + std::to_string(*shape));
        }
        check_dimensions_impl(axis + 1, shape + 1, index...);
    }

    /// Create array from any object -- always returns a new reference
    static PyObject *raw_array(PyObject *ptr, int ExtraFlags = 0) {
        if (ptr == nullptr) {
            PyErr_SetString(PyExc_ValueError, "cannot create a pybind11::array from a nullptr");
            return nullptr;
        }
        return detail::npy_api::get().PyArray_FromAny_(
            ptr, nullptr, 0, 0, detail::npy_api::NPY_ARRAY_ENSUREARRAY_ | ExtraFlags, nullptr);
    }
};

template <typename T, int ExtraFlags = array::forcecast>
class array_t : public array {
private:
    struct private_ctor {};
    // Delegating constructor needed when both moving and accessing in the same constructor
    array_t(private_ctor,
            ShapeContainer &&shape,
            StridesContainer &&strides,
            const T *ptr,
            handle base)
        : array(std::move(shape), std::move(strides), ptr, base) {}

public:
    static_assert(!detail::array_info<T>::is_array, "Array types cannot be used with array_t");

    using value_type = T;

    array_t() : array(0, static_cast<const T *>(nullptr)) {}
    array_t(handle h, borrowed_t) : array(h, borrowed_t{}) {}
    array_t(handle h, stolen_t) : array(h, stolen_t{}) {}

    PYBIND11_DEPRECATED("Use array_t<T>::ensure() instead")
    array_t(handle h, bool is_borrowed) : array(raw_array_t(h.ptr()), stolen_t{}) {
        if (!m_ptr) {
            PyErr_Clear();
        }
        if (!is_borrowed) {
            Py_XDECREF(h.ptr());
        }
    }

    // NOLINTNEXTLINE(google-explicit-constructor)
    array_t(const object &o) : array(raw_array_t(o.ptr()), stolen_t{}) {
        if (!m_ptr) {
            throw error_already_set();
        }
    }

    explicit array_t(const buffer_info &info, handle base = handle()) : array(info, base) {}

    array_t(ShapeContainer shape,
            StridesContainer strides,
            const T *ptr = nullptr,
            handle base = handle())
        : array(std::move(shape), std::move(strides), ptr, base) {}

    explicit array_t(ShapeContainer shape, const T *ptr = nullptr, handle base = handle())
        : array_t(private_ctor{},
                  std::move(shape),
                  (ExtraFlags & f_style) != 0 ? detail::f_strides(*shape, itemsize())
                                              : detail::c_strides(*shape, itemsize()),
                  ptr,
                  base) {}

    explicit array_t(ssize_t count, const T *ptr = nullptr, handle base = handle())
        : array({count}, {}, ptr, base) {}

    constexpr ssize_t itemsize() const { return sizeof(T); }

    template <typename... Ix>
    ssize_t index_at(Ix... index) const {
        return offset_at(index...) / itemsize();
    }

    template <typename... Ix>
    const T *data(Ix... index) const {
        return static_cast<const T *>(array::data(index...));
    }

    template <typename... Ix>
    T *mutable_data(Ix... index) {
        return static_cast<T *>(array::mutable_data(index...));
    }

    // Reference to element at a given index
    template <typename... Ix>
    const T &at(Ix... index) const {
        if ((ssize_t) sizeof...(index) != ndim()) {
            fail_dim_check(sizeof...(index), "index dimension mismatch");
        }
        return *(static_cast<const T *>(array::data())
                 + byte_offset(ssize_t(index)...) / itemsize());
    }

    // Mutable reference to element at a given index
    template <typename... Ix>
    T &mutable_at(Ix... index) {
        if ((ssize_t) sizeof...(index) != ndim()) {
            fail_dim_check(sizeof...(index), "index dimension mismatch");
        }
        return *(static_cast<T *>(array::mutable_data())
                 + byte_offset(ssize_t(index)...) / itemsize());
    }

    /**
     * Returns a proxy object that provides access to the array's data without bounds or
     * dimensionality checking.  Will throw if the array is missing the `writeable` flag.  Use with
     * care: the array must not be destroyed or reshaped for the duration of the returned object,
     * and the caller must take care not to access invalid dimensions or dimension indices.
     */
    template <ssize_t Dims = -1>
    detail::unchecked_mutable_reference<T, Dims> mutable_unchecked() & {
        return array::mutable_unchecked<T, Dims>();
    }

    /**
     * Returns a proxy object that provides const access to the array's data without bounds or
     * dimensionality checking.  Unlike `unchecked()`, this does not require that the underlying
     * array have the `writable` flag.  Use with care: the array must not be destroyed or reshaped
     * for the duration of the returned object, and the caller must take care not to access invalid
     * dimensions or dimension indices.
     */
    template <ssize_t Dims = -1>
    detail::unchecked_reference<T, Dims> unchecked() const & {
        return array::unchecked<T, Dims>();
    }

    /// Ensure that the argument is a NumPy array of the correct dtype (and if not, try to convert
    /// it).  In case of an error, nullptr is returned and the Python error is cleared.
    static array_t ensure(handle h) {
        auto result = reinterpret_steal<array_t>(raw_array_t(h.ptr()));
        if (!result) {
            PyErr_Clear();
        }
        return result;
    }

    static bool check_(handle h) {
        const auto &api = detail::npy_api::get();
        return api.PyArray_Check_(h.ptr())
               && api.PyArray_EquivTypes_(detail::array_proxy(h.ptr())->descr,
                                          dtype::of<T>().ptr())
               && detail::check_flags(h.ptr(), ExtraFlags & (array::c_style | array::f_style));
    }

protected:
    /// Create array from any object -- always returns a new reference
    static PyObject *raw_array_t(PyObject *ptr) {
        if (ptr == nullptr) {
            PyErr_SetString(PyExc_ValueError, "cannot create a pybind11::array_t from a nullptr");
            return nullptr;
        }
        return detail::npy_api::get().PyArray_FromAny_(ptr,
                                                       dtype::of<T>().release().ptr(),
                                                       0,
                                                       0,
                                                       detail::npy_api::NPY_ARRAY_ENSUREARRAY_
                                                           | ExtraFlags,
                                                       nullptr);
    }
};

template <typename T>
struct format_descriptor<T, detail::enable_if_t<detail::is_pod_struct<T>::value>> {
    static std::string format() {
        return detail::npy_format_descriptor<typename std::remove_cv<T>::type>::format();
    }
};

template <size_t N>
struct format_descriptor<char[N]> {
    static std::string format() { return std::to_string(N) + "s"; }
};
template <size_t N>
struct format_descriptor<std::array<char, N>> {
    static std::string format() { return std::to_string(N) + "s"; }
};

template <typename T>
struct format_descriptor<T, detail::enable_if_t<std::is_enum<T>::value>> {
    static std::string format() {
        return format_descriptor<
            typename std::remove_cv<typename std::underlying_type<T>::type>::type>::format();
    }
};

template <typename T>
struct format_descriptor<T, detail::enable_if_t<detail::array_info<T>::is_array>> {
    static std::string format() {
        using namespace detail;
        static constexpr auto extents = const_name("(") + array_info<T>::extents + const_name(")");
        return extents.text + format_descriptor<remove_all_extents_t<T>>::format();
    }
};

PYBIND11_NAMESPACE_BEGIN(detail)
template <typename T, int ExtraFlags>
struct pyobject_caster<array_t<T, ExtraFlags>> {
    using type = array_t<T, ExtraFlags>;

    bool load(handle src, bool convert) {
        if (!convert && !type::check_(src)) {
            return false;
        }
        value = type::ensure(src);
        return static_cast<bool>(value);
    }

    static handle cast(const handle &src, return_value_policy /* policy */, handle /* parent */) {
        return src.inc_ref();
    }
    PYBIND11_TYPE_CASTER(type, handle_type_name<type>::name);
};

template <typename T>
struct compare_buffer_info<T, detail::enable_if_t<detail::is_pod_struct<T>::value>> {
    static bool compare(const buffer_info &b) {
        return npy_api::get().PyArray_EquivTypes_(dtype::of<T>().ptr(), dtype(b).ptr());
    }
};

<<<<<<< HEAD
=======
template <typename T, typename = void>
struct npy_format_descriptor_name;

template <typename T>
struct npy_format_descriptor_name<T, enable_if_t<std::is_integral<T>::value>> {
    static constexpr auto name = const_name<std::is_same<T, bool>::value>(
        const_name("bool"),
        const_name<std::is_signed<T>::value>("numpy.int", "numpy.uint")
            + const_name<sizeof(T) * 8>());
};

template <typename T>
struct npy_format_descriptor_name<T, enable_if_t<std::is_floating_point<T>::value>> {
    static constexpr auto name = const_name < std::is_same<T, float>::value
                                 || std::is_same<T, const float>::value
                                 || std::is_same<T, double>::value
                                 || std::is_same<T, const double>::value
                                        > (const_name("numpy.float") + const_name<sizeof(T) * 8>(),
                                           const_name("numpy.longdouble"));
};

template <typename T>
struct npy_format_descriptor_name<T, enable_if_t<is_complex<T>::value>> {
    static constexpr auto name = const_name < std::is_same<typename T::value_type, float>::value
                                 || std::is_same<typename T::value_type, const float>::value
                                 || std::is_same<typename T::value_type, double>::value
                                 || std::is_same<typename T::value_type, const double>::value
                                        > (const_name("numpy.complex")
                                               + const_name<sizeof(typename T::value_type) * 16>(),
                                           const_name("numpy.longcomplex"));
};

>>>>>>> a97e9d8c
template <typename T>
struct npy_format_descriptor<
    T,
    enable_if_t<satisfies_any_of<T, std::is_arithmetic, is_complex>::value>>
    : npy_format_descriptor_name<T> {
private:
    // NB: the order here must match the one in common.h
    constexpr static const int values[15] = {npy_api::NPY_BOOL_,
                                             npy_api::NPY_BYTE_,
                                             npy_api::NPY_UBYTE_,
                                             npy_api::NPY_INT16_,
                                             npy_api::NPY_UINT16_,
                                             npy_api::NPY_INT32_,
                                             npy_api::NPY_UINT32_,
                                             npy_api::NPY_INT64_,
                                             npy_api::NPY_UINT64_,
                                             npy_api::NPY_FLOAT_,
                                             npy_api::NPY_DOUBLE_,
                                             npy_api::NPY_LONGDOUBLE_,
                                             npy_api::NPY_CFLOAT_,
                                             npy_api::NPY_CDOUBLE_,
                                             npy_api::NPY_CLONGDOUBLE_};

public:
    static constexpr int value = values[detail::is_fmt_numeric<T>::index];

    static pybind11::dtype dtype() {
        if (auto *ptr = npy_api::get().PyArray_DescrFromType_(value)) {
            return reinterpret_steal<pybind11::dtype>(ptr);
        }
        pybind11_fail("Unsupported buffer format!");
    }
};

#define PYBIND11_DECL_CHAR_FMT                                                                    \
    static constexpr auto name = const_name("S") + const_name<N>();                               \
    static pybind11::dtype dtype() {                                                              \
        return pybind11::dtype(std::string("S") + std::to_string(N));                             \
    }
template <size_t N>
struct npy_format_descriptor<char[N]> {
    PYBIND11_DECL_CHAR_FMT
};
template <size_t N>
struct npy_format_descriptor<std::array<char, N>> {
    PYBIND11_DECL_CHAR_FMT
};
#undef PYBIND11_DECL_CHAR_FMT

template <typename T>
struct npy_format_descriptor<T, enable_if_t<array_info<T>::is_array>> {
private:
    using base_descr = npy_format_descriptor<typename array_info<T>::type>;

public:
    static_assert(!array_info<T>::is_empty, "Zero-sized arrays are not supported");

    static constexpr auto name
        = const_name("(") + array_info<T>::extents + const_name(")") + base_descr::name;
    static pybind11::dtype dtype() {
        list shape;
        array_info<T>::append_extents(shape);
        return pybind11::dtype::from_args(pybind11::make_tuple(base_descr::dtype(), shape));
    }
};

template <typename T>
struct npy_format_descriptor<T, enable_if_t<std::is_enum<T>::value>> {
private:
    using base_descr = npy_format_descriptor<typename std::underlying_type<T>::type>;

public:
    static constexpr auto name = base_descr::name;
    static pybind11::dtype dtype() { return base_descr::dtype(); }
};

struct field_descriptor {
    const char *name;
    ssize_t offset;
    ssize_t size;
    std::string format;
    dtype descr;
};

PYBIND11_NOINLINE void register_structured_dtype(any_container<field_descriptor> fields,
                                                 const std::type_info &tinfo,
                                                 ssize_t itemsize,
                                                 bool (*direct_converter)(PyObject *, void *&)) {

    auto &numpy_internals = get_numpy_internals();
    if (numpy_internals.get_type_info(tinfo, false)) {
        pybind11_fail("NumPy: dtype is already registered");
    }

    // Use ordered fields because order matters as of NumPy 1.14:
    // https://docs.scipy.org/doc/numpy/release.html#multiple-field-indexing-assignment-of-structured-arrays
    std::vector<field_descriptor> ordered_fields(std::move(fields));
    std::sort(
        ordered_fields.begin(),
        ordered_fields.end(),
        [](const field_descriptor &a, const field_descriptor &b) { return a.offset < b.offset; });

    list names, formats, offsets;
    for (auto &field : ordered_fields) {
        if (!field.descr) {
            pybind11_fail(std::string("NumPy: unsupported field dtype: `") + field.name + "` @ "
                          + tinfo.name());
        }
        names.append(PYBIND11_STR_TYPE(field.name));
        formats.append(field.descr);
        offsets.append(pybind11::int_(field.offset));
    }
    auto *dtype_ptr
        = pybind11::dtype(std::move(names), std::move(formats), std::move(offsets), itemsize)
              .release()
              .ptr();

    // There is an existing bug in NumPy (as of v1.11): trailing bytes are
    // not encoded explicitly into the format string. This will supposedly
    // get fixed in v1.12; for further details, see these:
    // - https://github.com/numpy/numpy/issues/7797
    // - https://github.com/numpy/numpy/pull/7798
    // Because of this, we won't use numpy's logic to generate buffer format
    // strings and will just do it ourselves.
    ssize_t offset = 0;
    std::ostringstream oss;
    // mark the structure as unaligned with '^', because numpy and C++ don't
    // always agree about alignment (particularly for complex), and we're
    // explicitly listing all our padding. This depends on none of the fields
    // overriding the endianness. Putting the ^ in front of individual fields
    // isn't guaranteed to work due to https://github.com/numpy/numpy/issues/9049
    oss << "^T{";
    for (auto &field : ordered_fields) {
        if (field.offset > offset) {
            oss << (field.offset - offset) << 'x';
        }
        oss << field.format << ':' << field.name << ':';
        offset = field.offset + field.size;
    }
    if (itemsize > offset) {
        oss << (itemsize - offset) << 'x';
    }
    oss << '}';
    auto format_str = oss.str();

    // Sanity check: verify that NumPy properly parses our buffer format string
    auto &api = npy_api::get();
    auto arr = array(buffer_info(nullptr, itemsize, format_str, 1));
    if (!api.PyArray_EquivTypes_(dtype_ptr, arr.dtype().ptr())) {
        pybind11_fail("NumPy: invalid buffer descriptor!");
    }

    auto tindex = std::type_index(tinfo);
    numpy_internals.registered_dtypes[tindex] = {dtype_ptr, format_str};
    get_internals().direct_conversions[tindex].push_back(direct_converter);
}

template <typename T, typename SFINAE>
struct npy_format_descriptor {
    static_assert(is_pod_struct<T>::value,
                  "Attempt to use a non-POD or unimplemented POD type as a numpy dtype");

    static constexpr auto name = make_caster<T>::name;

    static pybind11::dtype dtype() { return reinterpret_borrow<pybind11::dtype>(dtype_ptr()); }

    static std::string format() {
        static auto format_str = get_numpy_internals().get_type_info<T>(true)->format_str;
        return format_str;
    }

    static void register_dtype(any_container<field_descriptor> fields) {
        register_structured_dtype(std::move(fields),
                                  typeid(typename std::remove_cv<T>::type),
                                  sizeof(T),
                                  &direct_converter);
    }

private:
    static PyObject *dtype_ptr() {
        static PyObject *ptr = get_numpy_internals().get_type_info<T>(true)->dtype_ptr;
        return ptr;
    }

    static bool direct_converter(PyObject *obj, void *&value) {
        auto &api = npy_api::get();
        if (!PyObject_TypeCheck(obj, api.PyVoidArrType_Type_)) {
            return false;
        }
        if (auto descr = reinterpret_steal<object>(api.PyArray_DescrFromScalar_(obj))) {
            if (api.PyArray_EquivTypes_(dtype_ptr(), descr.ptr())) {
                value = ((PyVoidScalarObject_Proxy *) obj)->obval;
                return true;
            }
        }
        return false;
    }
};

#ifdef __CLION_IDE__ // replace heavy macro with dummy code for the IDE (doesn't affect code)
#    define PYBIND11_NUMPY_DTYPE(Type, ...) ((void) 0)
#    define PYBIND11_NUMPY_DTYPE_EX(Type, ...) ((void) 0)
#else

#    define PYBIND11_FIELD_DESCRIPTOR_EX(T, Field, Name)                                          \
        ::pybind11::detail::field_descriptor {                                                    \
            Name, offsetof(T, Field), sizeof(decltype(std::declval<T>().Field)),                  \
                ::pybind11::format_descriptor<decltype(std::declval<T>().Field)>::format(),       \
                ::pybind11::detail::npy_format_descriptor<                                        \
                    decltype(std::declval<T>().Field)>::dtype()                                   \
        }

// Extract name, offset and format descriptor for a struct field
#    define PYBIND11_FIELD_DESCRIPTOR(T, Field) PYBIND11_FIELD_DESCRIPTOR_EX(T, Field, #    Field)

// The main idea of this macro is borrowed from https://github.com/swansontec/map-macro
// (C) William Swanson, Paul Fultz
#    define PYBIND11_EVAL0(...) __VA_ARGS__
#    define PYBIND11_EVAL1(...) PYBIND11_EVAL0(PYBIND11_EVAL0(PYBIND11_EVAL0(__VA_ARGS__)))
#    define PYBIND11_EVAL2(...) PYBIND11_EVAL1(PYBIND11_EVAL1(PYBIND11_EVAL1(__VA_ARGS__)))
#    define PYBIND11_EVAL3(...) PYBIND11_EVAL2(PYBIND11_EVAL2(PYBIND11_EVAL2(__VA_ARGS__)))
#    define PYBIND11_EVAL4(...) PYBIND11_EVAL3(PYBIND11_EVAL3(PYBIND11_EVAL3(__VA_ARGS__)))
#    define PYBIND11_EVAL(...) PYBIND11_EVAL4(PYBIND11_EVAL4(PYBIND11_EVAL4(__VA_ARGS__)))
#    define PYBIND11_MAP_END(...)
#    define PYBIND11_MAP_OUT
#    define PYBIND11_MAP_COMMA ,
#    define PYBIND11_MAP_GET_END() 0, PYBIND11_MAP_END
#    define PYBIND11_MAP_NEXT0(test, next, ...) next PYBIND11_MAP_OUT
#    define PYBIND11_MAP_NEXT1(test, next) PYBIND11_MAP_NEXT0(test, next, 0)
#    define PYBIND11_MAP_NEXT(test, next) PYBIND11_MAP_NEXT1(PYBIND11_MAP_GET_END test, next)
#    if defined(_MSC_VER)                                                                         \
        && !defined(__clang__) // MSVC is not as eager to expand macros, hence this workaround
#        define PYBIND11_MAP_LIST_NEXT1(test, next)                                               \
            PYBIND11_EVAL0(PYBIND11_MAP_NEXT0(test, PYBIND11_MAP_COMMA next, 0))
#    else
#        define PYBIND11_MAP_LIST_NEXT1(test, next)                                               \
            PYBIND11_MAP_NEXT0(test, PYBIND11_MAP_COMMA next, 0)
#    endif
#    define PYBIND11_MAP_LIST_NEXT(test, next)                                                    \
        PYBIND11_MAP_LIST_NEXT1(PYBIND11_MAP_GET_END test, next)
#    define PYBIND11_MAP_LIST0(f, t, x, peek, ...)                                                \
        f(t, x) PYBIND11_MAP_LIST_NEXT(peek, PYBIND11_MAP_LIST1)(f, t, peek, __VA_ARGS__)
#    define PYBIND11_MAP_LIST1(f, t, x, peek, ...)                                                \
        f(t, x) PYBIND11_MAP_LIST_NEXT(peek, PYBIND11_MAP_LIST0)(f, t, peek, __VA_ARGS__)
// PYBIND11_MAP_LIST(f, t, a1, a2, ...) expands to f(t, a1), f(t, a2), ...
#    define PYBIND11_MAP_LIST(f, t, ...)                                                          \
        PYBIND11_EVAL(PYBIND11_MAP_LIST1(f, t, __VA_ARGS__, (), 0))

#    define PYBIND11_NUMPY_DTYPE(Type, ...)                                                       \
        ::pybind11::detail::npy_format_descriptor<Type>::register_dtype(                          \
            ::std::vector<::pybind11::detail::field_descriptor>{                                  \
                PYBIND11_MAP_LIST(PYBIND11_FIELD_DESCRIPTOR, Type, __VA_ARGS__)})

#    if defined(_MSC_VER) && !defined(__clang__)
#        define PYBIND11_MAP2_LIST_NEXT1(test, next)                                              \
            PYBIND11_EVAL0(PYBIND11_MAP_NEXT0(test, PYBIND11_MAP_COMMA next, 0))
#    else
#        define PYBIND11_MAP2_LIST_NEXT1(test, next)                                              \
            PYBIND11_MAP_NEXT0(test, PYBIND11_MAP_COMMA next, 0)
#    endif
#    define PYBIND11_MAP2_LIST_NEXT(test, next)                                                   \
        PYBIND11_MAP2_LIST_NEXT1(PYBIND11_MAP_GET_END test, next)
#    define PYBIND11_MAP2_LIST0(f, t, x1, x2, peek, ...)                                          \
        f(t, x1, x2) PYBIND11_MAP2_LIST_NEXT(peek, PYBIND11_MAP2_LIST1)(f, t, peek, __VA_ARGS__)
#    define PYBIND11_MAP2_LIST1(f, t, x1, x2, peek, ...)                                          \
        f(t, x1, x2) PYBIND11_MAP2_LIST_NEXT(peek, PYBIND11_MAP2_LIST0)(f, t, peek, __VA_ARGS__)
// PYBIND11_MAP2_LIST(f, t, a1, a2, ...) expands to f(t, a1, a2), f(t, a3, a4), ...
#    define PYBIND11_MAP2_LIST(f, t, ...)                                                         \
        PYBIND11_EVAL(PYBIND11_MAP2_LIST1(f, t, __VA_ARGS__, (), 0))

#    define PYBIND11_NUMPY_DTYPE_EX(Type, ...)                                                    \
        ::pybind11::detail::npy_format_descriptor<Type>::register_dtype(                          \
            ::std::vector<::pybind11::detail::field_descriptor>{                                  \
                PYBIND11_MAP2_LIST(PYBIND11_FIELD_DESCRIPTOR_EX, Type, __VA_ARGS__)})

#endif // __CLION_IDE__

class common_iterator {
public:
    using container_type = std::vector<ssize_t>;
    using value_type = container_type::value_type;
    using size_type = container_type::size_type;

    common_iterator() : m_strides() {}

    common_iterator(void *ptr, const container_type &strides, const container_type &shape)
        : p_ptr(reinterpret_cast<char *>(ptr)), m_strides(strides.size()) {
        m_strides.back() = static_cast<value_type>(strides.back());
        for (size_type i = m_strides.size() - 1; i != 0; --i) {
            size_type j = i - 1;
            auto s = static_cast<value_type>(shape[i]);
            m_strides[j] = strides[j] + m_strides[i] - strides[i] * s;
        }
    }

    void increment(size_type dim) { p_ptr += m_strides[dim]; }

    void *data() const { return p_ptr; }

private:
    char *p_ptr{0};
    container_type m_strides;
};

template <size_t N>
class multi_array_iterator {
public:
    using container_type = std::vector<ssize_t>;

    multi_array_iterator(const std::array<buffer_info, N> &buffers, const container_type &shape)
        : m_shape(shape.size()), m_index(shape.size(), 0), m_common_iterator() {

        // Manual copy to avoid conversion warning if using std::copy
        for (size_t i = 0; i < shape.size(); ++i) {
            m_shape[i] = shape[i];
        }

        container_type strides(shape.size());
        for (size_t i = 0; i < N; ++i) {
            init_common_iterator(buffers[i], shape, m_common_iterator[i], strides);
        }
    }

    multi_array_iterator &operator++() {
        for (size_t j = m_index.size(); j != 0; --j) {
            size_t i = j - 1;
            if (++m_index[i] != m_shape[i]) {
                increment_common_iterator(i);
                break;
            }
            m_index[i] = 0;
        }
        return *this;
    }

    template <size_t K, class T = void>
    T *data() const {
        return reinterpret_cast<T *>(m_common_iterator[K].data());
    }

private:
    using common_iter = common_iterator;

    void init_common_iterator(const buffer_info &buffer,
                              const container_type &shape,
                              common_iter &iterator,
                              container_type &strides) {
        auto buffer_shape_iter = buffer.shape.rbegin();
        auto buffer_strides_iter = buffer.strides.rbegin();
        auto shape_iter = shape.rbegin();
        auto strides_iter = strides.rbegin();

        while (buffer_shape_iter != buffer.shape.rend()) {
            if (*shape_iter == *buffer_shape_iter) {
                *strides_iter = *buffer_strides_iter;
            } else {
                *strides_iter = 0;
            }

            ++buffer_shape_iter;
            ++buffer_strides_iter;
            ++shape_iter;
            ++strides_iter;
        }

        std::fill(strides_iter, strides.rend(), 0);
        iterator = common_iter(buffer.ptr, strides, shape);
    }

    void increment_common_iterator(size_t dim) {
        for (auto &iter : m_common_iterator) {
            iter.increment(dim);
        }
    }

    container_type m_shape;
    container_type m_index;
    std::array<common_iter, N> m_common_iterator;
};

enum class broadcast_trivial { non_trivial, c_trivial, f_trivial };

// Populates the shape and number of dimensions for the set of buffers.  Returns a
// broadcast_trivial enum value indicating whether the broadcast is "trivial"--that is, has each
// buffer being either a singleton or a full-size, C-contiguous (`c_trivial`) or Fortran-contiguous
// (`f_trivial`) storage buffer; returns `non_trivial` otherwise.
template <size_t N>
broadcast_trivial
broadcast(const std::array<buffer_info, N> &buffers, ssize_t &ndim, std::vector<ssize_t> &shape) {
    ndim = std::accumulate(
        buffers.begin(), buffers.end(), ssize_t(0), [](ssize_t res, const buffer_info &buf) {
            return std::max(res, buf.ndim);
        });

    shape.clear();
    shape.resize((size_t) ndim, 1);

    // Figure out the output size, and make sure all input arrays conform (i.e. are either size 1
    // or the full size).
    for (size_t i = 0; i < N; ++i) {
        auto res_iter = shape.rbegin();
        auto end = buffers[i].shape.rend();
        for (auto shape_iter = buffers[i].shape.rbegin(); shape_iter != end;
             ++shape_iter, ++res_iter) {
            const auto &dim_size_in = *shape_iter;
            auto &dim_size_out = *res_iter;

            // Each input dimension can either be 1 or `n`, but `n` values must match across
            // buffers
            if (dim_size_out == 1) {
                dim_size_out = dim_size_in;
            } else if (dim_size_in != 1 && dim_size_in != dim_size_out) {
                pybind11_fail("pybind11::vectorize: incompatible size/dimension of inputs!");
            }
        }
    }

    bool trivial_broadcast_c = true;
    bool trivial_broadcast_f = true;
    for (size_t i = 0; i < N && (trivial_broadcast_c || trivial_broadcast_f); ++i) {
        if (buffers[i].size == 1) {
            continue;
        }

        // Require the same number of dimensions:
        if (buffers[i].ndim != ndim) {
            return broadcast_trivial::non_trivial;
        }

        // Require all dimensions be full-size:
        if (!std::equal(buffers[i].shape.cbegin(), buffers[i].shape.cend(), shape.cbegin())) {
            return broadcast_trivial::non_trivial;
        }

        // Check for C contiguity (but only if previous inputs were also C contiguous)
        if (trivial_broadcast_c) {
            ssize_t expect_stride = buffers[i].itemsize;
            auto end = buffers[i].shape.crend();
            for (auto shape_iter = buffers[i].shape.crbegin(),
                      stride_iter = buffers[i].strides.crbegin();
                 trivial_broadcast_c && shape_iter != end;
                 ++shape_iter, ++stride_iter) {
                if (expect_stride == *stride_iter) {
                    expect_stride *= *shape_iter;
                } else {
                    trivial_broadcast_c = false;
                }
            }
        }

        // Check for Fortran contiguity (if previous inputs were also F contiguous)
        if (trivial_broadcast_f) {
            ssize_t expect_stride = buffers[i].itemsize;
            auto end = buffers[i].shape.cend();
            for (auto shape_iter = buffers[i].shape.cbegin(),
                      stride_iter = buffers[i].strides.cbegin();
                 trivial_broadcast_f && shape_iter != end;
                 ++shape_iter, ++stride_iter) {
                if (expect_stride == *stride_iter) {
                    expect_stride *= *shape_iter;
                } else {
                    trivial_broadcast_f = false;
                }
            }
        }
    }

    return trivial_broadcast_c   ? broadcast_trivial::c_trivial
           : trivial_broadcast_f ? broadcast_trivial::f_trivial
                                 : broadcast_trivial::non_trivial;
}

template <typename T>
struct vectorize_arg {
    static_assert(!std::is_rvalue_reference<T>::value,
                  "Functions with rvalue reference arguments cannot be vectorized");
    // The wrapped function gets called with this type:
    using call_type = remove_reference_t<T>;
    // Is this a vectorized argument?
    static constexpr bool vectorize
        = satisfies_any_of<call_type, std::is_arithmetic, is_complex, is_pod>::value
          && satisfies_none_of<call_type,
                               std::is_pointer,
                               std::is_array,
                               is_std_array,
                               std::is_enum>::value
          && (!std::is_reference<T>::value
              || (std::is_lvalue_reference<T>::value && std::is_const<call_type>::value));
    // Accept this type: an array for vectorized types, otherwise the type as-is:
    using type = conditional_t<vectorize, array_t<remove_cv_t<call_type>, array::forcecast>, T>;
};

// py::vectorize when a return type is present
template <typename Func, typename Return, typename... Args>
struct vectorize_returned_array {
    using Type = array_t<Return>;

    static Type create(broadcast_trivial trivial, const std::vector<ssize_t> &shape) {
        if (trivial == broadcast_trivial::f_trivial) {
            return array_t<Return, array::f_style>(shape);
        }
        return array_t<Return>(shape);
    }

    static Return *mutable_data(Type &array) { return array.mutable_data(); }

    static Return call(Func &f, Args &...args) { return f(args...); }

    static void call(Return *out, size_t i, Func &f, Args &...args) { out[i] = f(args...); }
};

// py::vectorize when a return type is not present
template <typename Func, typename... Args>
struct vectorize_returned_array<Func, void, Args...> {
    using Type = none;

    static Type create(broadcast_trivial, const std::vector<ssize_t> &) { return none(); }

    static void *mutable_data(Type &) { return nullptr; }

    static detail::void_type call(Func &f, Args &...args) {
        f(args...);
        return {};
    }

    static void call(void *, size_t, Func &f, Args &...args) { f(args...); }
};

template <typename Func, typename Return, typename... Args>
struct vectorize_helper {

// NVCC for some reason breaks if NVectorized is private
#ifdef __CUDACC__
public:
#else
private:
#endif

    static constexpr size_t N = sizeof...(Args);
    static constexpr size_t NVectorized = constexpr_sum(vectorize_arg<Args>::vectorize...);
    static_assert(
        NVectorized >= 1,
        "pybind11::vectorize(...) requires a function with at least one vectorizable argument");

public:
    template <typename T,
              // SFINAE to prevent shadowing the copy constructor.
              typename = detail::enable_if_t<
                  !std::is_same<vectorize_helper, typename std::decay<T>::type>::value>>
    explicit vectorize_helper(T &&f) : f(std::forward<T>(f)) {}

    object operator()(typename vectorize_arg<Args>::type... args) {
        return run(args...,
                   make_index_sequence<N>(),
                   select_indices<vectorize_arg<Args>::vectorize...>(),
                   make_index_sequence<NVectorized>());
    }

private:
    remove_reference_t<Func> f;

    // Internal compiler error in MSVC 19.16.27025.1 (Visual Studio 2017 15.9.4), when compiling
    // with "/permissive-" flag when arg_call_types is manually inlined.
    using arg_call_types = std::tuple<typename vectorize_arg<Args>::call_type...>;
    template <size_t Index>
    using param_n_t = typename std::tuple_element<Index, arg_call_types>::type;

    using returned_array = vectorize_returned_array<Func, Return, Args...>;

    // Runs a vectorized function given arguments tuple and three index sequences:
    //     - Index is the full set of 0 ... (N-1) argument indices;
    //     - VIndex is the subset of argument indices with vectorized parameters, letting us access
    //       vectorized arguments (anything not in this sequence is passed through)
    //     - BIndex is a incremental sequence (beginning at 0) of the same size as VIndex, so that
    //       we can store vectorized buffer_infos in an array (argument VIndex has its buffer at
    //       index BIndex in the array).
    template <size_t... Index, size_t... VIndex, size_t... BIndex>
    object run(typename vectorize_arg<Args>::type &...args,
               index_sequence<Index...> i_seq,
               index_sequence<VIndex...> vi_seq,
               index_sequence<BIndex...> bi_seq) {

        // Pointers to values the function was called with; the vectorized ones set here will start
        // out as array_t<T> pointers, but they will be changed them to T pointers before we make
        // call the wrapped function.  Non-vectorized pointers are left as-is.
        std::array<void *, N> params{{&args...}};

        // The array of `buffer_info`s of vectorized arguments:
        std::array<buffer_info, NVectorized> buffers{
            {reinterpret_cast<array *>(params[VIndex])->request()...}};

        /* Determine dimensions parameters of output array */
        ssize_t nd = 0;
        std::vector<ssize_t> shape(0);
        auto trivial = broadcast(buffers, nd, shape);
        auto ndim = (size_t) nd;

        size_t size
            = std::accumulate(shape.begin(), shape.end(), (size_t) 1, std::multiplies<size_t>());

        // If all arguments are 0-dimension arrays (i.e. single values) return a plain value (i.e.
        // not wrapped in an array).
        if (size == 1 && ndim == 0) {
            PYBIND11_EXPAND_SIDE_EFFECTS(params[VIndex] = buffers[BIndex].ptr);
            return cast(
                returned_array::call(f, *reinterpret_cast<param_n_t<Index> *>(params[Index])...));
        }

        auto result = returned_array::create(trivial, shape);

        if (size == 0) {
            return std::move(result);
        }

        /* Call the function */
        auto *mutable_data = returned_array::mutable_data(result);
        if (trivial == broadcast_trivial::non_trivial) {
            apply_broadcast(buffers, params, mutable_data, size, shape, i_seq, vi_seq, bi_seq);
        } else {
            apply_trivial(buffers, params, mutable_data, size, i_seq, vi_seq, bi_seq);
        }

        return std::move(result);
    }

    template <size_t... Index, size_t... VIndex, size_t... BIndex>
    void apply_trivial(std::array<buffer_info, NVectorized> &buffers,
                       std::array<void *, N> &params,
                       Return *out,
                       size_t size,
                       index_sequence<Index...>,
                       index_sequence<VIndex...>,
                       index_sequence<BIndex...>) {

        // Initialize an array of mutable byte references and sizes with references set to the
        // appropriate pointer in `params`; as we iterate, we'll increment each pointer by its size
        // (except for singletons, which get an increment of 0).
        std::array<std::pair<unsigned char *&, const size_t>, NVectorized> vecparams{
            {std::pair<unsigned char *&, const size_t>(
                reinterpret_cast<unsigned char *&>(params[VIndex] = buffers[BIndex].ptr),
                buffers[BIndex].size == 1 ? 0 : sizeof(param_n_t<VIndex>))...}};

        for (size_t i = 0; i < size; ++i) {
            returned_array::call(
                out, i, f, *reinterpret_cast<param_n_t<Index> *>(params[Index])...);
            for (auto &x : vecparams) {
                x.first += x.second;
            }
        }
    }

    template <size_t... Index, size_t... VIndex, size_t... BIndex>
    void apply_broadcast(std::array<buffer_info, NVectorized> &buffers,
                         std::array<void *, N> &params,
                         Return *out,
                         size_t size,
                         const std::vector<ssize_t> &output_shape,
                         index_sequence<Index...>,
                         index_sequence<VIndex...>,
                         index_sequence<BIndex...>) {

        multi_array_iterator<NVectorized> input_iter(buffers, output_shape);

        for (size_t i = 0; i < size; ++i, ++input_iter) {
            PYBIND11_EXPAND_SIDE_EFFECTS((params[VIndex] = input_iter.template data<BIndex>()));
            returned_array::call(
                out, i, f, *reinterpret_cast<param_n_t<Index> *>(std::get<Index>(params))...);
        }
    }
};

template <typename Func, typename Return, typename... Args>
vectorize_helper<Func, Return, Args...> vectorize_extractor(const Func &f, Return (*)(Args...)) {
    return detail::vectorize_helper<Func, Return, Args...>(f);
}

template <typename T, int Flags>
struct handle_type_name<array_t<T, Flags>> {
    static constexpr auto name
        = const_name("numpy.ndarray[") + npy_format_descriptor<T>::name + const_name("]");
};

PYBIND11_NAMESPACE_END(detail)

// Vanilla pointer vectorizer:
template <typename Return, typename... Args>
detail::vectorize_helper<Return (*)(Args...), Return, Args...> vectorize(Return (*f)(Args...)) {
    return detail::vectorize_helper<Return (*)(Args...), Return, Args...>(f);
}

// lambda vectorizer:
template <typename Func, detail::enable_if_t<detail::is_lambda<Func>::value, int> = 0>
auto vectorize(Func &&f)
    -> decltype(detail::vectorize_extractor(std::forward<Func>(f),
                                            (detail::function_signature_t<Func> *) nullptr)) {
    return detail::vectorize_extractor(std::forward<Func>(f),
                                       (detail::function_signature_t<Func> *) nullptr);
}

// Vectorize a class method (non-const):
template <typename Return,
          typename Class,
          typename... Args,
          typename Helper = detail::vectorize_helper<
              decltype(std::mem_fn(std::declval<Return (Class::*)(Args...)>())),
              Return,
              Class *,
              Args...>>
Helper vectorize(Return (Class::*f)(Args...)) {
    return Helper(std::mem_fn(f));
}

// Vectorize a class method (const):
template <typename Return,
          typename Class,
          typename... Args,
          typename Helper = detail::vectorize_helper<
              decltype(std::mem_fn(std::declval<Return (Class::*)(Args...) const>())),
              Return,
              const Class *,
              Args...>>
Helper vectorize(Return (Class::*f)(Args...) const) {
    return Helper(std::mem_fn(f));
}

PYBIND11_NAMESPACE_END(PYBIND11_NAMESPACE)<|MERGE_RESOLUTION|>--- conflicted
+++ resolved
@@ -120,20 +120,17 @@
     return *ptr;
 }
 
-<<<<<<< HEAD
-template <std::size_t> constexpr int platform_lookup() { return -1; }
-=======
+
 template <typename T>
 struct same_size {
     template <typename U>
     using as = bool_constant<sizeof(T) == sizeof(U)>;
 };
 
-template <typename Concrete>
-constexpr int platform_lookup() {
-    return -1;
+template <std::size_t> constexpr int platform_lookup() { 
+  return -1; 
 }
->>>>>>> a97e9d8c
+
 
 // Lookup a type according to its size, and return a value corresponding to the NumPy typenum.
 template <std::size_t size, typename T, typename... Ts, typename... Ints>
@@ -179,7 +176,6 @@
         // `npy_common.h` defines the integer aliases. In order, it checks:
         // NPY_BITSOF_LONG, NPY_BITSOF_LONGLONG, NPY_BITSOF_INT, NPY_BITSOF_SHORT, NPY_BITSOF_CHAR
         // and assigns the alias to the first matching size, so we should check in this order.
-<<<<<<< HEAD
         NPY_INT32_ = platform_lookup<4, long, int, short>(
             NPY_LONG_, NPY_INT_, NPY_SHORT_),
         NPY_UINT32_ = platform_lookup<4, unsigned long, unsigned int, unsigned short>(
@@ -187,16 +183,6 @@
         NPY_INT64_ = platform_lookup<8, long, long long, int>(
             NPY_LONG_, NPY_LONGLONG_, NPY_INT_),
         NPY_UINT64_ = platform_lookup<8, unsigned long, unsigned long long, unsigned int>(
-=======
-        NPY_INT32_
-        = platform_lookup<std::int32_t, long, int, short>(NPY_LONG_, NPY_INT_, NPY_SHORT_),
-        NPY_UINT32_ = platform_lookup<std::uint32_t, unsigned long, unsigned int, unsigned short>(
-            NPY_ULONG_, NPY_UINT_, NPY_USHORT_),
-        NPY_INT64_
-        = platform_lookup<std::int64_t, long, long long, int>(NPY_LONG_, NPY_LONGLONG_, NPY_INT_),
-        NPY_UINT64_
-        = platform_lookup<std::uint64_t, unsigned long, unsigned long long, unsigned int>(
->>>>>>> a97e9d8c
             NPY_ULONG_, NPY_ULONGLONG_, NPY_UINT_),
         NPY_FLOAT32_ = platform_lookup<4, double, float, long double>(
                 NPY_DOUBLE_, NPY_FLOAT_, NPY_LONGDOUBLE_),
@@ -228,21 +214,15 @@
 
     unsigned int (*PyArray_GetNDArrayCFeatureVersion_)();
     PyObject *(*PyArray_DescrFromType_)(int);
-<<<<<<< HEAD
     PyObject *(*PyArray_TypeObjectFromType_)(int);
-    PyObject *(*PyArray_NewFromDescr_)
-        (PyTypeObject *, PyObject *, int, Py_intptr_t const *,
-         Py_intptr_t const *, void *, int, PyObject *);
-=======
     PyObject *(*PyArray_NewFromDescr_)(PyTypeObject *,
                                        PyObject *,
-                                       int,
+                                       int, 
                                        Py_intptr_t const *,
                                        Py_intptr_t const *,
                                        void *,
                                        int,
                                        PyObject *);
->>>>>>> a97e9d8c
     // Unused. Not removed because that affects ABI of the class.
     PyObject *(*PyArray_DescrNewFromType_)(int);
     int (*PyArray_CopyInto_)(PyObject *, PyObject *);
@@ -251,15 +231,8 @@
     PyTypeObject *PyVoidArrType_Type_;
     PyTypeObject *PyArrayDescr_Type_;
     PyObject *(*PyArray_DescrFromScalar_)(PyObject *);
-<<<<<<< HEAD
     PyObject *(*PyArray_Scalar_)(void *, PyObject *, PyObject *);
     void (*PyArray_ScalarAsCtype_)(PyObject *, void *);
-    PyObject *(*PyArray_FromAny_) (PyObject *, PyObject *, int, int, int, PyObject *);
-    int (*PyArray_DescrConverter_) (PyObject *, PyObject **);
-    bool (*PyArray_EquivTypes_) (PyObject *, PyObject *);
-    int (*PyArray_GetArrayParamsFromObject_)(PyObject *, PyObject *, unsigned char, PyObject **, int *,
-                                             Py_intptr_t *, PyObject **, PyObject *);
-=======
     PyObject *(*PyArray_FromAny_)(PyObject *, PyObject *, int, int, int, PyObject *);
     int (*PyArray_DescrConverter_)(PyObject *, PyObject **);
     bool (*PyArray_EquivTypes_)(PyObject *, PyObject *);
@@ -271,7 +244,6 @@
                                              Py_intptr_t *,
                                              PyObject **,
                                              PyObject *);
->>>>>>> a97e9d8c
     PyObject *(*PyArray_Squeeze_)(PyObject *);
     // Unused. Not removed because that affects ABI of the class.
     int (*PyArray_SetBaseObject_)(PyObject *, PyObject *);
@@ -342,9 +314,10 @@
     }
 };
 
-<<<<<<< HEAD
-template <typename T> struct is_complex : std::false_type { };
-template <typename T> struct is_complex<std::complex<T>> : std::true_type { };
+template <typename T>
+struct is_complex : std::false_type {};
+template <typename T>
+struct is_complex<std::complex<T>> : std::true_type {};
 
 template <typename T, typename = void>
 struct npy_format_descriptor_name;
@@ -419,12 +392,8 @@
 
 #undef DECL_NPY_SCALAR
 
-inline PyArray_Proxy* array_proxy(void* ptr) {
-    return reinterpret_cast<PyArray_Proxy*>(ptr);
-}
-=======
-inline PyArray_Proxy *array_proxy(void *ptr) { return reinterpret_cast<PyArray_Proxy *>(ptr); }
->>>>>>> a97e9d8c
+inline PyArray_Proxy* array_proxy(void* ptr) { return reinterpret_cast<PyArray_Proxy *>(ptr); }
+
 
 inline const PyArray_Proxy *array_proxy(const void *ptr) {
     return reinterpret_cast<const PyArray_Proxy *>(ptr);
@@ -442,19 +411,10 @@
     return (flag == (array_proxy(ptr)->flags & flag));
 }
 
-<<<<<<< HEAD
-template <typename T> struct is_std_array : std::false_type { };
-template <typename T, size_t N> struct is_std_array<std::array<T, N>> : std::true_type { };
-=======
 template <typename T>
 struct is_std_array : std::false_type {};
-template <typename T, size_t N>
+template <typename T, size_t N> 
 struct is_std_array<std::array<T, N>> : std::true_type {};
-template <typename T>
-struct is_complex : std::false_type {};
-template <typename T>
-struct is_complex<std::complex<T>> : std::true_type {};
->>>>>>> a97e9d8c
 
 template <typename T>
 struct array_info_scalar {
@@ -1377,41 +1337,6 @@
     }
 };
 
-<<<<<<< HEAD
-=======
-template <typename T, typename = void>
-struct npy_format_descriptor_name;
-
-template <typename T>
-struct npy_format_descriptor_name<T, enable_if_t<std::is_integral<T>::value>> {
-    static constexpr auto name = const_name<std::is_same<T, bool>::value>(
-        const_name("bool"),
-        const_name<std::is_signed<T>::value>("numpy.int", "numpy.uint")
-            + const_name<sizeof(T) * 8>());
-};
-
-template <typename T>
-struct npy_format_descriptor_name<T, enable_if_t<std::is_floating_point<T>::value>> {
-    static constexpr auto name = const_name < std::is_same<T, float>::value
-                                 || std::is_same<T, const float>::value
-                                 || std::is_same<T, double>::value
-                                 || std::is_same<T, const double>::value
-                                        > (const_name("numpy.float") + const_name<sizeof(T) * 8>(),
-                                           const_name("numpy.longdouble"));
-};
-
-template <typename T>
-struct npy_format_descriptor_name<T, enable_if_t<is_complex<T>::value>> {
-    static constexpr auto name = const_name < std::is_same<typename T::value_type, float>::value
-                                 || std::is_same<typename T::value_type, const float>::value
-                                 || std::is_same<typename T::value_type, double>::value
-                                 || std::is_same<typename T::value_type, const double>::value
-                                        > (const_name("numpy.complex")
-                                               + const_name<sizeof(typename T::value_type) * 16>(),
-                                           const_name("numpy.longcomplex"));
-};
-
->>>>>>> a97e9d8c
 template <typename T>
 struct npy_format_descriptor<
     T,
