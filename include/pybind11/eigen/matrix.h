--- conflicted
+++ resolved
@@ -186,16 +186,9 @@
         if (dims == 2) { // Matrix type: require exact match (or dynamic)
 
             EigenIndex np_rows = a.shape(0), np_cols = a.shape(1),
-<<<<<<< HEAD
                        np_rstride = a.strides(0) / scalar_size,
                        np_cstride = a.strides(1) / scalar_size;
-            if ((PYBIND11_SILENCE_MSVC_C4127(fixed_rows) && np_rows != rows)
-                || (PYBIND11_SILENCE_MSVC_C4127(fixed_cols) && np_cols != cols)) {
-=======
-                       np_rstride = a.strides(0) / static_cast<ssize_t>(sizeof(Scalar)),
-                       np_cstride = a.strides(1) / static_cast<ssize_t>(sizeof(Scalar));
             if ((fixed_rows && np_rows != rows) || (fixed_cols && np_cols != cols)) {
->>>>>>> 8a099e44
                 return false;
             }
 
