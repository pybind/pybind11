/*
    pybind11/stl.h: Transparent conversion for STL data types

    Copyright (c) 2016 Wenzel Jakob <wenzel.jakob@epfl.ch>

    All rights reserved. Use of this source code is governed by a
    BSD-style license that can be found in the LICENSE file.
*/

#pragma once

#include "pybind11.h"
#include "detail/common.h"

#include <deque>
#include <initializer_list>
#include <list>
#include <map>
#include <ostream>
#include <set>
#include <unordered_map>
#include <unordered_set>
#include <valarray>

// See `detail/common.h` for implementation of these guards.
#if defined(PYBIND11_HAS_OPTIONAL)
#    include <optional>
#elif defined(PYBIND11_HAS_EXP_OPTIONAL)
#    include <experimental/optional>
#endif

#if defined(PYBIND11_HAS_VARIANT)
#    include <variant>
#endif

PYBIND11_NAMESPACE_BEGIN(PYBIND11_NAMESPACE)
PYBIND11_NAMESPACE_BEGIN(detail)

//
// Begin: Equivalent of
//        https://github.com/google/clif/blob/ae4eee1de07cdf115c0c9bf9fec9ff28efce6f6c/clif/python/runtime.cc#L388-L438
/*
The three `PyObjectTypeIsConvertibleTo*()` functions below are
the result of converging the behaviors of pybind11 and PyCLIF
(http://github.com/google/clif).

Originally PyCLIF was extremely far on the permissive side of the spectrum,
while pybind11 was very far on the strict side. Originally PyCLIF accepted any
Python iterable as input for a C++ `vector`/`set`/`map` argument, as long as
the elements were convertible. The obvious (in hindsight) problem was that
any empty Python iterable could be passed to any of these C++ types, e.g. `{}`
was accepted for C++ `vector`/`set` arguments, or `[]` for C++ `map` arguments.

The functions below strike a practical permissive-vs-strict compromise,
informed by tens of thousands of use cases in the wild. A main objective is
to prevent accidents and improve readability:

- Python literals must match the C++ types.

- For C++ `set`: The potentially reducing conversion from a Python sequence
  (e.g. Python `list` or `tuple`) to a C++ `set` must be explicit, by going
  through a Python `set`.

- However, a Python `set` can still be passed to a C++ `vector`. The rationale
  is that this conversion is not reducing. Implicit conversions of this kind
  are also fairly commonly used, therefore enforcing explicit conversions
  would have an unfavorable cost : benefit ratio; more sloppily speaking,
  such an enforcement would be more annoying than helpful.
*/

inline bool PyObjectIsInstanceWithOneOfTpNames(PyObject *obj,
                                               std::initializer_list<const char *> tp_names) {
    if (PyType_Check(obj)) {
        return false;
    }
    const char *obj_tp_name = Py_TYPE(obj)->tp_name;
    for (const auto *tp_name : tp_names) {
        if (std::strcmp(obj_tp_name, tp_name) == 0) {
            return true;
        }
    }
    return false;
}

inline bool PyObjectTypeIsConvertibleToStdVector(PyObject *obj) {
    if (PySequence_Check(obj) != 0) {
        return !PyUnicode_Check(obj) && !PyBytes_Check(obj);
    }
    return (PyGen_Check(obj) != 0) || (PyAnySet_Check(obj) != 0)
           || PyObjectIsInstanceWithOneOfTpNames(
               obj, {"dict_keys", "dict_values", "dict_items", "map", "zip"});
}

inline bool PyObjectTypeIsConvertibleToStdSet(PyObject *obj) {
    return (PyAnySet_Check(obj) != 0) || PyObjectIsInstanceWithOneOfTpNames(obj, {"dict_keys"});
}

inline bool PyObjectTypeIsConvertibleToStdMap(PyObject *obj) {
    if (PyDict_Check(obj)) {
        return true;
    }
    // Implicit requirement in the conditions below:
    // A type with `.__getitem__()` & `.items()` methods must implement these
    // to be compatible with https://docs.python.org/3/c-api/mapping.html
    if (PyMapping_Check(obj) == 0) {
        return false;
    }
    PyObject *items = PyObject_GetAttrString(obj, "items");
    if (items == nullptr) {
        PyErr_Clear();
        return false;
    }
    bool is_convertible = (PyCallable_Check(items) != 0);
    Py_DECREF(items);
    return is_convertible;
}

//
// End: Equivalent of clif/python/runtime.cc
//

/// Extracts an const lvalue reference or rvalue reference for U based on the type of T (e.g. for
/// forwarding a container element).  Typically used indirect via forwarded_type(), below.
template <typename T, typename U>
using forwarded_type = conditional_t<std::is_lvalue_reference<T>::value,
                                     remove_reference_t<U> &,
                                     remove_reference_t<U> &&>;

/// Forwards a value U as rvalue or lvalue according to whether T is rvalue or lvalue; typically
/// used for forwarding a container's elements.
template <typename T, typename U>
constexpr forwarded_type<T, U> forward_like(U &&u) {
    return std::forward<detail::forwarded_type<T, U>>(std::forward<U>(u));
}

// Checks if a container has a STL style reserve method.
// This will only return true for a `reserve()` with a `void` return.
template <typename C>
using has_reserve_method = std::is_same<decltype(std::declval<C>().reserve(0)), void>;

template <typename Type, typename Key>
struct set_caster {
    using type = Type;
    using key_conv = make_caster<Key>;

private:
    template <typename T = Type, enable_if_t<has_reserve_method<T>::value, int> = 0>
    void reserve_maybe(const anyset &s, Type *) {
        value.reserve(s.size());
    }
    void reserve_maybe(const anyset &, void *) {}

    bool convert_iterable(const iterable &itbl, bool convert) {
        for (auto it : itbl) {
            key_conv conv;
            if (!conv.load(it, convert)) {
                return false;
            }
            value.insert(cast_op<Key &&>(std::move(conv)));
        }
        return true;
    }

    bool convert_anyset(anyset s, bool convert) {
        value.clear();
        reserve_maybe(s, &value);
        return convert_iterable(s, convert);
    }

public:
    bool load(handle src, bool convert) {
        if (!PyObjectTypeIsConvertibleToStdSet(src.ptr())) {
            return false;
        }
        if (isinstance<anyset>(src)) {
            value.clear();
            return convert_anyset(reinterpret_borrow<anyset>(src), convert);
        }
        if (!convert) {
            return false;
        }
        assert(isinstance<iterable>(src));
        value.clear();
        return convert_iterable(reinterpret_borrow<iterable>(src), convert);
    }

    template <typename T>
    static handle cast(T &&src, return_value_policy policy, handle parent) {
        if (!std::is_lvalue_reference<T>::value) {
            policy = return_value_policy_override<Key>::policy(policy);
        }
        pybind11::set s;
        for (auto &&value : src) {
            auto value_ = reinterpret_steal<object>(
                key_conv::cast(detail::forward_like<T>(value), policy, parent));
            if (!value_ || !s.add(std::move(value_))) {
                return handle();
            }
        }
        return s.release();
    }

    PYBIND11_TYPE_CASTER(type, const_name("set[") + key_conv::name + const_name("]"));
};

template <typename Type, typename Key, typename Value>
struct map_caster {
    using key_conv = make_caster<Key>;
    using value_conv = make_caster<Value>;

private:
    template <typename T = Type, enable_if_t<has_reserve_method<T>::value, int> = 0>
    void reserve_maybe(const dict &d, Type *) {
        value.reserve(d.size());
    }
    void reserve_maybe(const dict &, void *) {}

    bool convert_elements(const dict &d, bool convert) {
        value.clear();
        reserve_maybe(d, &value);
        for (auto it : d) {
            key_conv kconv;
            value_conv vconv;
            if (!kconv.load(it.first.ptr(), convert) || !vconv.load(it.second.ptr(), convert)) {
                return false;
            }
            value.emplace(cast_op<Key &&>(std::move(kconv)), cast_op<Value &&>(std::move(vconv)));
        }
        return true;
    }

public:
    bool load(handle src, bool convert) {
        if (!PyObjectTypeIsConvertibleToStdMap(src.ptr())) {
            return false;
        }
        if (isinstance<dict>(src)) {
            return convert_elements(reinterpret_borrow<dict>(src), convert);
        }
        if (!convert) {
            return false;
        }
        auto items = reinterpret_steal<object>(PyMapping_Items(src.ptr()));
        if (!items) {
            throw error_already_set();
        }
        assert(isinstance<iterable>(items));
        return convert_elements(dict(reinterpret_borrow<iterable>(items)), convert);
    }

    template <typename T>
    static handle cast(T &&src, return_value_policy policy, handle parent) {
        dict d;
        return_value_policy policy_key = policy;
        return_value_policy policy_value = policy;
        if (!std::is_lvalue_reference<T>::value) {
            policy_key = return_value_policy_override<Key>::policy(policy_key);
            policy_value = return_value_policy_override<Value>::policy(policy_value);
        }
        for (auto &&kv : src) {
            auto key = reinterpret_steal<object>(
                key_conv::cast(detail::forward_like<T>(kv.first), policy_key, parent));
            auto value = reinterpret_steal<object>(
                value_conv::cast(detail::forward_like<T>(kv.second), policy_value, parent));
            if (!key || !value) {
                return handle();
            }
            d[std::move(key)] = std::move(value);
        }
        return d.release();
    }

    PYBIND11_TYPE_CASTER(Type,
                         const_name("dict[") + key_conv::name + const_name(", ") + value_conv::name
                             + const_name("]"));
};

template <typename Type, typename Value>
struct list_caster {
    using value_conv = make_caster<Value>;

    bool load(handle src, bool convert) {
        if (!PyObjectTypeIsConvertibleToStdVector(src.ptr())) {
            return false;
        }
        if (isinstance<sequence>(src)) {
            return convert_elements(src, convert);
        }
        if (!convert) {
            return false;
        }
        // Designed to be behavior-equivalent to passing tuple(src) from Python:
        // The conversion to a tuple will first exhaust the generator object, to ensure that
        // the generator is not left in an unpredictable (to the caller) partially-consumed
        // state.
        assert(isinstance<iterable>(src));
        return convert_elements(tuple(reinterpret_borrow<iterable>(src)), convert);
    }

private:
    template <typename T = Type, enable_if_t<has_reserve_method<T>::value, int> = 0>
    void reserve_maybe(const sequence &s, Type *) {
        value.reserve(s.size());
    }
    void reserve_maybe(const sequence &, void *) {}

    bool convert_elements(handle seq, bool convert) {
        auto s = reinterpret_borrow<sequence>(seq);
        value.clear();
        reserve_maybe(s, &value);
<<<<<<< HEAD
        for (auto it : seq) {
=======
        for (const auto &it : s) {
>>>>>>> 72330728
            value_conv conv;
            if (!conv.load(it, convert)) {
                return false;
            }
            value.push_back(cast_op<Value &&>(std::move(conv)));
        }
        return true;
    }

public:
    template <typename T>
    static handle cast(T &&src, return_value_policy policy, handle parent) {
        if (!std::is_lvalue_reference<T>::value) {
            policy = return_value_policy_override<Value>::policy(policy);
        }
        list l(src.size());
        ssize_t index = 0;
        for (auto &&value : src) {
            auto value_ = reinterpret_steal<object>(
                value_conv::cast(detail::forward_like<T>(value), policy, parent));
            if (!value_) {
                return handle();
            }
            PyList_SET_ITEM(l.ptr(), index++, value_.release().ptr()); // steals a reference
        }
        return l.release();
    }

    PYBIND11_TYPE_CASTER(Type, const_name("list[") + value_conv::name + const_name("]"));
};

template <typename Type, typename Alloc>
struct type_caster<std::vector<Type, Alloc>> : list_caster<std::vector<Type, Alloc>, Type> {};

template <typename Type, typename Alloc>
struct type_caster<std::deque<Type, Alloc>> : list_caster<std::deque<Type, Alloc>, Type> {};

template <typename Type, typename Alloc>
struct type_caster<std::list<Type, Alloc>> : list_caster<std::list<Type, Alloc>, Type> {};

template <typename ArrayType, typename Value, bool Resizable, size_t Size = 0>
struct array_caster {
    using value_conv = make_caster<Value>;

private:
    template <bool R = Resizable>
    bool require_size(enable_if_t<R, size_t> size) {
        if (value.size() != size) {
            value.resize(size);
        }
        return true;
    }
    template <bool R = Resizable>
    bool require_size(enable_if_t<!R, size_t> size) {
        return size == Size;
    }

    bool convert_elements(handle seq, bool convert) {
        auto l = reinterpret_borrow<sequence>(seq);
        if (!require_size(l.size())) {
            return false;
        }
        size_t ctr = 0;
        for (const auto &it : l) {
            value_conv conv;
            if (!conv.load(it, convert)) {
                return false;
            }
            value[ctr++] = cast_op<Value &&>(std::move(conv));
        }
        return true;
    }

public:
    bool load(handle src, bool convert) {
        if (!PyObjectTypeIsConvertibleToStdVector(src.ptr())) {
            return false;
        }
        if (isinstance<sequence>(src)) {
            return convert_elements(src, convert);
        }
        if (!convert) {
            return false;
        }
        // Designed to be behavior-equivalent to passing tuple(src) from Python:
        // The conversion to a tuple will first exhaust the generator object, to ensure that
        // the generator is not left in an unpredictable (to the caller) partially-consumed
        // state.
        assert(isinstance<iterable>(src));
        return convert_elements(tuple(reinterpret_borrow<iterable>(src)), convert);
    }

    template <typename T>
    static handle cast(T &&src, return_value_policy policy, handle parent) {
        list l(src.size());
        ssize_t index = 0;
        for (auto &&value : src) {
            auto value_ = reinterpret_steal<object>(
                value_conv::cast(detail::forward_like<T>(value), policy, parent));
            if (!value_) {
                return handle();
            }
            PyList_SET_ITEM(l.ptr(), index++, value_.release().ptr()); // steals a reference
        }
        return l.release();
    }

    PYBIND11_TYPE_CASTER(ArrayType,
                         const_name<Resizable>(const_name(""), const_name("Annotated["))
                             + const_name("list[") + value_conv::name + const_name("]")
                             + const_name<Resizable>(const_name(""),
                                                     const_name(", FixedSize(")
                                                         + const_name<Size>() + const_name(")]")));
};

template <typename Type, size_t Size>
struct type_caster<std::array<Type, Size>>
    : array_caster<std::array<Type, Size>, Type, false, Size> {};

template <typename Type>
struct type_caster<std::valarray<Type>> : array_caster<std::valarray<Type>, Type, true> {};

template <typename Key, typename Compare, typename Alloc>
struct type_caster<std::set<Key, Compare, Alloc>>
    : set_caster<std::set<Key, Compare, Alloc>, Key> {};

template <typename Key, typename Hash, typename Equal, typename Alloc>
struct type_caster<std::unordered_set<Key, Hash, Equal, Alloc>>
    : set_caster<std::unordered_set<Key, Hash, Equal, Alloc>, Key> {};

template <typename Key, typename Value, typename Compare, typename Alloc>
struct type_caster<std::map<Key, Value, Compare, Alloc>>
    : map_caster<std::map<Key, Value, Compare, Alloc>, Key, Value> {};

template <typename Key, typename Value, typename Hash, typename Equal, typename Alloc>
struct type_caster<std::unordered_map<Key, Value, Hash, Equal, Alloc>>
    : map_caster<std::unordered_map<Key, Value, Hash, Equal, Alloc>, Key, Value> {};

// This type caster is intended to be used for std::optional and std::experimental::optional
template <typename Type, typename Value = typename Type::value_type>
struct optional_caster {
    using value_conv = make_caster<Value>;

    template <typename T>
    static handle cast(T &&src, return_value_policy policy, handle parent) {
        if (!src) {
            return none().release();
        }
        if (!std::is_lvalue_reference<T>::value) {
            policy = return_value_policy_override<Value>::policy(policy);
        }
        // NOLINTNEXTLINE(bugprone-unchecked-optional-access)
        return value_conv::cast(*std::forward<T>(src), policy, parent);
    }

    bool load(handle src, bool convert) {
        if (!src) {
            return false;
        }
        if (src.is_none()) {
            return true; // default-constructed value is already empty
        }
        value_conv inner_caster;
        if (!inner_caster.load(src, convert)) {
            return false;
        }

        value.emplace(cast_op<Value &&>(std::move(inner_caster)));
        return true;
    }

    PYBIND11_TYPE_CASTER(Type, const_name("Optional[") + value_conv::name + const_name("]"));
};

#if defined(PYBIND11_HAS_OPTIONAL)
template <typename T>
struct type_caster<std::optional<T>> : public optional_caster<std::optional<T>> {};

template <>
struct type_caster<std::nullopt_t> : public void_caster<std::nullopt_t> {};
#endif

#if defined(PYBIND11_HAS_EXP_OPTIONAL)
template <typename T>
struct type_caster<std::experimental::optional<T>>
    : public optional_caster<std::experimental::optional<T>> {};

template <>
struct type_caster<std::experimental::nullopt_t>
    : public void_caster<std::experimental::nullopt_t> {};
#endif

/// Visit a variant and cast any found type to Python
struct variant_caster_visitor {
    return_value_policy policy;
    handle parent;

    using result_type = handle; // required by boost::variant in C++11

    template <typename T>
    result_type operator()(T &&src) const {
        return make_caster<T>::cast(std::forward<T>(src), policy, parent);
    }
};

/// Helper class which abstracts away variant's `visit` function. `std::variant` and similar
/// `namespace::variant` types which provide a `namespace::visit()` function are handled here
/// automatically using argument-dependent lookup. Users can provide specializations for other
/// variant-like classes, e.g. `boost::variant` and `boost::apply_visitor`.
template <template <typename...> class Variant>
struct visit_helper {
    template <typename... Args>
    static auto call(Args &&...args) -> decltype(visit(std::forward<Args>(args)...)) {
        return visit(std::forward<Args>(args)...);
    }
};

/// Generic variant caster
template <typename Variant>
struct variant_caster;

template <template <typename...> class V, typename... Ts>
struct variant_caster<V<Ts...>> {
    static_assert(sizeof...(Ts) > 0, "Variant must consist of at least one alternative.");

    template <typename U, typename... Us>
    bool load_alternative(handle src, bool convert, type_list<U, Us...>) {
        auto caster = make_caster<U>();
        if (caster.load(src, convert)) {
            value = cast_op<U>(std::move(caster));
            return true;
        }
        return load_alternative(src, convert, type_list<Us...>{});
    }

    bool load_alternative(handle, bool, type_list<>) { return false; }

    bool load(handle src, bool convert) {
        // Do a first pass without conversions to improve constructor resolution.
        // E.g. `py::int_(1).cast<variant<double, int>>()` needs to fill the `int`
        // slot of the variant. Without two-pass loading `double` would be filled
        // because it appears first and a conversion is possible.
        if (convert && load_alternative(src, false, type_list<Ts...>{})) {
            return true;
        }
        return load_alternative(src, convert, type_list<Ts...>{});
    }

    template <typename Variant>
    static handle cast(Variant &&src, return_value_policy policy, handle parent) {
        return visit_helper<V>::call(variant_caster_visitor{policy, parent},
                                     std::forward<Variant>(src));
    }

    using Type = V<Ts...>;
    PYBIND11_TYPE_CASTER(Type,
                         const_name("Union[")
                             + ::pybind11::detail::concat(make_caster<Ts>::name...)
                             + const_name("]"));
};

#if defined(PYBIND11_HAS_VARIANT)
template <typename... Ts>
struct type_caster<std::variant<Ts...>> : variant_caster<std::variant<Ts...>> {};

template <>
struct type_caster<std::monostate> : public void_caster<std::monostate> {};
#endif

PYBIND11_NAMESPACE_END(detail)

inline std::ostream &operator<<(std::ostream &os, const handle &obj) {
#ifdef PYBIND11_HAS_STRING_VIEW
    os << str(obj).cast<std::string_view>();
#else
    os << (std::string) str(obj);
#endif
    return os;
}

PYBIND11_NAMESPACE_END(PYBIND11_NAMESPACE)<|MERGE_RESOLUTION|>--- conflicted
+++ resolved
@@ -151,7 +151,7 @@
     void reserve_maybe(const anyset &, void *) {}
 
     bool convert_iterable(const iterable &itbl, bool convert) {
-        for (auto it : itbl) {
+        for (const auto &it : itbl) {
             key_conv conv;
             if (!conv.load(it, convert)) {
                 return false;
@@ -218,7 +218,7 @@
     bool convert_elements(const dict &d, bool convert) {
         value.clear();
         reserve_maybe(d, &value);
-        for (auto it : d) {
+        for (const auto &it : d) {
             key_conv kconv;
             value_conv vconv;
             if (!kconv.load(it.first.ptr(), convert) || !vconv.load(it.second.ptr(), convert)) {
@@ -308,11 +308,7 @@
         auto s = reinterpret_borrow<sequence>(seq);
         value.clear();
         reserve_maybe(s, &value);
-<<<<<<< HEAD
-        for (auto it : seq) {
-=======
-        for (const auto &it : s) {
->>>>>>> 72330728
+        for (const auto &it : seq) {
             value_conv conv;
             if (!conv.load(it, convert)) {
                 return false;
