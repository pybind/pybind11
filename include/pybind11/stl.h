--- conflicted
+++ resolved
@@ -278,8 +278,7 @@
     bool load(handle src, bool convert) {
         if (!src) {
             return false;
-        }
-        if (src.is_none()) {
+        } else if (src.is_none()) {
             return true;  // default-constructed value is already empty
         }
         value_conv inner_caster;
@@ -378,79 +377,6 @@
 struct type_caster<std::variant<Ts...>> : variant_caster<std::variant<Ts...>> { };
 #endif
 
-<<<<<<< HEAD
-#if defined(PYBIND11_HAS_FILESYSTEM)
-template<typename T> struct path_caster {
-
-private:
-    static PyObject* unicode_from_fs_native(const std::string& w) {
-#if !defined(PYPY_VERSION)
-        return PyUnicode_DecodeFSDefaultAndSize(w.c_str(), ssize_t(w.size()));
-#else
-        // PyPy mistakenly declares the first parameter as non-const.
-        return PyUnicode_DecodeFSDefaultAndSize(
-            const_cast<char*>(w.c_str()), ssize_t(w.size()));
-#endif
-    }
-
-    static PyObject* unicode_from_fs_native(const std::wstring& w) {
-        return PyUnicode_FromWideChar(w.c_str(), ssize_t(w.size()));
-    }
-
-public:
-    static handle cast(const T& path, return_value_policy, handle) {
-        if (auto py_str = unicode_from_fs_native(path.native())) {
-            return module::import("pathlib").attr("Path")(reinterpret_steal<object>(py_str))
-                   .release();
-        }
-        return nullptr;
-    }
-
-    bool load(handle handle, bool) {
-        // PyUnicode_FSConverter and PyUnicode_FSDecoder normally take care of
-        // calling PyOS_FSPath themselves, but that's broken on PyPy (PyPy
-        // issue #3168) so we do it ourselves instead.
-        PyObject* buf = PyOS_FSPath(handle.ptr());
-        if (!buf) {
-            PyErr_Clear();
-            return false;
-        }
-        PyObject* native = nullptr;
-        if constexpr (std::is_same_v<typename T::value_type, char>) {
-            if (PyUnicode_FSConverter(buf, &native)) {
-                if (auto c_str = PyBytes_AsString(native)) {
-                    // AsString returns a pointer to the internal buffer, which
-                    // must not be free'd.
-                    value = c_str;
-                }
-            }
-        } else if constexpr (std::is_same_v<typename T::value_type, wchar_t>) {
-            if (PyUnicode_FSDecoder(buf, &native)) {
-                if (auto c_str = PyUnicode_AsWideCharString(native, nullptr)) {
-                    // AsWideCharString returns a new string that must be free'd.
-                    value = c_str;  // Copies the string.
-                    PyMem_Free(c_str);
-                }
-            }
-        }
-        Py_XDECREF(native);
-        Py_DECREF(buf);
-        if (PyErr_Occurred()) {
-            PyErr_Clear();
-            return false;
-        }
-        return true;
-    }
-
-    PYBIND11_TYPE_CASTER(T, _("os.PathLike"));
-};
-
-template<> struct type_caster<std::filesystem::path>
-    : public path_caster<std::filesystem::path> {};
-#endif
-
-=======
->>>>>>> 6d1b197b
 PYBIND11_NAMESPACE_END(detail)
 
 inline std::ostream &operator<<(std::ostream &os, const handle &obj) {
