--- conflicted
+++ resolved
@@ -547,11 +547,7 @@
         // The presence of __notes__ is likely due to exception normalization
         // errors, although that is not necessarily true, therefore insert a
         // hint only:
-<<<<<<< HEAD
         if (PyObject_HasAttrString(m_value.ptr(), "__notes__") == 1) {
-=======
-        if (PyObject_HasAttrString(m_value.ptr(), "__notes__") != 0) {
->>>>>>> 032e73d5
             m_lazy_error_string += "[WITH __notes__]";
         }
 #else
