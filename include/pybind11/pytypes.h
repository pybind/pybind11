/*
    pybind11/pytypes.h: Convenience wrapper classes for basic Python types

    Copyright (c) 2016 Wenzel Jakob <wenzel.jakob@epfl.ch>

    All rights reserved. Use of this source code is governed by a
    BSD-style license that can be found in the LICENSE file.
*/

#pragma once

#include "detail/common.h"
#include "buffer_info.h"

#include <cstdio>
#include <exception>
#include <string>
#include <type_traits>
#include <utility>

#if defined(PYBIND11_HAS_OPTIONAL)
#    include <optional>
#endif

#ifdef PYBIND11_HAS_STRING_VIEW
#    include <string_view>
#endif

PYBIND11_NAMESPACE_BEGIN(PYBIND11_NAMESPACE)

/* A few forward declarations */
class handle;
class object;
class str;
class iterator;
class type;
struct arg;
struct arg_v;

PYBIND11_NAMESPACE_BEGIN(detail)
class args_proxy;
bool isinstance_generic(handle obj, const std::type_info &tp);

// Accessor forward declarations
template <typename Policy>
class accessor;
namespace accessor_policies {
struct obj_attr;
struct str_attr;
struct generic_item;
struct sequence_item;
struct list_item;
struct tuple_item;
} // namespace accessor_policies
using obj_attr_accessor = accessor<accessor_policies::obj_attr>;
using str_attr_accessor = accessor<accessor_policies::str_attr>;
using item_accessor = accessor<accessor_policies::generic_item>;
using sequence_accessor = accessor<accessor_policies::sequence_item>;
using list_accessor = accessor<accessor_policies::list_item>;
using tuple_accessor = accessor<accessor_policies::tuple_item>;

/// Tag and check to identify a class which implements the Python object API
class pyobject_tag {};
template <typename T>
using is_pyobject = std::is_base_of<pyobject_tag, remove_reference_t<T>>;

/** \rst
    A mixin class which adds common functions to `handle`, `object` and various accessors.
    The only requirement for `Derived` is to implement ``PyObject *Derived::ptr() const``.
\endrst */
template <typename Derived>
class object_api : public pyobject_tag {
    const Derived &derived() const { return static_cast<const Derived &>(*this); }

public:
    /** \rst
        Return an iterator equivalent to calling ``iter()`` in Python. The object
        must be a collection which supports the iteration protocol.
    \endrst */
    iterator begin() const;
    /// Return a sentinel which ends iteration.
    iterator end() const;

    /** \rst
        Return an internal functor to invoke the object's sequence protocol. Casting
        the returned ``detail::item_accessor`` instance to a `handle` or `object`
        subclass causes a corresponding call to ``__getitem__``. Assigning a `handle`
        or `object` subclass causes a call to ``__setitem__``.
    \endrst */
    item_accessor operator[](handle key) const;
    /// See above (the only difference is that they key is provided as a string literal)
    item_accessor operator[](const char *key) const;

    /** \rst
        Return an internal functor to access the object's attributes. Casting the
        returned ``detail::obj_attr_accessor`` instance to a `handle` or `object`
        subclass causes a corresponding call to ``getattr``. Assigning a `handle`
        or `object` subclass causes a call to ``setattr``.
    \endrst */
    obj_attr_accessor attr(handle key) const;
    /// See above (the only difference is that they key is provided as a string literal)
    str_attr_accessor attr(const char *key) const;

    /** \rst
        Matches * unpacking in Python, e.g. to unpack arguments out of a ``tuple``
        or ``list`` for a function call. Applying another * to the result yields
        ** unpacking, e.g. to unpack a dict as function keyword arguments.
        See :ref:`calling_python_functions`.
    \endrst */
    args_proxy operator*() const;

    /// Check if the given item is contained within this object, i.e. ``item in obj``.
    template <typename T>
    bool contains(T &&item) const;

    /** \rst
        Assuming the Python object is a function or implements the ``__call__``
        protocol, ``operator()`` invokes the underlying function, passing an
        arbitrary set of parameters. The result is returned as a `object` and
        may need to be converted back into a Python object using `handle::cast()`.

        When some of the arguments cannot be converted to Python objects, the
        function will throw a `cast_error` exception. When the Python function
        call fails, a `error_already_set` exception is thrown.
    \endrst */
    template <return_value_policy policy = return_value_policy::automatic_reference,
              typename... Args>
    object operator()(Args &&...args) const;
    template <return_value_policy policy = return_value_policy::automatic_reference,
              typename... Args>
    PYBIND11_DEPRECATED("call(...) was deprecated in favor of operator()(...)")
    object call(Args &&...args) const;

    /// Equivalent to ``obj is other`` in Python.
    bool is(object_api const &other) const { return derived().ptr() == other.derived().ptr(); }
    /// Equivalent to ``obj is None`` in Python.
    bool is_none() const { return derived().ptr() == Py_None; }
    /// Equivalent to obj == other in Python
    bool equal(object_api const &other) const { return rich_compare(other, Py_EQ); }
    bool not_equal(object_api const &other) const { return rich_compare(other, Py_NE); }
    bool operator<(object_api const &other) const { return rich_compare(other, Py_LT); }
    bool operator<=(object_api const &other) const { return rich_compare(other, Py_LE); }
    bool operator>(object_api const &other) const { return rich_compare(other, Py_GT); }
    bool operator>=(object_api const &other) const { return rich_compare(other, Py_GE); }

    object operator-() const;
    object operator~() const;
    object operator+(object_api const &other) const;
    object operator+=(object_api const &other) const;
    object operator-(object_api const &other) const;
    object operator-=(object_api const &other) const;
    object operator*(object_api const &other) const;
    object operator*=(object_api const &other) const;
    object operator/(object_api const &other) const;
    object operator/=(object_api const &other) const;
    object operator|(object_api const &other) const;
    object operator|=(object_api const &other) const;
    object operator&(object_api const &other) const;
    object operator&=(object_api const &other) const;
    object operator^(object_api const &other) const;
    object operator^=(object_api const &other) const;
    object operator<<(object_api const &other) const;
    object operator<<=(object_api const &other) const;
    object operator>>(object_api const &other) const;
    object operator>>=(object_api const &other) const;

    PYBIND11_DEPRECATED("Use py::str(obj) instead")
    pybind11::str str() const;

    /// Get or set the object's docstring, i.e. ``obj.__doc__``.
    str_attr_accessor doc() const;

    /// Return the object's current reference count
    int ref_count() const { return static_cast<int>(Py_REFCNT(derived().ptr())); }

    // TODO PYBIND11_DEPRECATED(
    //     "Call py::type::handle_of(h) or py::type::of(h) instead of h.get_type()")
    handle get_type() const;

private:
    bool rich_compare(object_api const &other, int value) const;
};

PYBIND11_NAMESPACE_END(detail)

#if !defined(PYBIND11_HANDLE_REF_DEBUG) && !defined(NDEBUG)
#    define PYBIND11_HANDLE_REF_DEBUG
#endif

/** \rst
    Holds a reference to a Python object (no reference counting)

    The `handle` class is a thin wrapper around an arbitrary Python object (i.e. a
    ``PyObject *`` in Python's C API). It does not perform any automatic reference
    counting and merely provides a basic C++ interface to various Python API functions.

    .. seealso::
        The `object` class inherits from `handle` and adds automatic reference
        counting features.
\endrst */
class handle : public detail::object_api<handle> {
public:
    /// The default constructor creates a handle with a ``nullptr``-valued pointer
    handle() = default;
    /// Creates a ``handle`` from the given raw Python object pointer
    // NOLINTNEXTLINE(google-explicit-constructor)
    handle(PyObject *ptr) : m_ptr(ptr) {} // Allow implicit conversion from PyObject*

    /// Return the underlying ``PyObject *`` pointer
    PyObject *ptr() const { return m_ptr; }
    PyObject *&ptr() { return m_ptr; }

    /** \rst
        Manually increase the reference count of the Python object. Usually, it is
        preferable to use the `object` class which derives from `handle` and calls
        this function automatically. Returns a reference to itself.
    \endrst */
    const handle &inc_ref() const & {
#ifdef PYBIND11_HANDLE_REF_DEBUG
        inc_ref_counter(1);
#endif
        Py_XINCREF(m_ptr);
        return *this;
    }

    /** \rst
        Manually decrease the reference count of the Python object. Usually, it is
        preferable to use the `object` class which derives from `handle` and calls
        this function automatically. Returns a reference to itself.
    \endrst */
    const handle &dec_ref() const & {
        Py_XDECREF(m_ptr);
        return *this;
    }

    /** \rst
        Attempt to cast the Python object into the given C++ type. A `cast_error`
        will be throw upon failure.
    \endrst */
    template <typename T>
    T cast() const;
    /// Return ``true`` when the `handle` wraps a valid Python object
    explicit operator bool() const { return m_ptr != nullptr; }
    /** \rst
        Deprecated: Check that the underlying pointers are the same.
        Equivalent to ``obj1 is obj2`` in Python.
    \endrst */
    PYBIND11_DEPRECATED("Use obj1.is(obj2) instead")
    bool operator==(const handle &h) const { return m_ptr == h.m_ptr; }
    PYBIND11_DEPRECATED("Use !obj1.is(obj2) instead")
    bool operator!=(const handle &h) const { return m_ptr != h.m_ptr; }
    PYBIND11_DEPRECATED("Use handle::operator bool() instead")
    bool check() const { return m_ptr != nullptr; }

protected:
    PyObject *m_ptr = nullptr;

#ifdef PYBIND11_HANDLE_REF_DEBUG
private:
    static std::size_t inc_ref_counter(std::size_t add) {
        thread_local std::size_t counter = 0;
        counter += add;
        return counter;
    }

public:
    static std::size_t inc_ref_counter() { return inc_ref_counter(0); }
#endif
};

/** \rst
    Holds a reference to a Python object (with reference counting)

    Like `handle`, the `object` class is a thin wrapper around an arbitrary Python
    object (i.e. a ``PyObject *`` in Python's C API). In contrast to `handle`, it
    optionally increases the object's reference count upon construction, and it
    *always* decreases the reference count when the `object` instance goes out of
    scope and is destructed. When using `object` instances consistently, it is much
    easier to get reference counting right at the first attempt.
\endrst */
class object : public handle {
public:
    object() = default;
    PYBIND11_DEPRECATED("Use reinterpret_borrow<object>() or reinterpret_steal<object>()")
    object(handle h, bool is_borrowed) : handle(h) {
        if (is_borrowed) {
            inc_ref();
        }
    }
    /// Copy constructor; always increases the reference count
    object(const object &o) : handle(o) { inc_ref(); }
    /// Move constructor; steals the object from ``other`` and preserves its reference count
    object(object &&other) noexcept : handle(other) { other.m_ptr = nullptr; }
    /// Destructor; automatically calls `handle::dec_ref()`
    ~object() { dec_ref(); }

    /** \rst
        Resets the internal pointer to ``nullptr`` without decreasing the
        object's reference count. The function returns a raw handle to the original
        Python object.
    \endrst */
    handle release() {
        PyObject *tmp = m_ptr;
        m_ptr = nullptr;
        return handle(tmp);
    }

    object &operator=(const object &other) {
        other.inc_ref();
        // Use temporary variable to ensure `*this` remains valid while
        // `Py_XDECREF` executes, in case `*this` is accessible from Python.
        handle temp(m_ptr);
        m_ptr = other.m_ptr;
        temp.dec_ref();
        return *this;
    }

    object &operator=(object &&other) noexcept {
        if (this != &other) {
            handle temp(m_ptr);
            m_ptr = other.m_ptr;
            other.m_ptr = nullptr;
            temp.dec_ref();
        }
        return *this;
    }

    // Calling cast() on an object lvalue just copies (via handle::cast)
    template <typename T>
    T cast() const &;
    // Calling on an object rvalue does a move, if needed and/or possible
    template <typename T>
    T cast() &&;

protected:
    // Tags for choosing constructors from raw PyObject *
    struct borrowed_t {};
    struct stolen_t {};

    /// @cond BROKEN
    template <typename T>
    friend T reinterpret_borrow(handle);
    template <typename T>
    friend T reinterpret_steal(handle);
    /// @endcond

public:
    // Only accessible from derived classes and the reinterpret_* functions
    object(handle h, borrowed_t) : handle(h) { inc_ref(); }
    object(handle h, stolen_t) : handle(h) {}
};

/** \rst
    Declare that a `handle` or ``PyObject *`` is a certain type and borrow the reference.
    The target type ``T`` must be `object` or one of its derived classes. The function
    doesn't do any conversions or checks. It's up to the user to make sure that the
    target type is correct.

    .. code-block:: cpp

        PyObject *p = PyList_GetItem(obj, index);
        py::object o = reinterpret_borrow<py::object>(p);
        // or
        py::tuple t = reinterpret_borrow<py::tuple>(p); // <-- `p` must be already be a `tuple`
\endrst */
template <typename T>
T reinterpret_borrow(handle h) {
    return {h, object::borrowed_t{}};
}

/** \rst
    Like `reinterpret_borrow`, but steals the reference.

     .. code-block:: cpp

        PyObject *p = PyObject_Str(obj);
        py::str s = reinterpret_steal<py::str>(p); // <-- `p` must be already be a `str`
\endrst */
template <typename T>
T reinterpret_steal(handle h) {
    return {h, object::stolen_t{}};
}

PYBIND11_NAMESPACE_BEGIN(detail)
<<<<<<< HEAD
std::string error_string();
std::string error_string(PyObject *, PyObject *, PyObject *);

// Equivalent to obj.__class__.__name__ (or obj.__name__ if obj is a class).
inline const char *obj_class_name(PyObject *obj) {
    if (Py_TYPE(obj) == &PyType_Type) {
        return reinterpret_cast<PyTypeObject *>(obj)->tp_name;
    }
    return Py_TYPE(obj)->tp_name;
}

inline const char *obj_class_name_or(PyObject *obj,
                                     const char *subst_if_type_is_nullptr,
                                     const char *subst_if_name_is_nullptr) {
    if (obj == nullptr) {
        return subst_if_type_is_nullptr;
    }
    const char *name = obj_class_name(obj);
    if (name == nullptr) {
        return subst_if_name_is_nullptr;
    }
    return name;
}

=======
std::string error_string(const char *called = nullptr);
>>>>>>> 9f7b3f73
PYBIND11_NAMESPACE_END(detail)

#if defined(_MSC_VER)
#    pragma warning(push)
#    pragma warning(disable : 4275 4251)
//     warning C4275: An exported class was derived from a class that wasn't exported.
//     Can be ignored when derived from a STL class.
#endif
/// Fetch and hold an error which was already set in Python.  An instance of this is typically
/// thrown to propagate python-side errors back through C++ which can either be caught manually or
/// else falls back to the function dispatcher (which then raises the captured error back to
/// python).
class PYBIND11_EXPORT_EXCEPTION error_already_set : public std::exception {
public:
<<<<<<< HEAD
    /// Fetches the current Python exception (using PyErr_Fetch()), which will clear the
    /// current Python error indicator.
    error_already_set() {
=======
    /// Constructs a new exception from the current Python error indicator.  The current
    /// Python error indicator will be cleared.
    error_already_set() : std::runtime_error(detail::error_string("pybind11::error_already_set")) {
>>>>>>> 9f7b3f73
        PyErr_Fetch(&m_type.ptr(), &m_value.ptr(), &m_trace.ptr());
        if (!m_type) {
            pybind11_fail("Internal error: pybind11::error_already_set called while "
                          "Python error indicator not set.");
        }
        const char *exc_type_name_orig = detail::obj_class_name(m_type.ptr());
        if (exc_type_name_orig == nullptr) {
            pybind11_fail("Internal error: pybind11::error_already_set failed to obtain the name "
                          "of the original active exception type.");
        }
        m_lazy_what = exc_type_name_orig;
        // PyErr_NormalizeException() may change the exception type if there are cascading
        // failures. This can potentially be extremely confusing.
        PyErr_NormalizeException(&m_type.ptr(), &m_value.ptr(), &m_trace.ptr());
        if (m_type.ptr() == nullptr) {
            pybind11_fail("Internal error: pybind11::error_already_set failed to normalize the "
                          "active exception.");
        }
        const char *exc_type_name_norm = detail::obj_class_name(m_type.ptr());
        if (exc_type_name_orig == nullptr) {
            pybind11_fail("Internal error: pybind11::error_already_set failed to obtain the name "
                          "of the normalized active exception type.");
        }
        if (exc_type_name_norm != m_lazy_what) {
            std::string msg = "pybind11::error_already_set: MISMATCH of original and normalized "
                              "active exception types: ";
            msg += "ORIGINAL ";
            msg += m_lazy_what;
            msg += " REPLACED BY ";
            msg += exc_type_name_norm;
            std::string msg2;
            try {
                msg2 = detail::error_string(m_type.ptr(), m_value.ptr(), m_trace.ptr());
            } catch (const std::exception &e) {
                msg2 = "CASCADING failure: std::exception::what(): ";
                try {
                    msg2 += e.what();
                } catch (const std::exception &) {
                    msg2 += "UNRECOVERABLE";
                }
            }
            if (!msg2.empty()) {
                msg += ":\n" + msg2;
            }
            pybind11_fail(msg);
        }
    }

<<<<<<< HEAD
    /// WARNING: This copy constructor needs to acquire the Python GIL. This can lead to
    ///          crashes (undefined behavior) if the Python interpreter is finalizing.
    inline error_already_set(const error_already_set &e) noexcept;

#if ((defined(__clang__) && __clang_major__ >= 9) || (defined(__GNUC__) && __GNUC__ >= 10)        \
     || (defined(_MSC_VER) && _MSC_VER >= 1920))                                                  \
    && !defined(__INTEL_COMPILER)
    error_already_set(error_already_set &&) noexcept = default;
#else
    /// Workaround for old compilers:
    /// Moving the members one-by-one to be able to specify noexcept.
    error_already_set(error_already_set &&e) noexcept
        : std::exception{std::move(e)}, m_type{std::move(e.m_type)}, m_value{std::move(e.m_value)},
          m_trace{std::move(e.m_trace)}, m_lazy_what{std::move(e.m_lazy_what)},
          m_lazy_what_completed{std::move(e.m_lazy_what_completed)} {}
#endif

=======
    /// WARNING: The GIL must be held when this copy constructor is invoked!
    error_already_set(const error_already_set &) = default;
    error_already_set(error_already_set &&) = default;

>>>>>>> 9f7b3f73
    /// WARNING: This destructor needs to acquire the Python GIL. This can lead to
    ///          crashes (undefined behavior) if the Python interpreter is finalizing.
    inline ~error_already_set() override;

<<<<<<< HEAD
    /// The what() result is built lazily on demand.
    /// Any errors processing the Python exception lead to process termination. If possible, the
    /// original Python exception is written to stderr & stdout before the process is terminated.
    /// NOTE: This member function may have the side-effect of normalizing the held Python
    ///       exception (if it is not normalized already).
    /// WARNING: This member function needs to acquire the Python GIL. This can lead to
    ///          crashes (undefined behavior) if the Python interpreter is finalizing.
    inline const char *what() const noexcept override;

    /// Restores the currently-held Python error (which will clear the Python error indicator first
    /// if already set).
    /// WARNING: The GIL must be held when this member function is called!
    /// NOTE: This member function will not necessarily restore the original Python exception, but
    ///       may restore the normalized exception if what() or discard_as_unraisable() were called
    ///       prior to restore().
=======
    /// Restores the currently-held Python error (which will clear the Python error indicator first
    /// if already set). After this call, the current object no longer stores the error variables.
    /// NOTE: Any copies of this object may still store the error variables. Currently there is no
    //        protection against calling restore() from multiple copies.
    /// NOTE: This member function will always restore the normalized exception, which may or may
    ///       not be the original Python exception.
    /// WARNING: The GIL must be held when this member function is called!
>>>>>>> 9f7b3f73
    void restore() {
        // As long as this type is copyable, there is no point in releasing m_type, m_value,
        // m_trace, but simply holding on the the references makes it possible to produce
        // what() even after restore().
        PyErr_Restore(m_type.inc_ref().ptr(), m_value.inc_ref().ptr(), m_trace.inc_ref().ptr());
    }

    /// If it is impossible to raise the currently-held error, such as in a destructor, we can
    /// write it out using Python's unraisable hook (`sys.unraisablehook`). The error context
    /// should be some object whose `repr()` helps identify the location of the error. Python
    /// already knows the type and value of the error, so there is no need to repeat that.
    /// NOTE: This member function may have the side-effect of normalizing the held Python
    ///       exception (if it is not normalized already).
    void discard_as_unraisable(object err_context) {
#if PY_VERSION_HEX < 0x03080000
        PyErr_NormalizeException(&m_type.ptr(), &m_value.ptr(), &m_trace.ptr());
#endif
        restore();
        PyErr_WriteUnraisable(err_context.ptr());
    }
    /// An alternate version of `discard_as_unraisable()`, where a string provides information on
    /// the location of the error. For example, `__func__` could be helpful.
    /// WARNING: The GIL must be held when this member function is called!
    void discard_as_unraisable(const char *err_context) {
        discard_as_unraisable(reinterpret_steal<object>(PYBIND11_FROM_STRING(err_context)));
    }

    // Does nothing; provided for backwards compatibility.
    PYBIND11_DEPRECATED("Use of error_already_set.clear() is deprecated")
    void clear() {}

    /// Check if the currently trapped error type matches the given Python exception class (or a
    /// subclass thereof).  May also be passed a tuple to search for any exception class matches in
    /// the given tuple.
    bool matches(handle exc) const {
        return (PyErr_GivenExceptionMatches(m_type.ptr(), exc.ptr()) != 0);
    }

    const object &type() const { return m_type; }
    const object &value() const { return m_value; }
    const object &trace() const { return m_trace; }

private:
    object m_type, m_value, m_trace;
    mutable std::string m_lazy_what;
    mutable bool m_lazy_what_completed = false;
};
#if defined(_MSC_VER)
#    pragma warning(pop)
#endif

/// Replaces the current Python error indicator with the chosen error, performing a
/// 'raise from' to indicate that the chosen error was caused by the original error.
inline void raise_from(PyObject *type, const char *message) {
    // Based on _PyErr_FormatVFromCause:
    // https://github.com/python/cpython/blob/467ab194fc6189d9f7310c89937c51abeac56839/Python/errors.c#L405
    // See https://github.com/pybind/pybind11/pull/2112 for details.
    PyObject *exc = nullptr, *val = nullptr, *val2 = nullptr, *tb = nullptr;

    assert(PyErr_Occurred());
    PyErr_Fetch(&exc, &val, &tb);
    PyErr_NormalizeException(&exc, &val, &tb);
    if (tb != nullptr) {
        PyException_SetTraceback(val, tb);
        Py_DECREF(tb);
    }
    Py_DECREF(exc);
    assert(!PyErr_Occurred());

    PyErr_SetString(type, message);

    PyErr_Fetch(&exc, &val2, &tb);
    PyErr_NormalizeException(&exc, &val2, &tb);
    Py_INCREF(val);
    PyException_SetCause(val2, val);
    PyException_SetContext(val2, val);
    PyErr_Restore(exc, val2, tb);
}

/// Sets the current Python error indicator with the chosen error, performing a 'raise from'
/// from the error contained in error_already_set to indicate that the chosen error was
/// caused by the original error.
inline void raise_from(error_already_set &err, PyObject *type, const char *message) {
    err.restore();
    raise_from(type, message);
}

/** \defgroup python_builtins const_name
    Unless stated otherwise, the following C++ functions behave the same
    as their Python counterparts.
 */

/** \ingroup python_builtins
    \rst
    Return true if ``obj`` is an instance of ``T``. Type ``T`` must be a subclass of
    `object` or a class which was exposed to Python as ``py::class_<T>``.
\endrst */
template <typename T, detail::enable_if_t<std::is_base_of<object, T>::value, int> = 0>
bool isinstance(handle obj) {
    return T::check_(obj);
}

template <typename T, detail::enable_if_t<!std::is_base_of<object, T>::value, int> = 0>
bool isinstance(handle obj) {
    return detail::isinstance_generic(obj, typeid(T));
}

template <>
inline bool isinstance<handle>(handle) = delete;
template <>
inline bool isinstance<object>(handle obj) {
    return obj.ptr() != nullptr;
}

/// \ingroup python_builtins
/// Return true if ``obj`` is an instance of the ``type``.
inline bool isinstance(handle obj, handle type) {
    const auto result = PyObject_IsInstance(obj.ptr(), type.ptr());
    if (result == -1) {
        throw error_already_set();
    }
    return result != 0;
}

/// \addtogroup python_builtins
/// @{
inline bool hasattr(handle obj, handle name) {
    return PyObject_HasAttr(obj.ptr(), name.ptr()) == 1;
}

inline bool hasattr(handle obj, const char *name) {
    return PyObject_HasAttrString(obj.ptr(), name) == 1;
}

inline void delattr(handle obj, handle name) {
    if (PyObject_DelAttr(obj.ptr(), name.ptr()) != 0) {
        throw error_already_set();
    }
}

inline void delattr(handle obj, const char *name) {
    if (PyObject_DelAttrString(obj.ptr(), name) != 0) {
        throw error_already_set();
    }
}

inline object getattr(handle obj, handle name) {
    PyObject *result = PyObject_GetAttr(obj.ptr(), name.ptr());
    if (!result) {
        throw error_already_set();
    }
    return reinterpret_steal<object>(result);
}

inline object getattr(handle obj, const char *name) {
    PyObject *result = PyObject_GetAttrString(obj.ptr(), name);
    if (!result) {
        throw error_already_set();
    }
    return reinterpret_steal<object>(result);
}

inline object getattr(handle obj, handle name, handle default_) {
    if (PyObject *result = PyObject_GetAttr(obj.ptr(), name.ptr())) {
        return reinterpret_steal<object>(result);
    }
    PyErr_Clear();
    return reinterpret_borrow<object>(default_);
}

inline object getattr(handle obj, const char *name, handle default_) {
    if (PyObject *result = PyObject_GetAttrString(obj.ptr(), name)) {
        return reinterpret_steal<object>(result);
    }
    PyErr_Clear();
    return reinterpret_borrow<object>(default_);
}

inline void setattr(handle obj, handle name, handle value) {
    if (PyObject_SetAttr(obj.ptr(), name.ptr(), value.ptr()) != 0) {
        throw error_already_set();
    }
}

inline void setattr(handle obj, const char *name, handle value) {
    if (PyObject_SetAttrString(obj.ptr(), name, value.ptr()) != 0) {
        throw error_already_set();
    }
}

inline ssize_t hash(handle obj) {
    auto h = PyObject_Hash(obj.ptr());
    if (h == -1) {
        throw error_already_set();
    }
    return h;
}

/// @} python_builtins

PYBIND11_NAMESPACE_BEGIN(detail)
inline handle get_function(handle value) {
    if (value) {
        if (PyInstanceMethod_Check(value.ptr())) {
            value = PyInstanceMethod_GET_FUNCTION(value.ptr());
        } else if (PyMethod_Check(value.ptr())) {
            value = PyMethod_GET_FUNCTION(value.ptr());
        }
    }
    return value;
}

// Reimplementation of python's dict helper functions to ensure that exceptions
// aren't swallowed (see #2862)

// copied from cpython _PyDict_GetItemStringWithError
inline PyObject *dict_getitemstring(PyObject *v, const char *key) {
    PyObject *kv = nullptr, *rv = nullptr;
    kv = PyUnicode_FromString(key);
    if (kv == nullptr) {
        throw error_already_set();
    }

    rv = PyDict_GetItemWithError(v, kv);
    Py_DECREF(kv);
    if (rv == nullptr && PyErr_Occurred()) {
        throw error_already_set();
    }
    return rv;
}

inline PyObject *dict_getitem(PyObject *v, PyObject *key) {
    PyObject *rv = PyDict_GetItemWithError(v, key);
    if (rv == nullptr && PyErr_Occurred()) {
        throw error_already_set();
    }
    return rv;
}

// Helper aliases/functions to support implicit casting of values given to python
// accessors/methods. When given a pyobject, this simply returns the pyobject as-is; for other C++
// type, the value goes through pybind11::cast(obj) to convert it to an `object`.
template <typename T, enable_if_t<is_pyobject<T>::value, int> = 0>
auto object_or_cast(T &&o) -> decltype(std::forward<T>(o)) {
    return std::forward<T>(o);
}
// The following casting version is implemented in cast.h:
template <typename T, enable_if_t<!is_pyobject<T>::value, int> = 0>
object object_or_cast(T &&o);
// Match a PyObject*, which we want to convert directly to handle via its converting constructor
inline handle object_or_cast(PyObject *ptr) { return ptr; }

#if defined(_MSC_VER) && _MSC_VER < 1920
#    pragma warning(push)
#    pragma warning(disable : 4522) // warning C4522: multiple assignment operators specified
#endif
template <typename Policy>
class accessor : public object_api<accessor<Policy>> {
    using key_type = typename Policy::key_type;

public:
    accessor(handle obj, key_type key) : obj(obj), key(std::move(key)) {}
    accessor(const accessor &) = default;
    accessor(accessor &&) noexcept = default;

    // accessor overload required to override default assignment operator (templates are not
    // allowed to replace default compiler-generated assignments).
    void operator=(const accessor &a) && { std::move(*this).operator=(handle(a)); }
    void operator=(const accessor &a) & { operator=(handle(a)); }

    template <typename T>
    void operator=(T &&value) && {
        Policy::set(obj, key, object_or_cast(std::forward<T>(value)));
    }
    template <typename T>
    void operator=(T &&value) & {
        get_cache() = reinterpret_borrow<object>(object_or_cast(std::forward<T>(value)));
    }

    template <typename T = Policy>
    PYBIND11_DEPRECATED(
        "Use of obj.attr(...) as bool is deprecated in favor of pybind11::hasattr(obj, ...)")
    explicit
    operator enable_if_t<std::is_same<T, accessor_policies::str_attr>::value
                             || std::is_same<T, accessor_policies::obj_attr>::value,
                         bool>() const {
        return hasattr(obj, key);
    }
    template <typename T = Policy>
    PYBIND11_DEPRECATED("Use of obj[key] as bool is deprecated in favor of obj.contains(key)")
    explicit
    operator enable_if_t<std::is_same<T, accessor_policies::generic_item>::value, bool>() const {
        return obj.contains(key);
    }

    // NOLINTNEXTLINE(google-explicit-constructor)
    operator object() const { return get_cache(); }
    PyObject *ptr() const { return get_cache().ptr(); }
    template <typename T>
    T cast() const {
        return get_cache().template cast<T>();
    }

private:
    object &get_cache() const {
        if (!cache) {
            cache = Policy::get(obj, key);
        }
        return cache;
    }

private:
    handle obj;
    key_type key;
    mutable object cache;
};
#if defined(_MSC_VER) && _MSC_VER < 1920
#    pragma warning(pop)
#endif

PYBIND11_NAMESPACE_BEGIN(accessor_policies)
struct obj_attr {
    using key_type = object;
    static object get(handle obj, handle key) { return getattr(obj, key); }
    static void set(handle obj, handle key, handle val) { setattr(obj, key, val); }
};

struct str_attr {
    using key_type = const char *;
    static object get(handle obj, const char *key) { return getattr(obj, key); }
    static void set(handle obj, const char *key, handle val) { setattr(obj, key, val); }
};

struct generic_item {
    using key_type = object;

    static object get(handle obj, handle key) {
        PyObject *result = PyObject_GetItem(obj.ptr(), key.ptr());
        if (!result) {
            throw error_already_set();
        }
        return reinterpret_steal<object>(result);
    }

    static void set(handle obj, handle key, handle val) {
        if (PyObject_SetItem(obj.ptr(), key.ptr(), val.ptr()) != 0) {
            throw error_already_set();
        }
    }
};

struct sequence_item {
    using key_type = size_t;

    template <typename IdxType, detail::enable_if_t<std::is_integral<IdxType>::value, int> = 0>
    static object get(handle obj, const IdxType &index) {
        PyObject *result = PySequence_GetItem(obj.ptr(), ssize_t_cast(index));
        if (!result) {
            throw error_already_set();
        }
        return reinterpret_steal<object>(result);
    }

    template <typename IdxType, detail::enable_if_t<std::is_integral<IdxType>::value, int> = 0>
    static void set(handle obj, const IdxType &index, handle val) {
        // PySequence_SetItem does not steal a reference to 'val'
        if (PySequence_SetItem(obj.ptr(), ssize_t_cast(index), val.ptr()) != 0) {
            throw error_already_set();
        }
    }
};

struct list_item {
    using key_type = size_t;

    template <typename IdxType, detail::enable_if_t<std::is_integral<IdxType>::value, int> = 0>
    static object get(handle obj, const IdxType &index) {
        PyObject *result = PyList_GetItem(obj.ptr(), ssize_t_cast(index));
        if (!result) {
            throw error_already_set();
        }
        return reinterpret_borrow<object>(result);
    }

    template <typename IdxType, detail::enable_if_t<std::is_integral<IdxType>::value, int> = 0>
    static void set(handle obj, const IdxType &index, handle val) {
        // PyList_SetItem steals a reference to 'val'
        if (PyList_SetItem(obj.ptr(), ssize_t_cast(index), val.inc_ref().ptr()) != 0) {
            throw error_already_set();
        }
    }
};

struct tuple_item {
    using key_type = size_t;

    template <typename IdxType, detail::enable_if_t<std::is_integral<IdxType>::value, int> = 0>
    static object get(handle obj, const IdxType &index) {
        PyObject *result = PyTuple_GetItem(obj.ptr(), ssize_t_cast(index));
        if (!result) {
            throw error_already_set();
        }
        return reinterpret_borrow<object>(result);
    }

    template <typename IdxType, detail::enable_if_t<std::is_integral<IdxType>::value, int> = 0>
    static void set(handle obj, const IdxType &index, handle val) {
        // PyTuple_SetItem steals a reference to 'val'
        if (PyTuple_SetItem(obj.ptr(), ssize_t_cast(index), val.inc_ref().ptr()) != 0) {
            throw error_already_set();
        }
    }
};
PYBIND11_NAMESPACE_END(accessor_policies)

/// STL iterator template used for tuple, list, sequence and dict
template <typename Policy>
class generic_iterator : public Policy {
    using It = generic_iterator;

public:
    using difference_type = ssize_t;
    using iterator_category = typename Policy::iterator_category;
    using value_type = typename Policy::value_type;
    using reference = typename Policy::reference;
    using pointer = typename Policy::pointer;

    generic_iterator() = default;
    generic_iterator(handle seq, ssize_t index) : Policy(seq, index) {}

    // NOLINTNEXTLINE(readability-const-return-type) // PR #3263
    reference operator*() const { return Policy::dereference(); }
    // NOLINTNEXTLINE(readability-const-return-type) // PR #3263
    reference operator[](difference_type n) const { return *(*this + n); }
    pointer operator->() const { return **this; }

    It &operator++() {
        Policy::increment();
        return *this;
    }
    It operator++(int) {
        auto copy = *this;
        Policy::increment();
        return copy;
    }
    It &operator--() {
        Policy::decrement();
        return *this;
    }
    It operator--(int) {
        auto copy = *this;
        Policy::decrement();
        return copy;
    }
    It &operator+=(difference_type n) {
        Policy::advance(n);
        return *this;
    }
    It &operator-=(difference_type n) {
        Policy::advance(-n);
        return *this;
    }

    friend It operator+(const It &a, difference_type n) {
        auto copy = a;
        return copy += n;
    }
    friend It operator+(difference_type n, const It &b) { return b + n; }
    friend It operator-(const It &a, difference_type n) {
        auto copy = a;
        return copy -= n;
    }
    friend difference_type operator-(const It &a, const It &b) { return a.distance_to(b); }

    friend bool operator==(const It &a, const It &b) { return a.equal(b); }
    friend bool operator!=(const It &a, const It &b) { return !(a == b); }
    friend bool operator<(const It &a, const It &b) { return b - a > 0; }
    friend bool operator>(const It &a, const It &b) { return b < a; }
    friend bool operator>=(const It &a, const It &b) { return !(a < b); }
    friend bool operator<=(const It &a, const It &b) { return !(a > b); }
};

PYBIND11_NAMESPACE_BEGIN(iterator_policies)
/// Quick proxy class needed to implement ``operator->`` for iterators which can't return pointers
template <typename T>
struct arrow_proxy {
    T value;

    // NOLINTNEXTLINE(google-explicit-constructor)
    arrow_proxy(T &&value) noexcept : value(std::move(value)) {}
    T *operator->() const { return &value; }
};

/// Lightweight iterator policy using just a simple pointer: see ``PySequence_Fast_ITEMS``
class sequence_fast_readonly {
protected:
    using iterator_category = std::random_access_iterator_tag;
    using value_type = handle;
    using reference = const handle; // PR #3263
    using pointer = arrow_proxy<const handle>;

    sequence_fast_readonly(handle obj, ssize_t n) : ptr(PySequence_Fast_ITEMS(obj.ptr()) + n) {}

    // NOLINTNEXTLINE(readability-const-return-type) // PR #3263
    reference dereference() const { return *ptr; }
    void increment() { ++ptr; }
    void decrement() { --ptr; }
    void advance(ssize_t n) { ptr += n; }
    bool equal(const sequence_fast_readonly &b) const { return ptr == b.ptr; }
    ssize_t distance_to(const sequence_fast_readonly &b) const { return ptr - b.ptr; }

private:
    PyObject **ptr;
};

/// Full read and write access using the sequence protocol: see ``detail::sequence_accessor``
class sequence_slow_readwrite {
protected:
    using iterator_category = std::random_access_iterator_tag;
    using value_type = object;
    using reference = sequence_accessor;
    using pointer = arrow_proxy<const sequence_accessor>;

    sequence_slow_readwrite(handle obj, ssize_t index) : obj(obj), index(index) {}

    reference dereference() const { return {obj, static_cast<size_t>(index)}; }
    void increment() { ++index; }
    void decrement() { --index; }
    void advance(ssize_t n) { index += n; }
    bool equal(const sequence_slow_readwrite &b) const { return index == b.index; }
    ssize_t distance_to(const sequence_slow_readwrite &b) const { return index - b.index; }

private:
    handle obj;
    ssize_t index;
};

/// Python's dictionary protocol permits this to be a forward iterator
class dict_readonly {
protected:
    using iterator_category = std::forward_iterator_tag;
    using value_type = std::pair<handle, handle>;
    using reference = const value_type; // PR #3263
    using pointer = arrow_proxy<const value_type>;

    dict_readonly() = default;
    dict_readonly(handle obj, ssize_t pos) : obj(obj), pos(pos) { increment(); }

    // NOLINTNEXTLINE(readability-const-return-type) // PR #3263
    reference dereference() const { return {key, value}; }
    void increment() {
        if (PyDict_Next(obj.ptr(), &pos, &key, &value) == 0) {
            pos = -1;
        }
    }
    bool equal(const dict_readonly &b) const { return pos == b.pos; }

private:
    handle obj;
    PyObject *key = nullptr, *value = nullptr;
    ssize_t pos = -1;
};
PYBIND11_NAMESPACE_END(iterator_policies)

#if !defined(PYPY_VERSION)
using tuple_iterator = generic_iterator<iterator_policies::sequence_fast_readonly>;
using list_iterator = generic_iterator<iterator_policies::sequence_fast_readonly>;
#else
using tuple_iterator = generic_iterator<iterator_policies::sequence_slow_readwrite>;
using list_iterator = generic_iterator<iterator_policies::sequence_slow_readwrite>;
#endif

using sequence_iterator = generic_iterator<iterator_policies::sequence_slow_readwrite>;
using dict_iterator = generic_iterator<iterator_policies::dict_readonly>;

inline bool PyIterable_Check(PyObject *obj) {
    PyObject *iter = PyObject_GetIter(obj);
    if (iter) {
        Py_DECREF(iter);
        return true;
    }
    PyErr_Clear();
    return false;
}

inline bool PyNone_Check(PyObject *o) { return o == Py_None; }
inline bool PyEllipsis_Check(PyObject *o) { return o == Py_Ellipsis; }

#ifdef PYBIND11_STR_LEGACY_PERMISSIVE
inline bool PyUnicode_Check_Permissive(PyObject *o) {
    return PyUnicode_Check(o) || PYBIND11_BYTES_CHECK(o);
}
#    define PYBIND11_STR_CHECK_FUN detail::PyUnicode_Check_Permissive
#else
#    define PYBIND11_STR_CHECK_FUN PyUnicode_Check
#endif

inline bool PyStaticMethod_Check(PyObject *o) { return o->ob_type == &PyStaticMethod_Type; }

class kwargs_proxy : public handle {
public:
    explicit kwargs_proxy(handle h) : handle(h) {}
};

class args_proxy : public handle {
public:
    explicit args_proxy(handle h) : handle(h) {}
    kwargs_proxy operator*() const { return kwargs_proxy(*this); }
};

/// Python argument categories (using PEP 448 terms)
template <typename T>
using is_keyword = std::is_base_of<arg, T>;
template <typename T>
using is_s_unpacking = std::is_same<args_proxy, T>; // * unpacking
template <typename T>
using is_ds_unpacking = std::is_same<kwargs_proxy, T>; // ** unpacking
template <typename T>
using is_positional = satisfies_none_of<T, is_keyword, is_s_unpacking, is_ds_unpacking>;
template <typename T>
using is_keyword_or_ds = satisfies_any_of<T, is_keyword, is_ds_unpacking>;

// Call argument collector forward declarations
template <return_value_policy policy = return_value_policy::automatic_reference>
class simple_collector;
template <return_value_policy policy = return_value_policy::automatic_reference>
class unpacking_collector;

PYBIND11_NAMESPACE_END(detail)

// TODO: After the deprecated constructors are removed, this macro can be simplified by
//       inheriting ctors: `using Parent::Parent`. It's not an option right now because
//       the `using` statement triggers the parent deprecation warning even if the ctor
//       isn't even used.
#define PYBIND11_OBJECT_COMMON(Name, Parent, CheckFun)                                            \
public:                                                                                           \
    PYBIND11_DEPRECATED("Use reinterpret_borrow<" #Name ">() or reinterpret_steal<" #Name ">()")  \
    Name(handle h, bool is_borrowed)                                                              \
        : Parent(is_borrowed ? Parent(h, borrowed_t{}) : Parent(h, stolen_t{})) {}                \
    Name(handle h, borrowed_t) : Parent(h, borrowed_t{}) {}                                       \
    Name(handle h, stolen_t) : Parent(h, stolen_t{}) {}                                           \
    PYBIND11_DEPRECATED("Use py::isinstance<py::python_type>(obj) instead")                       \
    bool check() const { return m_ptr != nullptr && (CheckFun(m_ptr) != 0); }                     \
    static bool check_(handle h) { return h.ptr() != nullptr && CheckFun(h.ptr()); }              \
    template <typename Policy_> /* NOLINTNEXTLINE(google-explicit-constructor) */                 \
    Name(const ::pybind11::detail::accessor<Policy_> &a) : Name(object(a)) {}

#define PYBIND11_OBJECT_CVT(Name, Parent, CheckFun, ConvertFun)                                   \
    PYBIND11_OBJECT_COMMON(Name, Parent, CheckFun)                                                \
    /* This is deliberately not 'explicit' to allow implicit conversion from object: */           \
    /* NOLINTNEXTLINE(google-explicit-constructor) */                                             \
    Name(const object &o)                                                                         \
        : Parent(check_(o) ? o.inc_ref().ptr() : ConvertFun(o.ptr()), stolen_t{}) {               \
        if (!m_ptr)                                                                               \
            throw ::pybind11::error_already_set();                                                \
    }                                                                                             \
    /* NOLINTNEXTLINE(google-explicit-constructor) */                                             \
    Name(object &&o) : Parent(check_(o) ? o.release().ptr() : ConvertFun(o.ptr()), stolen_t{}) {  \
        if (!m_ptr)                                                                               \
            throw ::pybind11::error_already_set();                                                \
    }

#define PYBIND11_OBJECT_CVT_DEFAULT(Name, Parent, CheckFun, ConvertFun)                           \
    PYBIND11_OBJECT_CVT(Name, Parent, CheckFun, ConvertFun)                                       \
    Name() : Parent() {}

#define PYBIND11_OBJECT_CHECK_FAILED(Name, o_ptr)                                                 \
    ::pybind11::type_error("Object of type '"                                                     \
                           + ::pybind11::detail::get_fully_qualified_tp_name(Py_TYPE(o_ptr))      \
                           + "' is not an instance of '" #Name "'")

#define PYBIND11_OBJECT(Name, Parent, CheckFun)                                                   \
    PYBIND11_OBJECT_COMMON(Name, Parent, CheckFun)                                                \
    /* This is deliberately not 'explicit' to allow implicit conversion from object: */           \
    /* NOLINTNEXTLINE(google-explicit-constructor) */                                             \
    Name(const object &o) : Parent(o) {                                                           \
        if (m_ptr && !check_(m_ptr))                                                              \
            throw PYBIND11_OBJECT_CHECK_FAILED(Name, m_ptr);                                      \
    }                                                                                             \
    /* NOLINTNEXTLINE(google-explicit-constructor) */                                             \
    Name(object &&o) : Parent(std::move(o)) {                                                     \
        if (m_ptr && !check_(m_ptr))                                                              \
            throw PYBIND11_OBJECT_CHECK_FAILED(Name, m_ptr);                                      \
    }

#define PYBIND11_OBJECT_DEFAULT(Name, Parent, CheckFun)                                           \
    PYBIND11_OBJECT(Name, Parent, CheckFun)                                                       \
    Name() : Parent() {}

/// \addtogroup pytypes
/// @{

/** \rst
    Wraps a Python iterator so that it can also be used as a C++ input iterator

    Caveat: copying an iterator does not (and cannot) clone the internal
    state of the Python iterable. This also applies to the post-increment
    operator. This iterator should only be used to retrieve the current
    value using ``operator*()``.
\endrst */
class iterator : public object {
public:
    using iterator_category = std::input_iterator_tag;
    using difference_type = ssize_t;
    using value_type = handle;
    using reference = const handle; // PR #3263
    using pointer = const handle *;

    PYBIND11_OBJECT_DEFAULT(iterator, object, PyIter_Check)

    iterator &operator++() {
        advance();
        return *this;
    }

    iterator operator++(int) {
        auto rv = *this;
        advance();
        return rv;
    }

    // NOLINTNEXTLINE(readability-const-return-type) // PR #3263
    reference operator*() const {
        if (m_ptr && !value.ptr()) {
            auto &self = const_cast<iterator &>(*this);
            self.advance();
        }
        return value;
    }

    pointer operator->() const {
        operator*();
        return &value;
    }

    /** \rst
         The value which marks the end of the iteration. ``it == iterator::sentinel()``
         is equivalent to catching ``StopIteration`` in Python.

         .. code-block:: cpp

             void foo(py::iterator it) {
                 while (it != py::iterator::sentinel()) {
                    // use `*it`
                    ++it;
                 }
             }
    \endrst */
    static iterator sentinel() { return {}; }

    friend bool operator==(const iterator &a, const iterator &b) { return a->ptr() == b->ptr(); }
    friend bool operator!=(const iterator &a, const iterator &b) { return a->ptr() != b->ptr(); }

private:
    void advance() {
        value = reinterpret_steal<object>(PyIter_Next(m_ptr));
        if (PyErr_Occurred()) {
            throw error_already_set();
        }
    }

private:
    object value = {};
};

class type : public object {
public:
    PYBIND11_OBJECT(type, object, PyType_Check)

    /// Return a type handle from a handle or an object
    static handle handle_of(handle h) { return handle((PyObject *) Py_TYPE(h.ptr())); }

    /// Return a type object from a handle or an object
    static type of(handle h) { return type(type::handle_of(h), borrowed_t{}); }

    // Defined in pybind11/cast.h
    /// Convert C++ type to handle if previously registered. Does not convert
    /// standard types, like int, float. etc. yet.
    /// See https://github.com/pybind/pybind11/issues/2486
    template <typename T>
    static handle handle_of();

    /// Convert C++ type to type if previously registered. Does not convert
    /// standard types, like int, float. etc. yet.
    /// See https://github.com/pybind/pybind11/issues/2486
    template <typename T>
    static type of() {
        return type(type::handle_of<T>(), borrowed_t{});
    }
};

class iterable : public object {
public:
    PYBIND11_OBJECT_DEFAULT(iterable, object, detail::PyIterable_Check)
};

class bytes;

class str : public object {
public:
    PYBIND11_OBJECT_CVT(str, object, PYBIND11_STR_CHECK_FUN, raw_str)

    template <typename SzType, detail::enable_if_t<std::is_integral<SzType>::value, int> = 0>
    str(const char *c, const SzType &n)
        : object(PyUnicode_FromStringAndSize(c, ssize_t_cast(n)), stolen_t{}) {
        if (!m_ptr) {
            pybind11_fail("Could not allocate string object!");
        }
    }

    // 'explicit' is explicitly omitted from the following constructors to allow implicit
    // conversion to py::str from C++ string-like objects
    // NOLINTNEXTLINE(google-explicit-constructor)
    str(const char *c = "") : object(PyUnicode_FromString(c), stolen_t{}) {
        if (!m_ptr) {
            pybind11_fail("Could not allocate string object!");
        }
    }

    // NOLINTNEXTLINE(google-explicit-constructor)
    str(const std::string &s) : str(s.data(), s.size()) {}

#ifdef PYBIND11_HAS_STRING_VIEW
    // enable_if is needed to avoid "ambiguous conversion" errors (see PR #3521).
    template <typename T, detail::enable_if_t<std::is_same<T, std::string_view>::value, int> = 0>
    // NOLINTNEXTLINE(google-explicit-constructor)
    str(T s) : str(s.data(), s.size()) {}

#    ifdef PYBIND11_HAS_U8STRING
    // reinterpret_cast here is safe (C++20 guarantees char8_t has the same size/alignment as char)
    // NOLINTNEXTLINE(google-explicit-constructor)
    str(std::u8string_view s) : str(reinterpret_cast<const char *>(s.data()), s.size()) {}
#    endif

#endif

    explicit str(const bytes &b);

    /** \rst
        Return a string representation of the object. This is analogous to
        the ``str()`` function in Python.
    \endrst */
    explicit str(handle h) : object(raw_str(h.ptr()), stolen_t{}) {
        if (!m_ptr) {
            throw error_already_set();
        }
    }

    // NOLINTNEXTLINE(google-explicit-constructor)
    operator std::string() const {
        object temp = *this;
        if (PyUnicode_Check(m_ptr)) {
            temp = reinterpret_steal<object>(PyUnicode_AsUTF8String(m_ptr));
            if (!temp) {
                throw error_already_set();
            }
        }
        char *buffer = nullptr;
        ssize_t length = 0;
        if (PyBytes_AsStringAndSize(temp.ptr(), &buffer, &length) != 0) {
            throw error_already_set();
        }
        return std::string(buffer, (size_t) length);
    }

    template <typename... Args>
    str format(Args &&...args) const {
        return attr("format")(std::forward<Args>(args)...);
    }

private:
    /// Return string representation -- always returns a new reference, even if already a str
    static PyObject *raw_str(PyObject *op) {
        PyObject *str_value = PyObject_Str(op);
        return str_value;
    }
};
/// @} pytypes

inline namespace literals {
/** \rst
    String literal version of `str`
 \endrst */
inline str operator"" _s(const char *s, size_t size) { return {s, size}; }
} // namespace literals

/// \addtogroup pytypes
/// @{
class bytes : public object {
public:
    PYBIND11_OBJECT(bytes, object, PYBIND11_BYTES_CHECK)

    // Allow implicit conversion:
    // NOLINTNEXTLINE(google-explicit-constructor)
    bytes(const char *c = "") : object(PYBIND11_BYTES_FROM_STRING(c), stolen_t{}) {
        if (!m_ptr) {
            pybind11_fail("Could not allocate bytes object!");
        }
    }

    template <typename SzType, detail::enable_if_t<std::is_integral<SzType>::value, int> = 0>
    bytes(const char *c, const SzType &n)
        : object(PYBIND11_BYTES_FROM_STRING_AND_SIZE(c, ssize_t_cast(n)), stolen_t{}) {
        if (!m_ptr) {
            pybind11_fail("Could not allocate bytes object!");
        }
    }

    // Allow implicit conversion:
    // NOLINTNEXTLINE(google-explicit-constructor)
    bytes(const std::string &s) : bytes(s.data(), s.size()) {}

    explicit bytes(const pybind11::str &s);

    // NOLINTNEXTLINE(google-explicit-constructor)
    operator std::string() const { return string_op<std::string>(); }

#ifdef PYBIND11_HAS_STRING_VIEW
    // enable_if is needed to avoid "ambiguous conversion" errors (see PR #3521).
    template <typename T, detail::enable_if_t<std::is_same<T, std::string_view>::value, int> = 0>
    // NOLINTNEXTLINE(google-explicit-constructor)
    bytes(T s) : bytes(s.data(), s.size()) {}

    // Obtain a string view that views the current `bytes` buffer value.  Note that this is only
    // valid so long as the `bytes` instance remains alive and so generally should not outlive the
    // lifetime of the `bytes` instance.
    // NOLINTNEXTLINE(google-explicit-constructor)
    operator std::string_view() const { return string_op<std::string_view>(); }
#endif
private:
    template <typename T>
    T string_op() const {
        char *buffer = nullptr;
        ssize_t length = 0;
        if (PyBytes_AsStringAndSize(m_ptr, &buffer, &length) != 0) {
            throw error_already_set();
        }
        return {buffer, static_cast<size_t>(length)};
    }
};
// Note: breathe >= 4.17.0 will fail to build docs if the below two constructors
// are included in the doxygen group; close here and reopen after as a workaround
/// @} pytypes

inline bytes::bytes(const pybind11::str &s) {
    object temp = s;
    if (PyUnicode_Check(s.ptr())) {
        temp = reinterpret_steal<object>(PyUnicode_AsUTF8String(s.ptr()));
        if (!temp) {
            throw error_already_set();
        }
    }
    char *buffer = nullptr;
    ssize_t length = 0;
    if (PyBytes_AsStringAndSize(temp.ptr(), &buffer, &length) != 0) {
        throw error_already_set();
    }
    auto obj = reinterpret_steal<object>(PYBIND11_BYTES_FROM_STRING_AND_SIZE(buffer, length));
    if (!obj) {
        pybind11_fail("Could not allocate bytes object!");
    }
    m_ptr = obj.release().ptr();
}

inline str::str(const bytes &b) {
    char *buffer = nullptr;
    ssize_t length = 0;
    if (PyBytes_AsStringAndSize(b.ptr(), &buffer, &length) != 0) {
        throw error_already_set();
    }
    auto obj = reinterpret_steal<object>(PyUnicode_FromStringAndSize(buffer, length));
    if (!obj) {
        pybind11_fail("Could not allocate string object!");
    }
    m_ptr = obj.release().ptr();
}

/// \addtogroup pytypes
/// @{
class bytearray : public object {
public:
    PYBIND11_OBJECT_CVT(bytearray, object, PyByteArray_Check, PyByteArray_FromObject)

    template <typename SzType, detail::enable_if_t<std::is_integral<SzType>::value, int> = 0>
    bytearray(const char *c, const SzType &n)
        : object(PyByteArray_FromStringAndSize(c, ssize_t_cast(n)), stolen_t{}) {
        if (!m_ptr) {
            pybind11_fail("Could not allocate bytearray object!");
        }
    }

    bytearray() : bytearray("", 0) {}

    explicit bytearray(const std::string &s) : bytearray(s.data(), s.size()) {}

    size_t size() const { return static_cast<size_t>(PyByteArray_Size(m_ptr)); }

    explicit operator std::string() const {
        char *buffer = PyByteArray_AS_STRING(m_ptr);
        ssize_t size = PyByteArray_GET_SIZE(m_ptr);
        return std::string(buffer, static_cast<size_t>(size));
    }
};
// Note: breathe >= 4.17.0 will fail to build docs if the below two constructors
// are included in the doxygen group; close here and reopen after as a workaround
/// @} pytypes

/// \addtogroup pytypes
/// @{
class none : public object {
public:
    PYBIND11_OBJECT(none, object, detail::PyNone_Check)
    none() : object(Py_None, borrowed_t{}) {}
};

class ellipsis : public object {
public:
    PYBIND11_OBJECT(ellipsis, object, detail::PyEllipsis_Check)
    ellipsis() : object(Py_Ellipsis, borrowed_t{}) {}
};

class bool_ : public object {
public:
    PYBIND11_OBJECT_CVT(bool_, object, PyBool_Check, raw_bool)
    bool_() : object(Py_False, borrowed_t{}) {}
    // Allow implicit conversion from and to `bool`:
    // NOLINTNEXTLINE(google-explicit-constructor)
    bool_(bool value) : object(value ? Py_True : Py_False, borrowed_t{}) {}
    // NOLINTNEXTLINE(google-explicit-constructor)
    operator bool() const { return (m_ptr != nullptr) && PyLong_AsLong(m_ptr) != 0; }

private:
    /// Return the truth value of an object -- always returns a new reference
    static PyObject *raw_bool(PyObject *op) {
        const auto value = PyObject_IsTrue(op);
        if (value == -1) {
            return nullptr;
        }
        return handle(value != 0 ? Py_True : Py_False).inc_ref().ptr();
    }
};

PYBIND11_NAMESPACE_BEGIN(detail)
// Converts a value to the given unsigned type.  If an error occurs, you get back (Unsigned) -1;
// otherwise you get back the unsigned long or unsigned long long value cast to (Unsigned).
// (The distinction is critically important when casting a returned -1 error value to some other
// unsigned type: (A)-1 != (B)-1 when A and B are unsigned types of different sizes).
template <typename Unsigned>
Unsigned as_unsigned(PyObject *o) {
    if (PYBIND11_SILENCE_MSVC_C4127(sizeof(Unsigned) <= sizeof(unsigned long))) {
        unsigned long v = PyLong_AsUnsignedLong(o);
        return v == (unsigned long) -1 && PyErr_Occurred() ? (Unsigned) -1 : (Unsigned) v;
    }
    unsigned long long v = PyLong_AsUnsignedLongLong(o);
    return v == (unsigned long long) -1 && PyErr_Occurred() ? (Unsigned) -1 : (Unsigned) v;
}
PYBIND11_NAMESPACE_END(detail)

class int_ : public object {
public:
    PYBIND11_OBJECT_CVT(int_, object, PYBIND11_LONG_CHECK, PyNumber_Long)
    int_() : object(PyLong_FromLong(0), stolen_t{}) {}
    // Allow implicit conversion from C++ integral types:
    template <typename T, detail::enable_if_t<std::is_integral<T>::value, int> = 0>
    // NOLINTNEXTLINE(google-explicit-constructor)
    int_(T value) {
        if (PYBIND11_SILENCE_MSVC_C4127(sizeof(T) <= sizeof(long))) {
            if (std::is_signed<T>::value) {
                m_ptr = PyLong_FromLong((long) value);
            } else {
                m_ptr = PyLong_FromUnsignedLong((unsigned long) value);
            }
        } else {
            if (std::is_signed<T>::value) {
                m_ptr = PyLong_FromLongLong((long long) value);
            } else {
                m_ptr = PyLong_FromUnsignedLongLong((unsigned long long) value);
            }
        }
        if (!m_ptr) {
            pybind11_fail("Could not allocate int object!");
        }
    }

    template <typename T, detail::enable_if_t<std::is_integral<T>::value, int> = 0>
    // NOLINTNEXTLINE(google-explicit-constructor)
    operator T() const {
        return std::is_unsigned<T>::value  ? detail::as_unsigned<T>(m_ptr)
               : sizeof(T) <= sizeof(long) ? (T) PyLong_AsLong(m_ptr)
                                           : (T) PYBIND11_LONG_AS_LONGLONG(m_ptr);
    }
};

class float_ : public object {
public:
    PYBIND11_OBJECT_CVT(float_, object, PyFloat_Check, PyNumber_Float)
    // Allow implicit conversion from float/double:
    // NOLINTNEXTLINE(google-explicit-constructor)
    float_(float value) : object(PyFloat_FromDouble((double) value), stolen_t{}) {
        if (!m_ptr) {
            pybind11_fail("Could not allocate float object!");
        }
    }
    // NOLINTNEXTLINE(google-explicit-constructor)
    float_(double value = .0) : object(PyFloat_FromDouble((double) value), stolen_t{}) {
        if (!m_ptr) {
            pybind11_fail("Could not allocate float object!");
        }
    }
    // NOLINTNEXTLINE(google-explicit-constructor)
    operator float() const { return (float) PyFloat_AsDouble(m_ptr); }
    // NOLINTNEXTLINE(google-explicit-constructor)
    operator double() const { return (double) PyFloat_AsDouble(m_ptr); }
};

class weakref : public object {
public:
    PYBIND11_OBJECT_CVT_DEFAULT(weakref, object, PyWeakref_Check, raw_weakref)
    explicit weakref(handle obj, handle callback = {})
        : object(PyWeakref_NewRef(obj.ptr(), callback.ptr()), stolen_t{}) {
        if (!m_ptr) {
            if (PyErr_Occurred()) {
                throw error_already_set();
            }
            pybind11_fail("Could not allocate weak reference!");
        }
    }

private:
    static PyObject *raw_weakref(PyObject *o) { return PyWeakref_NewRef(o, nullptr); }
};

class slice : public object {
public:
    PYBIND11_OBJECT_DEFAULT(slice, object, PySlice_Check)
    slice(handle start, handle stop, handle step)
        : object(PySlice_New(start.ptr(), stop.ptr(), step.ptr()), stolen_t{}) {
        if (!m_ptr) {
            pybind11_fail("Could not allocate slice object!");
        }
    }

#ifdef PYBIND11_HAS_OPTIONAL
    slice(std::optional<ssize_t> start, std::optional<ssize_t> stop, std::optional<ssize_t> step)
        : slice(index_to_object(start), index_to_object(stop), index_to_object(step)) {}
#else
    slice(ssize_t start_, ssize_t stop_, ssize_t step_)
        : slice(int_(start_), int_(stop_), int_(step_)) {}
#endif

    bool
    compute(size_t length, size_t *start, size_t *stop, size_t *step, size_t *slicelength) const {
        return PySlice_GetIndicesEx((PYBIND11_SLICE_OBJECT *) m_ptr,
                                    (ssize_t) length,
                                    (ssize_t *) start,
                                    (ssize_t *) stop,
                                    (ssize_t *) step,
                                    (ssize_t *) slicelength)
               == 0;
    }
    bool compute(
        ssize_t length, ssize_t *start, ssize_t *stop, ssize_t *step, ssize_t *slicelength) const {
        return PySlice_GetIndicesEx(
                   (PYBIND11_SLICE_OBJECT *) m_ptr, length, start, stop, step, slicelength)
               == 0;
    }

private:
    template <typename T>
    static object index_to_object(T index) {
        return index ? object(int_(*index)) : object(none());
    }
};

class capsule : public object {
public:
    PYBIND11_OBJECT_DEFAULT(capsule, object, PyCapsule_CheckExact)
    PYBIND11_DEPRECATED("Use reinterpret_borrow<capsule>() or reinterpret_steal<capsule>()")
    capsule(PyObject *ptr, bool is_borrowed)
        : object(is_borrowed ? object(ptr, borrowed_t{}) : object(ptr, stolen_t{})) {}

    explicit capsule(const void *value,
                     const char *name = nullptr,
                     void (*destructor)(PyObject *) = nullptr)
        : object(PyCapsule_New(const_cast<void *>(value), name, destructor), stolen_t{}) {
        if (!m_ptr) {
            throw error_already_set();
        }
    }

    PYBIND11_DEPRECATED("Please pass a destructor that takes a void pointer as input")
    capsule(const void *value, void (*destruct)(PyObject *))
        : object(PyCapsule_New(const_cast<void *>(value), nullptr, destruct), stolen_t{}) {
        if (!m_ptr) {
            throw error_already_set();
        }
    }

    capsule(const void *value, void (*destructor)(void *)) {
        m_ptr = PyCapsule_New(const_cast<void *>(value), nullptr, [](PyObject *o) {
            // guard if destructor called while err indicator is set
            error_scope error_guard;
            auto destructor = reinterpret_cast<void (*)(void *)>(PyCapsule_GetContext(o));
            if (destructor == nullptr) {
                if (PyErr_Occurred()) {
                    throw error_already_set();
                }
                pybind11_fail("Unable to get capsule context");
            }
            const char *name = get_name_in_error_scope(o);
            void *ptr = PyCapsule_GetPointer(o, name);
            if (ptr == nullptr) {
                throw error_already_set();
            }
            destructor(ptr);
        });

        if (!m_ptr || PyCapsule_SetContext(m_ptr, (void *) destructor) != 0) {
            throw error_already_set();
        }
    }

    explicit capsule(void (*destructor)()) {
        m_ptr = PyCapsule_New(reinterpret_cast<void *>(destructor), nullptr, [](PyObject *o) {
            const char *name = get_name_in_error_scope(o);
            auto destructor = reinterpret_cast<void (*)()>(PyCapsule_GetPointer(o, name));
            if (destructor == nullptr) {
                throw error_already_set();
            }
            destructor();
        });

        if (!m_ptr) {
            throw error_already_set();
        }
    }

    template <typename T>
    operator T *() const { // NOLINT(google-explicit-constructor)
        return get_pointer<T>();
    }

    /// Get the pointer the capsule holds.
    template <typename T = void>
    T *get_pointer() const {
        const auto *name = this->name();
        T *result = static_cast<T *>(PyCapsule_GetPointer(m_ptr, name));
        if (!result) {
            throw error_already_set();
        }
        return result;
    }

    /// Replaces a capsule's pointer *without* calling the destructor on the existing one.
    void set_pointer(const void *value) {
        if (PyCapsule_SetPointer(m_ptr, const_cast<void *>(value)) != 0) {
            throw error_already_set();
        }
    }

    const char *name() const {
        const char *name = PyCapsule_GetName(m_ptr);
        if ((name == nullptr) && PyErr_Occurred()) {
            throw error_already_set();
        }
        return name;
    }

    /// Replaces a capsule's name *without* calling the destructor on the existing one.
    void set_name(const char *new_name) {
        if (PyCapsule_SetName(m_ptr, new_name) != 0) {
            throw error_already_set();
        }
    }

private:
    static const char *get_name_in_error_scope(PyObject *o) {
        error_scope error_guard;

        const char *name = PyCapsule_GetName(o);
        if ((name == nullptr) && PyErr_Occurred()) {
            // write out and consume error raised by call to PyCapsule_GetName
            PyErr_WriteUnraisable(o);
        }

        return name;
    }
};

class tuple : public object {
public:
    PYBIND11_OBJECT_CVT(tuple, object, PyTuple_Check, PySequence_Tuple)
    template <typename SzType = ssize_t,
              detail::enable_if_t<std::is_integral<SzType>::value, int> = 0>
    // Some compilers generate link errors when using `const SzType &` here:
    explicit tuple(SzType size = 0) : object(PyTuple_New(ssize_t_cast(size)), stolen_t{}) {
        if (!m_ptr) {
            pybind11_fail("Could not allocate tuple object!");
        }
    }
    size_t size() const { return (size_t) PyTuple_Size(m_ptr); }
    bool empty() const { return size() == 0; }
    detail::tuple_accessor operator[](size_t index) const { return {*this, index}; }
    detail::item_accessor operator[](handle h) const { return object::operator[](h); }
    detail::tuple_iterator begin() const { return {*this, 0}; }
    detail::tuple_iterator end() const { return {*this, PyTuple_GET_SIZE(m_ptr)}; }
};

// We need to put this into a separate function because the Intel compiler
// fails to compile enable_if_t<all_of<is_keyword_or_ds<Args>...>::value> part below
// (tested with ICC 2021.1 Beta 20200827).
template <typename... Args>
constexpr bool args_are_all_keyword_or_ds() {
    return detail::all_of<detail::is_keyword_or_ds<Args>...>::value;
}

class dict : public object {
public:
    PYBIND11_OBJECT_CVT(dict, object, PyDict_Check, raw_dict)
    dict() : object(PyDict_New(), stolen_t{}) {
        if (!m_ptr) {
            pybind11_fail("Could not allocate dict object!");
        }
    }
    template <typename... Args,
              typename = detail::enable_if_t<args_are_all_keyword_or_ds<Args...>()>,
              // MSVC workaround: it can't compile an out-of-line definition, so defer the
              // collector
              typename collector = detail::deferred_t<detail::unpacking_collector<>, Args...>>
    explicit dict(Args &&...args) : dict(collector(std::forward<Args>(args)...).kwargs()) {}

    size_t size() const { return (size_t) PyDict_Size(m_ptr); }
    bool empty() const { return size() == 0; }
    detail::dict_iterator begin() const { return {*this, 0}; }
    detail::dict_iterator end() const { return {}; }
    void clear() /* py-non-const */ { PyDict_Clear(ptr()); }
    template <typename T>
    bool contains(T &&key) const {
        return PyDict_Contains(m_ptr, detail::object_or_cast(std::forward<T>(key)).ptr()) == 1;
    }

private:
    /// Call the `dict` Python type -- always returns a new reference
    static PyObject *raw_dict(PyObject *op) {
        if (PyDict_Check(op)) {
            return handle(op).inc_ref().ptr();
        }
        return PyObject_CallFunctionObjArgs((PyObject *) &PyDict_Type, op, nullptr);
    }
};

class sequence : public object {
public:
    PYBIND11_OBJECT_DEFAULT(sequence, object, PySequence_Check)
    size_t size() const {
        ssize_t result = PySequence_Size(m_ptr);
        if (result == -1) {
            throw error_already_set();
        }
        return (size_t) result;
    }
    bool empty() const { return size() == 0; }
    detail::sequence_accessor operator[](size_t index) const { return {*this, index}; }
    detail::item_accessor operator[](handle h) const { return object::operator[](h); }
    detail::sequence_iterator begin() const { return {*this, 0}; }
    detail::sequence_iterator end() const { return {*this, PySequence_Size(m_ptr)}; }
};

class list : public object {
public:
    PYBIND11_OBJECT_CVT(list, object, PyList_Check, PySequence_List)
    template <typename SzType = ssize_t,
              detail::enable_if_t<std::is_integral<SzType>::value, int> = 0>
    // Some compilers generate link errors when using `const SzType &` here:
    explicit list(SzType size = 0) : object(PyList_New(ssize_t_cast(size)), stolen_t{}) {
        if (!m_ptr) {
            pybind11_fail("Could not allocate list object!");
        }
    }
    size_t size() const { return (size_t) PyList_Size(m_ptr); }
    bool empty() const { return size() == 0; }
    detail::list_accessor operator[](size_t index) const { return {*this, index}; }
    detail::item_accessor operator[](handle h) const { return object::operator[](h); }
    detail::list_iterator begin() const { return {*this, 0}; }
    detail::list_iterator end() const { return {*this, PyList_GET_SIZE(m_ptr)}; }
    template <typename T>
    void append(T &&val) /* py-non-const */ {
        PyList_Append(m_ptr, detail::object_or_cast(std::forward<T>(val)).ptr());
    }
    template <typename IdxType,
              typename ValType,
              detail::enable_if_t<std::is_integral<IdxType>::value, int> = 0>
    void insert(const IdxType &index, ValType &&val) /* py-non-const */ {
        PyList_Insert(
            m_ptr, ssize_t_cast(index), detail::object_or_cast(std::forward<ValType>(val)).ptr());
    }
};

class args : public tuple {
    PYBIND11_OBJECT_DEFAULT(args, tuple, PyTuple_Check)
};
class kwargs : public dict {
    PYBIND11_OBJECT_DEFAULT(kwargs, dict, PyDict_Check)
};

class anyset : public object {
public:
    PYBIND11_OBJECT(anyset, object, PyAnySet_Check)
    size_t size() const { return static_cast<size_t>(PySet_Size(m_ptr)); }
    bool empty() const { return size() == 0; }
    template <typename T>
    bool contains(T &&val) const {
        return PySet_Contains(m_ptr, detail::object_or_cast(std::forward<T>(val)).ptr()) == 1;
    }
};

class set : public anyset {
public:
    PYBIND11_OBJECT_CVT(set, anyset, PySet_Check, PySet_New)
    set() : anyset(PySet_New(nullptr), stolen_t{}) {
        if (!m_ptr) {
            pybind11_fail("Could not allocate set object!");
        }
    }
    template <typename T>
    bool add(T &&val) /* py-non-const */ {
        return PySet_Add(m_ptr, detail::object_or_cast(std::forward<T>(val)).ptr()) == 0;
    }
    void clear() /* py-non-const */ { PySet_Clear(m_ptr); }
};

class frozenset : public anyset {
public:
    PYBIND11_OBJECT_CVT(frozenset, anyset, PyFrozenSet_Check, PyFrozenSet_New)
};

class function : public object {
public:
    PYBIND11_OBJECT_DEFAULT(function, object, PyCallable_Check)
    handle cpp_function() const {
        handle fun = detail::get_function(m_ptr);
        if (fun && PyCFunction_Check(fun.ptr())) {
            return fun;
        }
        return handle();
    }
    bool is_cpp_function() const { return (bool) cpp_function(); }
};

class staticmethod : public object {
public:
    PYBIND11_OBJECT_CVT(staticmethod, object, detail::PyStaticMethod_Check, PyStaticMethod_New)
};

class buffer : public object {
public:
    PYBIND11_OBJECT_DEFAULT(buffer, object, PyObject_CheckBuffer)

    buffer_info request(bool writable = false) const {
        int flags = PyBUF_STRIDES | PyBUF_FORMAT;
        if (writable) {
            flags |= PyBUF_WRITABLE;
        }
        auto *view = new Py_buffer();
        if (PyObject_GetBuffer(m_ptr, view, flags) != 0) {
            delete view;
            throw error_already_set();
        }
        return buffer_info(view);
    }
};

class memoryview : public object {
public:
    PYBIND11_OBJECT_CVT(memoryview, object, PyMemoryView_Check, PyMemoryView_FromObject)

    /** \rst
        Creates ``memoryview`` from ``buffer_info``.

        ``buffer_info`` must be created from ``buffer::request()``. Otherwise
        throws an exception.

        For creating a ``memoryview`` from objects that support buffer protocol,
        use ``memoryview(const object& obj)`` instead of this constructor.
     \endrst */
    explicit memoryview(const buffer_info &info) {
        if (!info.view()) {
            pybind11_fail("Prohibited to create memoryview without Py_buffer");
        }
        // Note: PyMemoryView_FromBuffer never increments obj reference.
        m_ptr = (info.view()->obj) ? PyMemoryView_FromObject(info.view()->obj)
                                   : PyMemoryView_FromBuffer(info.view());
        if (!m_ptr) {
            pybind11_fail("Unable to create memoryview from buffer descriptor");
        }
    }

    /** \rst
        Creates ``memoryview`` from static buffer.

        This method is meant for providing a ``memoryview`` for C/C++ buffer not
        managed by Python. The caller is responsible for managing the lifetime
        of ``ptr`` and ``format``, which MUST outlive the memoryview constructed
        here.

        See also: Python C API documentation for `PyMemoryView_FromBuffer`_.

        .. _PyMemoryView_FromBuffer:
           https://docs.python.org/c-api/memoryview.html#c.PyMemoryView_FromBuffer

        :param ptr: Pointer to the buffer.
        :param itemsize: Byte size of an element.
        :param format: Pointer to the null-terminated format string. For
            homogeneous Buffers, this should be set to
            ``format_descriptor<T>::value``.
        :param shape: Shape of the tensor (1 entry per dimension).
        :param strides: Number of bytes between adjacent entries (for each
            per dimension).
        :param readonly: Flag to indicate if the underlying storage may be
            written to.
     \endrst */
    static memoryview from_buffer(void *ptr,
                                  ssize_t itemsize,
                                  const char *format,
                                  detail::any_container<ssize_t> shape,
                                  detail::any_container<ssize_t> strides,
                                  bool readonly = false);

    static memoryview from_buffer(const void *ptr,
                                  ssize_t itemsize,
                                  const char *format,
                                  detail::any_container<ssize_t> shape,
                                  detail::any_container<ssize_t> strides) {
        return memoryview::from_buffer(
            const_cast<void *>(ptr), itemsize, format, std::move(shape), std::move(strides), true);
    }

    template <typename T>
    static memoryview from_buffer(T *ptr,
                                  detail::any_container<ssize_t> shape,
                                  detail::any_container<ssize_t> strides,
                                  bool readonly = false) {
        return memoryview::from_buffer(reinterpret_cast<void *>(ptr),
                                       sizeof(T),
                                       format_descriptor<T>::value,
                                       std::move(shape),
                                       std::move(strides),
                                       readonly);
    }

    template <typename T>
    static memoryview from_buffer(const T *ptr,
                                  detail::any_container<ssize_t> shape,
                                  detail::any_container<ssize_t> strides) {
        return memoryview::from_buffer(
            const_cast<T *>(ptr), std::move(shape), std::move(strides), true);
    }

    /** \rst
        Creates ``memoryview`` from static memory.

        This method is meant for providing a ``memoryview`` for C/C++ buffer not
        managed by Python. The caller is responsible for managing the lifetime
        of ``mem``, which MUST outlive the memoryview constructed here.

        See also: Python C API documentation for `PyMemoryView_FromBuffer`_.

        .. _PyMemoryView_FromMemory:
           https://docs.python.org/c-api/memoryview.html#c.PyMemoryView_FromMemory
     \endrst */
    static memoryview from_memory(void *mem, ssize_t size, bool readonly = false) {
        PyObject *ptr = PyMemoryView_FromMemory(
            reinterpret_cast<char *>(mem), size, (readonly) ? PyBUF_READ : PyBUF_WRITE);
        if (!ptr) {
            pybind11_fail("Could not allocate memoryview object!");
        }
        return memoryview(object(ptr, stolen_t{}));
    }

    static memoryview from_memory(const void *mem, ssize_t size) {
        return memoryview::from_memory(const_cast<void *>(mem), size, true);
    }

#ifdef PYBIND11_HAS_STRING_VIEW
    static memoryview from_memory(std::string_view mem) {
        return from_memory(const_cast<char *>(mem.data()), static_cast<ssize_t>(mem.size()), true);
    }
#endif
};

/// @cond DUPLICATE
inline memoryview memoryview::from_buffer(void *ptr,
                                          ssize_t itemsize,
                                          const char *format,
                                          detail::any_container<ssize_t> shape,
                                          detail::any_container<ssize_t> strides,
                                          bool readonly) {
    size_t ndim = shape->size();
    if (ndim != strides->size()) {
        pybind11_fail("memoryview: shape length doesn't match strides length");
    }
    ssize_t size = ndim != 0u ? 1 : 0;
    for (size_t i = 0; i < ndim; ++i) {
        size *= (*shape)[i];
    }
    Py_buffer view;
    view.buf = ptr;
    view.obj = nullptr;
    view.len = size * itemsize;
    view.readonly = static_cast<int>(readonly);
    view.itemsize = itemsize;
    view.format = const_cast<char *>(format);
    view.ndim = static_cast<int>(ndim);
    view.shape = shape->data();
    view.strides = strides->data();
    view.suboffsets = nullptr;
    view.internal = nullptr;
    PyObject *obj = PyMemoryView_FromBuffer(&view);
    if (!obj) {
        throw error_already_set();
    }
    return memoryview(object(obj, stolen_t{}));
}
/// @endcond
/// @} pytypes

/// \addtogroup python_builtins
/// @{

/// Get the length of a Python object.
inline size_t len(handle h) {
    ssize_t result = PyObject_Length(h.ptr());
    if (result < 0) {
        throw error_already_set();
    }
    return (size_t) result;
}

/// Get the length hint of a Python object.
/// Returns 0 when this cannot be determined.
inline size_t len_hint(handle h) {
    ssize_t result = PyObject_LengthHint(h.ptr(), 0);
    if (result < 0) {
        // Sometimes a length can't be determined at all (eg generators)
        // In which case simply return 0
        PyErr_Clear();
        return 0;
    }
    return (size_t) result;
}

inline str repr(handle h) {
    PyObject *str_value = PyObject_Repr(h.ptr());
    if (!str_value) {
        throw error_already_set();
    }
    return reinterpret_steal<str>(str_value);
}

inline iterator iter(handle obj) {
    PyObject *result = PyObject_GetIter(obj.ptr());
    if (!result) {
        throw error_already_set();
    }
    return reinterpret_steal<iterator>(result);
}
/// @} python_builtins

PYBIND11_NAMESPACE_BEGIN(detail)
template <typename D>
iterator object_api<D>::begin() const {
    return iter(derived());
}
template <typename D>
iterator object_api<D>::end() const {
    return iterator::sentinel();
}
template <typename D>
item_accessor object_api<D>::operator[](handle key) const {
    return {derived(), reinterpret_borrow<object>(key)};
}
template <typename D>
item_accessor object_api<D>::operator[](const char *key) const {
    return {derived(), pybind11::str(key)};
}
template <typename D>
obj_attr_accessor object_api<D>::attr(handle key) const {
    return {derived(), reinterpret_borrow<object>(key)};
}
template <typename D>
str_attr_accessor object_api<D>::attr(const char *key) const {
    return {derived(), key};
}
template <typename D>
args_proxy object_api<D>::operator*() const {
    return args_proxy(derived().ptr());
}
template <typename D>
template <typename T>
bool object_api<D>::contains(T &&item) const {
    return attr("__contains__")(std::forward<T>(item)).template cast<bool>();
}

template <typename D>
pybind11::str object_api<D>::str() const {
    return pybind11::str(derived());
}

template <typename D>
str_attr_accessor object_api<D>::doc() const {
    return attr("__doc__");
}

template <typename D>
handle object_api<D>::get_type() const {
    return type::handle_of(derived());
}

template <typename D>
bool object_api<D>::rich_compare(object_api const &other, int value) const {
    int rv = PyObject_RichCompareBool(derived().ptr(), other.derived().ptr(), value);
    if (rv == -1) {
        throw error_already_set();
    }
    return rv == 1;
}

#define PYBIND11_MATH_OPERATOR_UNARY(op, fn)                                                      \
    template <typename D>                                                                         \
    object object_api<D>::op() const {                                                            \
        object result = reinterpret_steal<object>(fn(derived().ptr()));                           \
        if (!result.ptr())                                                                        \
            throw error_already_set();                                                            \
        return result;                                                                            \
    }

#define PYBIND11_MATH_OPERATOR_BINARY(op, fn)                                                     \
    template <typename D>                                                                         \
    object object_api<D>::op(object_api const &other) const {                                     \
        object result = reinterpret_steal<object>(fn(derived().ptr(), other.derived().ptr()));    \
        if (!result.ptr())                                                                        \
            throw error_already_set();                                                            \
        return result;                                                                            \
    }

PYBIND11_MATH_OPERATOR_UNARY(operator~, PyNumber_Invert)
PYBIND11_MATH_OPERATOR_UNARY(operator-, PyNumber_Negative)
PYBIND11_MATH_OPERATOR_BINARY(operator+, PyNumber_Add)
PYBIND11_MATH_OPERATOR_BINARY(operator+=, PyNumber_InPlaceAdd)
PYBIND11_MATH_OPERATOR_BINARY(operator-, PyNumber_Subtract)
PYBIND11_MATH_OPERATOR_BINARY(operator-=, PyNumber_InPlaceSubtract)
PYBIND11_MATH_OPERATOR_BINARY(operator*, PyNumber_Multiply)
PYBIND11_MATH_OPERATOR_BINARY(operator*=, PyNumber_InPlaceMultiply)
PYBIND11_MATH_OPERATOR_BINARY(operator/, PyNumber_TrueDivide)
PYBIND11_MATH_OPERATOR_BINARY(operator/=, PyNumber_InPlaceTrueDivide)
PYBIND11_MATH_OPERATOR_BINARY(operator|, PyNumber_Or)
PYBIND11_MATH_OPERATOR_BINARY(operator|=, PyNumber_InPlaceOr)
PYBIND11_MATH_OPERATOR_BINARY(operator&, PyNumber_And)
PYBIND11_MATH_OPERATOR_BINARY(operator&=, PyNumber_InPlaceAnd)
PYBIND11_MATH_OPERATOR_BINARY(operator^, PyNumber_Xor)
PYBIND11_MATH_OPERATOR_BINARY(operator^=, PyNumber_InPlaceXor)
PYBIND11_MATH_OPERATOR_BINARY(operator<<, PyNumber_Lshift)
PYBIND11_MATH_OPERATOR_BINARY(operator<<=, PyNumber_InPlaceLshift)
PYBIND11_MATH_OPERATOR_BINARY(operator>>, PyNumber_Rshift)
PYBIND11_MATH_OPERATOR_BINARY(operator>>=, PyNumber_InPlaceRshift)

#undef PYBIND11_MATH_OPERATOR_UNARY
#undef PYBIND11_MATH_OPERATOR_BINARY

PYBIND11_NAMESPACE_END(detail)
PYBIND11_NAMESPACE_END(PYBIND11_NAMESPACE)<|MERGE_RESOLUTION|>--- conflicted
+++ resolved
@@ -382,7 +382,7 @@
 }
 
 PYBIND11_NAMESPACE_BEGIN(detail)
-<<<<<<< HEAD
+
 std::string error_string();
 std::string error_string(PyObject *, PyObject *, PyObject *);
 
@@ -407,9 +407,6 @@
     return name;
 }
 
-=======
-std::string error_string(const char *called = nullptr);
->>>>>>> 9f7b3f73
 PYBIND11_NAMESPACE_END(detail)
 
 #if defined(_MSC_VER)
@@ -424,15 +421,9 @@
 /// python).
 class PYBIND11_EXPORT_EXCEPTION error_already_set : public std::exception {
 public:
-<<<<<<< HEAD
     /// Fetches the current Python exception (using PyErr_Fetch()), which will clear the
     /// current Python error indicator.
     error_already_set() {
-=======
-    /// Constructs a new exception from the current Python error indicator.  The current
-    /// Python error indicator will be cleared.
-    error_already_set() : std::runtime_error(detail::error_string("pybind11::error_already_set")) {
->>>>>>> 9f7b3f73
         PyErr_Fetch(&m_type.ptr(), &m_value.ptr(), &m_trace.ptr());
         if (!m_type) {
             pybind11_fail("Internal error: pybind11::error_already_set called while "
@@ -481,7 +472,6 @@
         }
     }
 
-<<<<<<< HEAD
     /// WARNING: This copy constructor needs to acquire the Python GIL. This can lead to
     ///          crashes (undefined behavior) if the Python interpreter is finalizing.
     inline error_already_set(const error_already_set &e) noexcept;
@@ -499,17 +489,10 @@
           m_lazy_what_completed{std::move(e.m_lazy_what_completed)} {}
 #endif
 
-=======
-    /// WARNING: The GIL must be held when this copy constructor is invoked!
-    error_already_set(const error_already_set &) = default;
-    error_already_set(error_already_set &&) = default;
-
->>>>>>> 9f7b3f73
     /// WARNING: This destructor needs to acquire the Python GIL. This can lead to
     ///          crashes (undefined behavior) if the Python interpreter is finalizing.
     inline ~error_already_set() override;
 
-<<<<<<< HEAD
     /// The what() result is built lazily on demand.
     /// Any errors processing the Python exception lead to process termination. If possible, the
     /// original Python exception is written to stderr & stdout before the process is terminated.
@@ -521,19 +504,9 @@
 
     /// Restores the currently-held Python error (which will clear the Python error indicator first
     /// if already set).
-    /// WARNING: The GIL must be held when this member function is called!
-    /// NOTE: This member function will not necessarily restore the original Python exception, but
-    ///       may restore the normalized exception if what() or discard_as_unraisable() were called
-    ///       prior to restore().
-=======
-    /// Restores the currently-held Python error (which will clear the Python error indicator first
-    /// if already set). After this call, the current object no longer stores the error variables.
-    /// NOTE: Any copies of this object may still store the error variables. Currently there is no
-    //        protection against calling restore() from multiple copies.
     /// NOTE: This member function will always restore the normalized exception, which may or may
     ///       not be the original Python exception.
     /// WARNING: The GIL must be held when this member function is called!
->>>>>>> 9f7b3f73
     void restore() {
         // As long as this type is copyable, there is no point in releasing m_type, m_value,
         // m_trace, but simply holding on the the references makes it possible to produce
