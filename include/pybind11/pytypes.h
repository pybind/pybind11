--- conflicted
+++ resolved
@@ -490,12 +490,8 @@
 
 template <typename T, detail::enable_if_t<!std::is_base_of<object, T>::value, int> = 0>
 bool isinstance(handle obj) {
-<<<<<<< HEAD
-    static_assert(
-        detail::is_generic_type<T>::value,
-        "isisntance<T>() requires specialization for this type");
-=======
->>>>>>> c4e29528
+    static_assert(detail::is_generic_type<T>::value,
+                  "isisntance<T>() requires specialization for this type");
     return detail::isinstance_generic(obj, typeid(T));
 }
 
@@ -979,19 +975,17 @@
 
 template <typename T>
 bool PyIterableT_Check(PyObject *obj) {
-    static_assert(
-        is_generic_type<T>::value || is_pyobject<T>::value,
-        "iterable_t can only be used with pyobjects and generic types "
-        "(py::class_<T>)");
+    static_assert(is_generic_type<T>::value || is_pyobject<T>::value,
+                  "iterable_t can only be used with pyobjects and generic types "
+                  "(py::class_<T>)");
     PyObject *iter = PyObject_GetIter(obj);
     if (iter) {
         if (iter == obj) {
             // If they are the same, then that's bad! For now, just throw a
             // cast error.
             Py_DECREF(iter);
-            throw cast_error(
-                "iterable_t<T> cannot be used with exhaustible iterables "
-                "(e.g., iterators, generators).");
+            throw cast_error("iterable_t<T> cannot be used with exhaustible iterables "
+                             "(e.g., iterators, generators).");
         }
         bool good = true;
         // Now that we know that the iterable `obj` will not be exhausted,
