/*
    pybind11/cast.h: Partial template specializations to cast between
    C++ and Python types

    Copyright (c) 2016 Wenzel Jakob <wenzel.jakob@epfl.ch>

    All rights reserved. Use of this source code is governed by a
    BSD-style license that can be found in the LICENSE file.
*/

#pragma once

#include "detail/common.h"
#include "detail/descr.h"
#include "detail/type_caster_base.h"
#include "detail/typeid.h"
#include "pytypes.h"

#include <array>
#include <cstring>
#include <functional>
#include <iosfwd>
#include <iterator>
#include <memory>
#include <string>
#include <tuple>
#include <type_traits>
#include <utility>
#include <vector>

<<<<<<< HEAD
#if defined(PYBIND11_CPP17)
#  if defined(__has_include)
#    if __has_include(<string_view>)
#      define PYBIND11_HAS_STRING_VIEW
#    endif
#  elif defined(_MSC_VER)
#    define PYBIND11_HAS_STRING_VIEW
#  endif
#endif
#ifdef PYBIND11_HAS_STRING_VIEW
#include <string_view>
#endif

NAMESPACE_BEGIN(PYBIND11_NAMESPACE)
NAMESPACE_BEGIN(detail)

/// A life support system for temporary objects created by `type_caster::load()`.
/// Adding a patient will keep it alive up until the enclosing function returns.
class loader_life_support {
public:
    /// A new patient frame is created when a function is entered
    loader_life_support() {
        get_internals().loader_patient_stack.push_back(nullptr);
    }

    /// ... and destroyed after it returns
    ~loader_life_support() {
        auto &stack = get_internals().loader_patient_stack;
        if (stack.empty())
            pybind11_fail("loader_life_support: internal error");

        auto ptr = stack.back();
        stack.pop_back();
        Py_CLEAR(ptr);

        // A heuristic to reduce the stack's capacity (e.g. after long recursive calls)
        if (stack.capacity() > 16 && stack.size() != 0 && stack.capacity() / stack.size() > 2)
            stack.shrink_to_fit();
    }

    /// This can only be used inside a pybind11-bound function, either by `argument_loader`
    /// at argument preparation time or by `py::cast()` at execution time.
    PYBIND11_NOINLINE static void add_patient(handle h) {
        auto &stack = get_internals().loader_patient_stack;
        if (stack.empty())
            throw cast_error("When called outside a bound function, py::cast() cannot "
                             "do Python -> C++ conversions which require the creation "
                             "of temporary values");

        auto &list_ptr = stack.back();
        if (list_ptr == nullptr) {
            list_ptr = PyList_New(1);
            if (!list_ptr)
                pybind11_fail("loader_life_support: error allocating list");
            PyList_SET_ITEM(list_ptr, 0, h.inc_ref().ptr());
        } else {
            auto result = PyList_Append(list_ptr, h.ptr());
            if (result == -1)
                pybind11_fail("loader_life_support: error adding patient");
        }
    }
};

// Gets the cache entry for the given type, creating it if necessary.  The return value is the pair
// returned by emplace, i.e. an iterator for the entry and a bool set to `true` if the entry was
// just created.
inline std::pair<decltype(internals::registered_types_py)::iterator, bool> all_type_info_get_cache(PyTypeObject *type);

// Populates a just-created cache entry.
PYBIND11_NOINLINE inline void all_type_info_populate(PyTypeObject *t, std::vector<type_info *> &bases) {
    std::vector<PyTypeObject *> check;
    for (handle parent : reinterpret_borrow<tuple>(t->tp_bases))
        check.push_back((PyTypeObject *) parent.ptr());

    auto const &type_dict = get_internals().registered_types_py;
    for (size_t i = 0; i < check.size(); i++) {
        auto type = check[i];
        // Ignore Python2 old-style class super type:
        if (!PyType_Check((PyObject *) type)) continue;

        // Check `type` in the current set of registered python types:
        auto it = type_dict.find(type);
        if (it != type_dict.end()) {
            // We found a cache entry for it, so it's either pybind-registered or has pre-computed
            // pybind bases, but we have to make sure we haven't already seen the type(s) before: we
            // want to follow Python/virtual C++ rules that there should only be one instance of a
            // common base.
            for (auto *tinfo : it->second) {
                // NB: Could use a second set here, rather than doing a linear search, but since
                // having a large number of immediate pybind11-registered types seems fairly
                // unlikely, that probably isn't worthwhile.
                bool found = false;
                for (auto *known : bases) {
                    if (known == tinfo) { found = true; break; }
                }
                if (!found) bases.push_back(tinfo);
            }
        }
        else if (type->tp_bases) {
            // It's some python type, so keep follow its bases classes to look for one or more
            // registered types
            if (i + 1 == check.size()) {
                // When we're at the end, we can pop off the current element to avoid growing
                // `check` when adding just one base (which is typical--i.e. when there is no
                // multiple inheritance)
                check.pop_back();
                i--;
            }
            for (handle parent : reinterpret_borrow<tuple>(type->tp_bases))
                check.push_back((PyTypeObject *) parent.ptr());
        }
    }
}

/**
 * Extracts vector of type_info pointers of pybind-registered roots of the given Python type.  Will
 * be just 1 pybind type for the Python type of a pybind-registered class, or for any Python-side
 * derived class that uses single inheritance.  Will contain as many types as required for a Python
 * class that uses multiple inheritance to inherit (directly or indirectly) from multiple
 * pybind-registered classes.  Will be empty if neither the type nor any base classes are
 * pybind-registered.
 *
 * The value is cached for the lifetime of the Python type.
 */
inline const std::vector<detail::type_info *> &all_type_info(PyTypeObject *type) {
    auto ins = all_type_info_get_cache(type);
    if (ins.second)
        // New cache entry: populate it
        all_type_info_populate(type, ins.first->second);

    return ins.first->second;
}

/**
 * Gets a single pybind11 type info for a python type.  Returns nullptr if neither the type nor any
 * ancestors are pybind11-registered.  Throws an exception if there are multiple bases--use
 * `all_type_info` instead if you want to support multiple bases.
 */
PYBIND11_NOINLINE inline detail::type_info* get_type_info(PyTypeObject *type) {
    auto &bases = all_type_info(type);
    if (bases.size() == 0)
        return nullptr;
    if (bases.size() > 1)
        pybind11_fail("pybind11::detail::get_type_info: type has multiple pybind11-registered bases");
    return bases.front();
}

inline detail::type_info *get_local_type_info(const std::type_index &tp) {
    auto &locals = registered_local_types_cpp();
    auto it = locals.find(tp);
    if (it != locals.end())
        return it->second;
    return nullptr;
}

inline detail::type_info *get_global_type_info(const std::type_index &tp) {
    auto &types = get_internals().registered_types_cpp;
    auto it = types.find(tp);
    if (it != types.end())
        return it->second;
    return nullptr;
}

/// Return the type info for a given C++ type; on lookup failure can either throw or return nullptr.
PYBIND11_NOINLINE inline detail::type_info *get_type_info(const std::type_index &tp,
                                                          bool throw_if_missing = false) {
    if (auto ltype = get_local_type_info(tp))
        return ltype;
    if (auto gtype = get_global_type_info(tp))
        return gtype;

    if (throw_if_missing) {
        std::string tname = tp.name();
        detail::clean_type_id(tname);
        pybind11_fail("pybind11::detail::get_type_info: unable to find type info for \"" + tname + "\"");
    }
    return nullptr;
}

PYBIND11_NOINLINE inline handle get_type_handle(const std::type_info &tp, bool throw_if_missing) {
    detail::type_info *type_info = get_type_info(tp, throw_if_missing);
    return handle(type_info ? ((PyObject *) type_info->type) : nullptr);
}

struct value_and_holder {
    instance *inst = nullptr;
    size_t index = 0u;
    const detail::type_info *type = nullptr;
    void **vh = nullptr;

    // Main constructor for a found value/holder:
    value_and_holder(instance *i, const detail::type_info *type, size_t vpos, size_t index) :
        inst{i}, index{index}, type{type},
        vh{inst->simple_layout ? inst->simple_value_holder : &inst->nonsimple.values_and_holders[vpos]}
    {}

    // Default constructor (used to signal a value-and-holder not found by get_value_and_holder())
    value_and_holder() {}

    // Used for past-the-end iterator
    value_and_holder(size_t index) : index{index} {}

    template <typename V = void> V *&value_ptr() const {
        return reinterpret_cast<V *&>(vh[0]);
    }
    // True if this `value_and_holder` has a non-null value pointer
    explicit operator bool() const { return value_ptr(); }

    template <typename H> H &holder() const {
        return reinterpret_cast<H &>(vh[1]);
    }
    bool holder_constructed() const {
        return inst->simple_layout
            ? inst->simple_holder_constructed
            : inst->nonsimple.status[index] & instance::status_holder_constructed;
    }
    void set_holder_constructed(bool v = true) {
        if (inst->simple_layout)
            inst->simple_holder_constructed = v;
        else if (v)
            inst->nonsimple.status[index] |= instance::status_holder_constructed;
        else
            inst->nonsimple.status[index] &= (uint8_t) ~instance::status_holder_constructed;
    }
    bool instance_registered() const {
        return inst->simple_layout
            ? inst->simple_instance_registered
            : inst->nonsimple.status[index] & instance::status_instance_registered;
    }
    void set_instance_registered(bool v = true) {
        if (inst->simple_layout)
            inst->simple_instance_registered = v;
        else if (v)
            inst->nonsimple.status[index] |= instance::status_instance_registered;
        else
            inst->nonsimple.status[index] &= (uint8_t) ~instance::status_instance_registered;
    }
};

// Container for accessing and iterating over an instance's values/holders
struct values_and_holders {
private:
    instance *inst;
    using type_vec = std::vector<detail::type_info *>;
    const type_vec &tinfo;

public:
    values_and_holders(instance *inst) : inst{inst}, tinfo(all_type_info(Py_TYPE(inst))) {}

    struct iterator {
    private:
        instance *inst = nullptr;
        const type_vec *types = nullptr;
        value_and_holder curr;
        friend struct values_and_holders;
        iterator(instance *inst, const type_vec *tinfo)
            : inst{inst}, types{tinfo},
            curr(inst /* instance */,
                 types->empty() ? nullptr : (*types)[0] /* type info */,
                 0, /* vpos: (non-simple types only): the first vptr comes first */
                 0 /* index */)
        {}
        // Past-the-end iterator:
        iterator(size_t end) : curr(end) {}
    public:
        bool operator==(const iterator &other) { return curr.index == other.curr.index; }
        bool operator!=(const iterator &other) { return curr.index != other.curr.index; }
        iterator &operator++() {
            if (!inst->simple_layout)
                curr.vh += 1 + (*types)[curr.index]->holder_size_in_ptrs;
            ++curr.index;
            curr.type = curr.index < types->size() ? (*types)[curr.index] : nullptr;
            return *this;
        }
        value_and_holder &operator*() { return curr; }
        value_and_holder *operator->() { return &curr; }
    };

    iterator begin() { return iterator(inst, &tinfo); }
    iterator end() { return iterator(tinfo.size()); }

    iterator find(const type_info *find_type) {
        auto it = begin(), endit = end();
        while (it != endit && it->type != find_type) ++it;
        return it;
    }

    size_t size() { return tinfo.size(); }
};

/**
 * Extracts C++ value and holder pointer references from an instance (which may contain multiple
 * values/holders for python-side multiple inheritance) that match the given type.  Throws an error
 * if the given type (or ValueType, if omitted) is not a pybind11 base of the given instance.  If
 * `find_type` is omitted (or explicitly specified as nullptr) the first value/holder are returned,
 * regardless of type (and the resulting .type will be nullptr).
 *
 * The returned object should be short-lived: in particular, it must not outlive the called-upon
 * instance.
 */
PYBIND11_NOINLINE inline value_and_holder instance::get_value_and_holder(const type_info *find_type /*= nullptr default in common.h*/, bool throw_if_missing /*= true in common.h*/) {
    // Optimize common case:
    if (!find_type || Py_TYPE(this) == find_type->type)
        return value_and_holder(this, find_type, 0, 0);

    detail::values_and_holders vhs(this);
    auto it = vhs.find(find_type);
    if (it != vhs.end())
        return *it;

    if (!throw_if_missing)
        return value_and_holder();

#if defined(NDEBUG)
    pybind11_fail("pybind11::detail::instance::get_value_and_holder: "
            "type is not a pybind11 base of the given instance "
            "(compile in debug mode for type details)");
#else
    pybind11_fail("pybind11::detail::instance::get_value_and_holder: `" +
            std::string(find_type->type->tp_name) + "' is not a pybind11 base of the given `" +
            std::string(Py_TYPE(this)->tp_name) + "' instance");
#endif
}

PYBIND11_NOINLINE inline void instance::allocate_layout() {
    auto &tinfo = all_type_info(Py_TYPE(this));

    const size_t n_types = tinfo.size();

    if (n_types == 0)
        pybind11_fail("instance allocation failed: new instance has no pybind11-registered base types");

    simple_layout =
        n_types == 1 && tinfo.front()->holder_size_in_ptrs <= instance_simple_holder_in_ptrs();

    // Simple path: no python-side multiple inheritance, and a small-enough holder
    if (simple_layout) {
        simple_value_holder[0] = nullptr;
        simple_holder_constructed = false;
        simple_instance_registered = false;
    }
    else { // multiple base types or a too-large holder
        // Allocate space to hold: [v1*][h1][v2*][h2]...[bb...] where [vN*] is a value pointer,
        // [hN] is the (uninitialized) holder instance for value N, and [bb...] is a set of bool
        // values that tracks whether each associated holder has been initialized.  Each [block] is
        // padded, if necessary, to an integer multiple of sizeof(void *).
        size_t space = 0;
        for (auto t : tinfo) {
            space += 1; // value pointer
            space += t->holder_size_in_ptrs; // holder instance
        }
        size_t flags_at = space;
        space += size_in_ptrs(n_types); // status bytes (holder_constructed and instance_registered)

        // Allocate space for flags, values, and holders, and initialize it to 0 (flags and values,
        // in particular, need to be 0).  Use Python's memory allocation functions: in Python 3.6
        // they default to using pymalloc, which is designed to be efficient for small allocations
        // like the one we're doing here; in earlier versions (and for larger allocations) they are
        // just wrappers around malloc.
#if PY_VERSION_HEX >= 0x03050000
        nonsimple.values_and_holders = (void **) PyMem_Calloc(space, sizeof(void *));
        if (!nonsimple.values_and_holders) throw std::bad_alloc();
#else
        nonsimple.values_and_holders = (void **) PyMem_New(void *, space);
        if (!nonsimple.values_and_holders) throw std::bad_alloc();
        std::memset(nonsimple.values_and_holders, 0, space * sizeof(void *));
#endif
        nonsimple.status = reinterpret_cast<uint8_t *>(&nonsimple.values_and_holders[flags_at]);
    }
    owned = true;
}

PYBIND11_NOINLINE inline void instance::deallocate_layout() {
    if (!simple_layout)
        PyMem_Free(nonsimple.values_and_holders);
}

PYBIND11_NOINLINE inline bool isinstance_generic(handle obj, const std::type_info &tp) {
    handle type = detail::get_type_handle(tp, false);
    if (!type)
        return false;
    return isinstance(obj, type);
}

PYBIND11_NOINLINE inline std::string error_string(PyObject *type, PyObject *value, PyObject *trace) {
    if (!type) {
        PyErr_SetString(PyExc_RuntimeError, "Unknown internal error occurred");
        return "Unknown internal error occurred";
    }

    std::string result = handle(type).attr("__name__").cast<std::string>();
    result += ": ";

    if (value)
        result += str(value).cast<std::string>();

    if (trace) {
#if !defined(PYPY_VERSION)
        PyTracebackObject *tb = (PyTracebackObject *) trace;

        // Get the deepest trace possible.
        while (tb->tb_next)
            tb = tb->tb_next;

        PyFrameObject *frame = tb->tb_frame;
        result += "\n\nAt:\n";
        while (frame) {
            int lineno = PyFrame_GetLineNumber(frame);
            result +=
                "  " + handle(frame->f_code->co_filename).cast<std::string>() +
                "(" + std::to_string(lineno) + "): " +
                handle(frame->f_code->co_name).cast<std::string>() + "\n";
            frame = frame->f_back;
        }
#endif
    }

    return result;
}

PYBIND11_NOINLINE inline std::string error_string() {
    error_scope scope;  // Preserve error state.
    if (scope.type)
        PyErr_NormalizeException(&scope.type, &scope.value, &scope.trace);
    return error_string(scope.type, scope.value, scope.trace);
}

PYBIND11_NOINLINE inline handle get_object_handle(const void *ptr, const detail::type_info *type ) {
    auto &instances = get_internals().registered_instances;
    auto range = instances.equal_range(ptr);
    for (auto it = range.first; it != range.second; ++it) {
        for (auto vh : values_and_holders(it->second)) {
            if (vh.type == type)
                return handle((PyObject *) it->second);
        }
    }
    return handle();
}

inline PyThreadState *get_thread_state_unchecked() {
#if defined(PYPY_VERSION)
    return PyThreadState_GET();
#elif PY_VERSION_HEX < 0x03000000
    return _PyThreadState_Current;
#elif PY_VERSION_HEX < 0x03050000
    return (PyThreadState*) _Py_atomic_load_relaxed(&_PyThreadState_Current);
#elif PY_VERSION_HEX < 0x03050200
    return (PyThreadState*) _PyThreadState_Current.value;
#else
    return _PyThreadState_UncheckedGet();
#endif
}

// Forward declarations
inline void keep_alive_impl(handle nurse, handle patient);
inline PyObject *make_new_instance(PyTypeObject *type);

class type_caster_generic {
public:
    PYBIND11_NOINLINE type_caster_generic(const std::type_info &type_info)
        : typeinfo(get_type_info(type_info)), cpptype(&type_info) { }

    type_caster_generic(const type_info *typeinfo)
        : typeinfo(typeinfo), cpptype(typeinfo ? typeinfo->cpptype : nullptr) { }

    bool load(handle src, bool convert) {
        return load_impl<type_caster_generic>(src, convert);
    }

    PYBIND11_NOINLINE static handle cast(const void *_src, return_value_policy policy, handle parent,
                                         const detail::type_info *tinfo,
                                         void *(*copy_constructor)(const void *),
                                         void *(*move_constructor)(const void *),
                                         const void *existing_holder = nullptr) {
        if (!tinfo) // no type info: error will be set already
            return handle();

        void *src = const_cast<void *>(_src);
        if (src == nullptr)
            return none().release();

        auto it_instances = get_internals().registered_instances.equal_range(src);
        for (auto it_i = it_instances.first; it_i != it_instances.second; ++it_i) {
            for (auto instance_type : detail::all_type_info(Py_TYPE(it_i->second))) {
                if (instance_type && same_type(*instance_type->cpptype, *tinfo->cpptype))
                    return handle((PyObject *) it_i->second).inc_ref();
            }
        }

        auto inst = reinterpret_steal<object>(make_new_instance(tinfo->type));
        auto wrapper = reinterpret_cast<instance *>(inst.ptr());
        wrapper->owned = false;
        void *&valueptr = values_and_holders(wrapper).begin()->value_ptr();

        switch (policy) {
            case return_value_policy::automatic:
            case return_value_policy::take_ownership:
                valueptr = src;
                wrapper->owned = true;
                break;

            case return_value_policy::automatic_reference:
            case return_value_policy::reference:
                valueptr = src;
                wrapper->owned = false;
                break;

            case return_value_policy::copy:
                if (copy_constructor)
                    valueptr = copy_constructor(src);
                else
                    throw cast_error("return_value_policy = copy, but the "
                                     "object is non-copyable!");
                wrapper->owned = true;
                break;

            case return_value_policy::move:
                if (move_constructor)
                    valueptr = move_constructor(src);
                else if (copy_constructor)
                    valueptr = copy_constructor(src);
                else
                    throw cast_error("return_value_policy = move, but the "
                                     "object is neither movable nor copyable!");
                wrapper->owned = true;
                break;

            case return_value_policy::reference_internal:
                valueptr = src;
                wrapper->owned = false;
                keep_alive_impl(inst, parent);
                break;

            default:
                throw cast_error("unhandled return_value_policy: should not happen!");
        }

        tinfo->init_instance(wrapper, existing_holder);

        return inst.release();
    }

    // Base methods for generic caster; there are overridden in copyable_holder_caster
    void load_value(value_and_holder &&v_h) {
        auto *&vptr = v_h.value_ptr();
        // Lazy allocation for unallocated values:
        if (vptr == nullptr) {
            auto *type = v_h.type ? v_h.type : typeinfo;
            if (type->operator_new) {
                vptr = type->operator_new(type->type_size);
            } else {
                #if defined(PYBIND11_CPP17)
                    if (type->type_align > __STDCPP_DEFAULT_NEW_ALIGNMENT__)
                        vptr = ::operator new(type->type_size,
                                              (std::align_val_t) type->type_align);
                    else
                #endif
                vptr = ::operator new(type->type_size);
            }
        }
        value = vptr;
    }
    bool try_implicit_casts(handle src, bool convert) {
        for (auto &cast : typeinfo->implicit_casts) {
            type_caster_generic sub_caster(*cast.first);
            if (sub_caster.load(src, convert)) {
                value = cast.second(sub_caster.value);
                return true;
            }
        }
        return false;
    }
    bool try_direct_conversions(handle src) {
        for (auto &converter : *typeinfo->direct_conversions) {
            if (converter(src.ptr(), value))
                return true;
        }
        return false;
    }
    void check_holder_compat() {}

    PYBIND11_NOINLINE static void *local_load(PyObject *src, const type_info *ti) {
        auto caster = type_caster_generic(ti);
        if (caster.load(src, false))
            return caster.value;
        return nullptr;
    }

    /// Try to load with foreign typeinfo, if available. Used when there is no
    /// native typeinfo, or when the native one wasn't able to produce a value.
    PYBIND11_NOINLINE bool try_load_foreign_module_local(handle src) {
        constexpr auto *local_key = PYBIND11_MODULE_LOCAL_ID;
        const auto pytype = src.get_type();
        if (!hasattr(pytype, local_key))
            return false;

        type_info *foreign_typeinfo = reinterpret_borrow<capsule>(getattr(pytype, local_key));
        // Only consider this foreign loader if actually foreign and is a loader of the correct cpp type
        if (foreign_typeinfo->module_local_load == &local_load
            || (cpptype && !same_type(*cpptype, *foreign_typeinfo->cpptype)))
            return false;

        if (auto result = foreign_typeinfo->module_local_load(src.ptr(), foreign_typeinfo)) {
            value = result;
            return true;
        }
        return false;
    }

    // Implementation of `load`; this takes the type of `this` so that it can dispatch the relevant
    // bits of code between here and copyable_holder_caster where the two classes need different
    // logic (without having to resort to virtual inheritance).
    template <typename ThisT>
    PYBIND11_NOINLINE bool load_impl(handle src, bool convert) {
        if (!src) return false;
        if (!typeinfo) return try_load_foreign_module_local(src);
        if (src.is_none()) {
            // Defer accepting None to other overloads (if we aren't in convert mode):
            if (!convert) return false;
            value = nullptr;
            return true;
        }

        auto &this_ = static_cast<ThisT &>(*this);
        this_.check_holder_compat();

        PyTypeObject *srctype = Py_TYPE(src.ptr());

        // Case 1: If src is an exact type match for the target type then we can reinterpret_cast
        // the instance's value pointer to the target type:
        if (srctype == typeinfo->type) {
            this_.load_value(reinterpret_cast<instance *>(src.ptr())->get_value_and_holder());
            return true;
        }
        // Case 2: We have a derived class
        else if (PyType_IsSubtype(srctype, typeinfo->type)) {
            auto &bases = all_type_info(srctype);
            bool no_cpp_mi = typeinfo->simple_type;

            // Case 2a: the python type is a Python-inherited derived class that inherits from just
            // one simple (no MI) pybind11 class, or is an exact match, so the C++ instance is of
            // the right type and we can use reinterpret_cast.
            // (This is essentially the same as case 2b, but because not using multiple inheritance
            // is extremely common, we handle it specially to avoid the loop iterator and type
            // pointer lookup overhead)
            if (bases.size() == 1 && (no_cpp_mi || bases.front()->type == typeinfo->type)) {
                this_.load_value(reinterpret_cast<instance *>(src.ptr())->get_value_and_holder());
                return true;
            }
            // Case 2b: the python type inherits from multiple C++ bases.  Check the bases to see if
            // we can find an exact match (or, for a simple C++ type, an inherited match); if so, we
            // can safely reinterpret_cast to the relevant pointer.
            else if (bases.size() > 1) {
                for (auto base : bases) {
                    if (no_cpp_mi ? PyType_IsSubtype(base->type, typeinfo->type) : base->type == typeinfo->type) {
                        this_.load_value(reinterpret_cast<instance *>(src.ptr())->get_value_and_holder(base));
                        return true;
                    }
                }
            }

            // Case 2c: C++ multiple inheritance is involved and we couldn't find an exact type match
            // in the registered bases, above, so try implicit casting (needed for proper C++ casting
            // when MI is involved).
            if (this_.try_implicit_casts(src, convert))
                return true;
        }

        // Perform an implicit conversion
        if (convert) {
            for (auto &converter : typeinfo->implicit_conversions) {
                auto temp = reinterpret_steal<object>(converter(src.ptr(), typeinfo->type));
                if (load_impl<ThisT>(temp, false)) {
                    loader_life_support::add_patient(temp);
                    return true;
                }
            }
            if (this_.try_direct_conversions(src))
                return true;
        }

        // Failed to match local typeinfo. Try again with global.
        if (typeinfo->module_local) {
            if (auto gtype = get_global_type_info(*typeinfo->cpptype)) {
                typeinfo = gtype;
                return load(src, false);
            }
        }

        // Global typeinfo has precedence over foreign module_local
        return try_load_foreign_module_local(src);
    }


    // Called to do type lookup and wrap the pointer and type in a pair when a dynamic_cast
    // isn't needed or can't be used.  If the type is unknown, sets the error and returns a pair
    // with .second = nullptr.  (p.first = nullptr is not an error: it becomes None).
    PYBIND11_NOINLINE static std::pair<const void *, const type_info *> src_and_type(
            const void *src, const std::type_info &cast_type, const std::type_info *rtti_type = nullptr) {
        if (auto *tpi = get_type_info(cast_type))
            return {src, const_cast<const type_info *>(tpi)};

        // Not found, set error:
        std::string tname = rtti_type ? rtti_type->name() : cast_type.name();
        detail::clean_type_id(tname);
        std::string msg = "Unregistered type : " + tname;
        PyErr_SetString(PyExc_TypeError, msg.c_str());
        return {nullptr, nullptr};
    }

    const type_info *typeinfo = nullptr;
    const std::type_info *cpptype = nullptr;
    void *value = nullptr;
};

/**
 * Determine suitable casting operator for pointer-or-lvalue-casting type casters.  The type caster
 * needs to provide `operator T*()` and `operator T&()` operators.
 *
 * If the type supports moving the value away via an `operator T&&() &&` method, it should use
 * `movable_cast_op_type` instead.
 */
template <typename T>
using cast_op_type =
    conditional_t<std::is_pointer<remove_reference_t<T>>::value,
        typename std::add_pointer<intrinsic_t<T>>::type,
        typename std::add_lvalue_reference<intrinsic_t<T>>::type>;

/**
 * Determine suitable casting operator for a type caster with a movable value.  Such a type caster
 * needs to provide `operator T*()`, `operator T&()`, and `operator T&&() &&`.  The latter will be
 * called in appropriate contexts where the value can be moved rather than copied.
 *
 * These operator are automatically provided when using the PYBIND11_TYPE_CASTER macro.
 */
template <typename T>
using movable_cast_op_type =
    conditional_t<std::is_pointer<typename std::remove_reference<T>::type>::value,
        typename std::add_pointer<intrinsic_t<T>>::type,
    conditional_t<std::is_rvalue_reference<T>::value,
        typename std::add_rvalue_reference<intrinsic_t<T>>::type,
        typename std::add_lvalue_reference<intrinsic_t<T>>::type>>;

// std::is_copy_constructible isn't quite enough: it lets std::vector<T> (and similar) through when
// T is non-copyable, but code containing such a copy constructor fails to actually compile.
template <typename T, typename SFINAE = void> struct is_copy_constructible : std::is_copy_constructible<T> {};

// Specialization for types that appear to be copy constructible but also look like stl containers
// (we specifically check for: has `value_type` and `reference` with `reference = value_type&`): if
// so, copy constructability depends on whether the value_type is copy constructible.
template <typename Container> struct is_copy_constructible<Container, enable_if_t<all_of<
        std::is_copy_constructible<Container>,
        std::is_same<typename Container::value_type &, typename Container::reference>
    >::value>> : is_copy_constructible<typename Container::value_type> {};

#if !defined(PYBIND11_CPP17)
// Likewise for std::pair before C++17 (which mandates that the copy constructor not exist when the
// two types aren't themselves copy constructible).
template <typename T1, typename T2> struct is_copy_constructible<std::pair<T1, T2>>
    : all_of<is_copy_constructible<T1>, is_copy_constructible<T2>> {};
#endif

NAMESPACE_END(detail)

// polymorphic_type_hook<itype>::get(src, tinfo) determines whether the object pointed
// to by `src` actually is an instance of some class derived from `itype`.
// If so, it sets `tinfo` to point to the std::type_info representing that derived
// type, and returns a pointer to the start of the most-derived object of that type
// (in which `src` is a subobject; this will be the same address as `src` in most
// single inheritance cases). If not, or if `src` is nullptr, it simply returns `src`
// and leaves `tinfo` at its default value of nullptr.
//
// The default polymorphic_type_hook just returns src. A specialization for polymorphic
// types determines the runtime type of the passed object and adjusts the this-pointer
// appropriately via dynamic_cast<void*>. This is what enables a C++ Animal* to appear
// to Python as a Dog (if Dog inherits from Animal, Animal is polymorphic, Dog is
// registered with pybind11, and this Animal is in fact a Dog).
//
// You may specialize polymorphic_type_hook yourself for types that want to appear
// polymorphic to Python but do not use C++ RTTI. (This is a not uncommon pattern
// in performance-sensitive applications, used most notably in LLVM.)
template <typename itype, typename SFINAE = void>
struct polymorphic_type_hook
{
    static const void *get(const itype *src, const std::type_info*&) { return src; }
};
template <typename itype>
struct polymorphic_type_hook<itype, detail::enable_if_t<std::is_polymorphic<itype>::value>>
{
    static const void *get(const itype *src, const std::type_info*& type) {
        type = src ? &typeid(*src) : nullptr;
        return dynamic_cast<const void*>(src);
    }
};
=======
PYBIND11_NAMESPACE_BEGIN(PYBIND11_NAMESPACE)
PYBIND11_NAMESPACE_BEGIN(detail)
>>>>>>> 522c59ce

template <typename type, typename SFINAE = void>
class type_caster : public type_caster_base<type> {};
template <typename type>
using make_caster = type_caster<intrinsic_t<type>>;

// Shortcut for calling a caster's `cast_op_type` cast operator for casting a type_caster to a T
template <typename T>
typename make_caster<T>::template cast_op_type<T> cast_op(make_caster<T> &caster) {
    return caster.operator typename make_caster<T>::template cast_op_type<T>();
}
template <typename T>
typename make_caster<T>::template cast_op_type<typename std::add_rvalue_reference<T>::type>
cast_op(make_caster<T> &&caster) {
    return std::move(caster).operator typename make_caster<T>::
        template cast_op_type<typename std::add_rvalue_reference<T>::type>();
}

template <typename type>
class type_caster<std::reference_wrapper<type>> {
private:
    using caster_t = make_caster<type>;
    caster_t subcaster;
    using reference_t = type &;
    using subcaster_cast_op_type = typename caster_t::template cast_op_type<reference_t>;

    static_assert(
        std::is_same<typename std::remove_const<type>::type &, subcaster_cast_op_type>::value
            || std::is_same<reference_t, subcaster_cast_op_type>::value,
        "std::reference_wrapper<T> caster requires T to have a caster with an "
        "`operator T &()` or `operator const T &()`");

public:
    bool load(handle src, bool convert) { return subcaster.load(src, convert); }
    static constexpr auto name = caster_t::name;
    static handle
    cast(const std::reference_wrapper<type> &src, return_value_policy policy, handle parent) {
        // It is definitely wrong to take ownership of this pointer, so mask that rvp
        if (policy == return_value_policy::take_ownership
            || policy == return_value_policy::automatic) {
            policy = return_value_policy::automatic_reference;
        }
        return caster_t::cast(&src.get(), policy, parent);
    }
    template <typename T>
    using cast_op_type = std::reference_wrapper<type>;
    explicit operator std::reference_wrapper<type>() { return cast_op<type &>(subcaster); }
};

#define PYBIND11_TYPE_CASTER(type, py_name)                                                       \
protected:                                                                                        \
    type value;                                                                                   \
                                                                                                  \
public:                                                                                           \
    static constexpr auto name = py_name;                                                         \
    template <typename T_, enable_if_t<std::is_same<type, remove_cv_t<T_>>::value, int> = 0>      \
    static handle cast(T_ *src, return_value_policy policy, handle parent) {                      \
        if (!src)                                                                                 \
            return none().release();                                                              \
        if (policy == return_value_policy::take_ownership) {                                      \
            auto h = cast(std::move(*src), policy, parent);                                       \
            delete src;                                                                           \
            return h;                                                                             \
        }                                                                                         \
        return cast(*src, policy, parent);                                                        \
    }                                                                                             \
    operator type *() { return &value; }               /* NOLINT(bugprone-macro-parentheses) */   \
    operator type &() { return value; }                /* NOLINT(bugprone-macro-parentheses) */   \
    operator type &&() && { return std::move(value); } /* NOLINT(bugprone-macro-parentheses) */   \
    template <typename T_>                                                                        \
    using cast_op_type = pybind11::detail::movable_cast_op_type<T_>

template <typename CharT>
using is_std_char_type = any_of<std::is_same<CharT, char>, /* std::string */
#if defined(PYBIND11_HAS_U8STRING)
                                std::is_same<CharT, char8_t>, /* std::u8string */
#endif
                                std::is_same<CharT, char16_t>, /* std::u16string */
                                std::is_same<CharT, char32_t>, /* std::u32string */
                                std::is_same<CharT, wchar_t>   /* std::wstring */
                                >;

template <typename T>
struct type_caster<T, enable_if_t<std::is_arithmetic<T>::value && !is_std_char_type<T>::value>> {
    using _py_type_0 = conditional_t<sizeof(T) <= sizeof(long), long, long long>;
    using _py_type_1 = conditional_t<std::is_signed<T>::value,
                                     _py_type_0,
                                     typename std::make_unsigned<_py_type_0>::type>;
    using py_type = conditional_t<std::is_floating_point<T>::value, double, _py_type_1>;

public:
    bool load(handle src, bool convert) {
        py_type py_value;

        if (!src) {
            return false;
        }

#if !defined(PYPY_VERSION)
        auto index_check = [](PyObject *o) { return PyIndex_Check(o); };
#else
        // In PyPy 7.3.3, `PyIndex_Check` is implemented by calling `__index__`,
        // while CPython only considers the existence of `nb_index`/`__index__`.
        auto index_check = [](PyObject *o) { return hasattr(o, "__index__"); };
#endif

        if (std::is_floating_point<T>::value) {
            if (convert || PyFloat_Check(src.ptr())) {
                py_value = (py_type) PyFloat_AsDouble(src.ptr());
            } else {
                return false;
            }
        } else if (PyFloat_Check(src.ptr())
                   || (!convert && !PYBIND11_LONG_CHECK(src.ptr()) && !index_check(src.ptr()))) {
            return false;
        } else {
            handle src_or_index = src;
            // PyPy: 7.3.7's 3.8 does not implement PyLong_*'s __index__ calls.
#if PY_VERSION_HEX < 0x03080000 || defined(PYPY_VERSION)
            object index;
            if (!PYBIND11_LONG_CHECK(src.ptr())) { // So: index_check(src.ptr())
                index = reinterpret_steal<object>(PyNumber_Index(src.ptr()));
                if (!index) {
                    PyErr_Clear();
                    if (!convert)
                        return false;
                } else {
                    src_or_index = index;
                }
            }
#endif
            if (std::is_unsigned<py_type>::value) {
                py_value = as_unsigned<py_type>(src_or_index.ptr());
            } else { // signed integer:
                py_value = sizeof(T) <= sizeof(long)
                               ? (py_type) PyLong_AsLong(src_or_index.ptr())
                               : (py_type) PYBIND11_LONG_AS_LONGLONG(src_or_index.ptr());
            }
        }

        // Python API reported an error
        bool py_err = py_value == (py_type) -1 && PyErr_Occurred();

        // Check to see if the conversion is valid (integers should match exactly)
        // Signed/unsigned checks happen elsewhere
        if (py_err
            || (std::is_integral<T>::value && sizeof(py_type) != sizeof(T)
                && py_value != (py_type) (T) py_value)) {
            PyErr_Clear();
            if (py_err && convert && (PyNumber_Check(src.ptr()) != 0)) {
                auto tmp = reinterpret_steal<object>(std::is_floating_point<T>::value
                                                         ? PyNumber_Float(src.ptr())
                                                         : PyNumber_Long(src.ptr()));
                PyErr_Clear();
                return load(tmp, false);
            }
            return false;
        }

        value = (T) py_value;
        return true;
    }

    template <typename U = T>
    static typename std::enable_if<std::is_floating_point<U>::value, handle>::type
    cast(U src, return_value_policy /* policy */, handle /* parent */) {
        return PyFloat_FromDouble((double) src);
    }

    template <typename U = T>
    static typename std::enable_if<!std::is_floating_point<U>::value && std::is_signed<U>::value
                                       && (sizeof(U) <= sizeof(long)),
                                   handle>::type
    cast(U src, return_value_policy /* policy */, handle /* parent */) {
        return PYBIND11_LONG_FROM_SIGNED((long) src);
    }

    template <typename U = T>
    static typename std::enable_if<!std::is_floating_point<U>::value && std::is_unsigned<U>::value
                                       && (sizeof(U) <= sizeof(unsigned long)),
                                   handle>::type
    cast(U src, return_value_policy /* policy */, handle /* parent */) {
        return PYBIND11_LONG_FROM_UNSIGNED((unsigned long) src);
    }

    template <typename U = T>
    static typename std::enable_if<!std::is_floating_point<U>::value && std::is_signed<U>::value
                                       && (sizeof(U) > sizeof(long)),
                                   handle>::type
    cast(U src, return_value_policy /* policy */, handle /* parent */) {
        return PyLong_FromLongLong((long long) src);
    }

    template <typename U = T>
    static typename std::enable_if<!std::is_floating_point<U>::value && std::is_unsigned<U>::value
                                       && (sizeof(U) > sizeof(unsigned long)),
                                   handle>::type
    cast(U src, return_value_policy /* policy */, handle /* parent */) {
        return PyLong_FromUnsignedLongLong((unsigned long long) src);
    }

    PYBIND11_TYPE_CASTER(T, const_name<std::is_integral<T>::value>("int", "float"));
};

template <typename T>
struct void_caster {
public:
    bool load(handle src, bool) {
        if (src && src.is_none()) {
            return true;
        }
        return false;
    }
    static handle cast(T, return_value_policy /* policy */, handle /* parent */) {
        return none().inc_ref();
    }
    PYBIND11_TYPE_CASTER(T, const_name("None"));
};

template <>
class type_caster<void_type> : public void_caster<void_type> {};

template <>
class type_caster<void> : public type_caster<void_type> {
public:
    using type_caster<void_type>::cast;

    bool load(handle h, bool) {
        if (!h) {
            return false;
        }
        if (h.is_none()) {
            value = nullptr;
            return true;
        }

        /* Check if this is a capsule */
        if (isinstance<capsule>(h)) {
            value = reinterpret_borrow<capsule>(h);
            return true;
        }

        /* Check if this is a C++ type */
        const auto &bases = all_type_info((PyTypeObject *) type::handle_of(h).ptr());
        if (bases.size() == 1) { // Only allowing loading from a single-value type
            value = values_and_holders(reinterpret_cast<instance *>(h.ptr())).begin()->value_ptr();
            return true;
        }

        /* Fail */
        return false;
    }

    static handle cast(const void *ptr, return_value_policy /* policy */, handle /* parent */) {
        if (ptr) {
            return capsule(ptr).release();
        }
        return none().inc_ref();
    }

    template <typename T>
    using cast_op_type = void *&;
    explicit operator void *&() { return value; }
    static constexpr auto name = const_name("capsule");

private:
    void *value = nullptr;
};

template <>
class type_caster<std::nullptr_t> : public void_caster<std::nullptr_t> {};

template <>
class type_caster<bool> {
public:
    bool load(handle src, bool convert) {
        if (!src) {
            return false;
        }
        if (src.ptr() == Py_True) {
            value = true;
            return true;
        }
        if (src.ptr() == Py_False) {
            value = false;
            return true;
        }
        if (convert || (std::strcmp("numpy.bool_", Py_TYPE(src.ptr())->tp_name) == 0)) {
            // (allow non-implicit conversion for numpy booleans)

            Py_ssize_t res = -1;
            if (src.is_none()) {
                res = 0; // None is implicitly converted to False
            }
#if defined(PYPY_VERSION)
            // On PyPy, check that "__bool__" attr exists
            else if (hasattr(src, PYBIND11_BOOL_ATTR)) {
                res = PyObject_IsTrue(src.ptr());
            }
#else
            // Alternate approach for CPython: this does the same as the above, but optimized
            // using the CPython API so as to avoid an unneeded attribute lookup.
            else if (auto *tp_as_number = src.ptr()->ob_type->tp_as_number) {
                if (PYBIND11_NB_BOOL(tp_as_number)) {
                    res = (*PYBIND11_NB_BOOL(tp_as_number))(src.ptr());
                }
            }
#endif
            if (res == 0 || res == 1) {
                value = (res != 0);
                return true;
            }
            PyErr_Clear();
        }
        return false;
    }
    static handle cast(bool src, return_value_policy /* policy */, handle /* parent */) {
        return handle(src ? Py_True : Py_False).inc_ref();
    }
    PYBIND11_TYPE_CASTER(bool, const_name("bool"));
};

// Helper class for UTF-{8,16,32} C++ stl strings:
template <typename StringType, bool IsView = false>
struct string_caster {
    using CharT = typename StringType::value_type;

    // Simplify life by being able to assume standard char sizes (the standard only guarantees
    // minimums, but Python requires exact sizes)
    static_assert(!std::is_same<CharT, char>::value || sizeof(CharT) == 1,
                  "Unsupported char size != 1");
#if defined(PYBIND11_HAS_U8STRING)
    static_assert(!std::is_same<CharT, char8_t>::value || sizeof(CharT) == 1,
                  "Unsupported char8_t size != 1");
#endif
    static_assert(!std::is_same<CharT, char16_t>::value || sizeof(CharT) == 2,
                  "Unsupported char16_t size != 2");
    static_assert(!std::is_same<CharT, char32_t>::value || sizeof(CharT) == 4,
                  "Unsupported char32_t size != 4");
    // wchar_t can be either 16 bits (Windows) or 32 (everywhere else)
    static_assert(!std::is_same<CharT, wchar_t>::value || sizeof(CharT) == 2 || sizeof(CharT) == 4,
                  "Unsupported wchar_t size != 2/4");
    static constexpr size_t UTF_N = 8 * sizeof(CharT);

    bool load(handle src, bool) {
        handle load_src = src;
        if (!src) {
            return false;
        }
        if (!PyUnicode_Check(load_src.ptr())) {
            return load_bytes(load_src);
        }

        // For UTF-8 we avoid the need for a temporary `bytes` object by using
        // `PyUnicode_AsUTF8AndSize`.
        if (PYBIND11_SILENCE_MSVC_C4127(UTF_N == 8)) {
            Py_ssize_t size = -1;
            const auto *buffer
                = reinterpret_cast<const CharT *>(PyUnicode_AsUTF8AndSize(load_src.ptr(), &size));
            if (!buffer) {
                PyErr_Clear();
                return false;
            }
            value = StringType(buffer, static_cast<size_t>(size));
            return true;
        }

        auto utfNbytes
            = reinterpret_steal<object>(PyUnicode_AsEncodedString(load_src.ptr(),
                                                                  UTF_N == 8    ? "utf-8"
                                                                  : UTF_N == 16 ? "utf-16"
                                                                                : "utf-32",
                                                                  nullptr));
        if (!utfNbytes) {
            PyErr_Clear();
            return false;
        }

        const auto *buffer
            = reinterpret_cast<const CharT *>(PYBIND11_BYTES_AS_STRING(utfNbytes.ptr()));
        size_t length = (size_t) PYBIND11_BYTES_SIZE(utfNbytes.ptr()) / sizeof(CharT);
        // Skip BOM for UTF-16/32
        if (PYBIND11_SILENCE_MSVC_C4127(UTF_N > 8)) {
            buffer++;
            length--;
        }
        value = StringType(buffer, length);

        // If we're loading a string_view we need to keep the encoded Python object alive:
        if (IsView) {
            loader_life_support::add_patient(utfNbytes);
        }

        return true;
    }

    static handle
    cast(const StringType &src, return_value_policy /* policy */, handle /* parent */) {
        const char *buffer = reinterpret_cast<const char *>(src.data());
        auto nbytes = ssize_t(src.size() * sizeof(CharT));
        handle s = decode_utfN(buffer, nbytes);
        if (!s) {
            throw error_already_set();
        }
        return s;
    }

    PYBIND11_TYPE_CASTER(StringType, const_name(PYBIND11_STRING_NAME));

private:
    static handle decode_utfN(const char *buffer, ssize_t nbytes) {
#if !defined(PYPY_VERSION)
        return UTF_N == 8    ? PyUnicode_DecodeUTF8(buffer, nbytes, nullptr)
               : UTF_N == 16 ? PyUnicode_DecodeUTF16(buffer, nbytes, nullptr, nullptr)
                             : PyUnicode_DecodeUTF32(buffer, nbytes, nullptr, nullptr);
#else
        // PyPy segfaults when on PyUnicode_DecodeUTF16 (and possibly on PyUnicode_DecodeUTF32 as
        // well), so bypass the whole thing by just passing the encoding as a string value, which
        // works properly:
        return PyUnicode_Decode(buffer,
                                nbytes,
                                UTF_N == 8    ? "utf-8"
                                : UTF_N == 16 ? "utf-16"
                                              : "utf-32",
                                nullptr);
#endif
    }

    // When loading into a std::string or char*, accept a bytes object as-is (i.e.
    // without any encoding/decoding attempt).  For other C++ char sizes this is a no-op.
    // which supports loading a unicode from a str, doesn't take this path.
    template <typename C = CharT>
    bool load_bytes(enable_if_t<std::is_same<C, char>::value, handle> src) {
        if (PYBIND11_BYTES_CHECK(src.ptr())) {
            // We were passed raw bytes; accept it into a std::string or char*
            // without any encoding attempt.
            const char *bytes = PYBIND11_BYTES_AS_STRING(src.ptr());
            if (bytes) {
                value = StringType(bytes, (size_t) PYBIND11_BYTES_SIZE(src.ptr()));
                return true;
            }
        }

        return false;
    }

    template <typename C = CharT>
    bool load_bytes(enable_if_t<!std::is_same<C, char>::value, handle>) {
        return false;
    }
};

template <typename CharT, class Traits, class Allocator>
struct type_caster<std::basic_string<CharT, Traits, Allocator>,
                   enable_if_t<is_std_char_type<CharT>::value>>
    : string_caster<std::basic_string<CharT, Traits, Allocator>> {};

#ifdef PYBIND11_HAS_STRING_VIEW
template <typename CharT, class Traits>
struct type_caster<std::basic_string_view<CharT, Traits>,
                   enable_if_t<is_std_char_type<CharT>::value>>
    : string_caster<std::basic_string_view<CharT, Traits>, true> {};
#endif

// Type caster for C-style strings.  We basically use a std::string type caster, but also add the
// ability to use None as a nullptr char* (which the string caster doesn't allow).
template <typename CharT>
struct type_caster<CharT, enable_if_t<is_std_char_type<CharT>::value>> {
    using StringType = std::basic_string<CharT>;
    using StringCaster = type_caster<StringType>;
    StringCaster str_caster;
    bool none = false;
    CharT one_char = 0;

public:
    bool load(handle src, bool convert) {
        if (!src) {
            return false;
        }
        if (src.is_none()) {
            // Defer accepting None to other overloads (if we aren't in convert mode):
            if (!convert) {
                return false;
            }
            none = true;
            return true;
        }
        return str_caster.load(src, convert);
    }

    static handle cast(const CharT *src, return_value_policy policy, handle parent) {
        if (src == nullptr) {
            return pybind11::none().inc_ref();
        }
        return StringCaster::cast(StringType(src), policy, parent);
    }

    static handle cast(CharT src, return_value_policy policy, handle parent) {
        if (std::is_same<char, CharT>::value) {
            handle s = PyUnicode_DecodeLatin1((const char *) &src, 1, nullptr);
            if (!s) {
                throw error_already_set();
            }
            return s;
        }
        return StringCaster::cast(StringType(1, src), policy, parent);
    }

    explicit operator CharT *() {
        return none ? nullptr : const_cast<CharT *>(static_cast<StringType &>(str_caster).c_str());
    }
    explicit operator CharT &() {
        if (none) {
            throw value_error("Cannot convert None to a character");
        }

        auto &value = static_cast<StringType &>(str_caster);
        size_t str_len = value.size();
        if (str_len == 0) {
            throw value_error("Cannot convert empty string to a character");
        }

        // If we're in UTF-8 mode, we have two possible failures: one for a unicode character that
        // is too high, and one for multiple unicode characters (caught later), so we need to
        // figure out how long the first encoded character is in bytes to distinguish between these
        // two errors.  We also allow want to allow unicode characters U+0080 through U+00FF, as
        // those can fit into a single char value.
        if (PYBIND11_SILENCE_MSVC_C4127(StringCaster::UTF_N == 8) && str_len > 1 && str_len <= 4) {
            auto v0 = static_cast<unsigned char>(value[0]);
            // low bits only: 0-127
            // 0b110xxxxx - start of 2-byte sequence
            // 0b1110xxxx - start of 3-byte sequence
            // 0b11110xxx - start of 4-byte sequence
            size_t char0_bytes = (v0 & 0x80) == 0      ? 1
                                 : (v0 & 0xE0) == 0xC0 ? 2
                                 : (v0 & 0xF0) == 0xE0 ? 3
                                                       : 4;

            if (char0_bytes == str_len) {
                // If we have a 128-255 value, we can decode it into a single char:
                if (char0_bytes == 2 && (v0 & 0xFC) == 0xC0) { // 0x110000xx 0x10xxxxxx
                    one_char = static_cast<CharT>(((v0 & 3) << 6)
                                                  + (static_cast<unsigned char>(value[1]) & 0x3F));
                    return one_char;
                }
                // Otherwise we have a single character, but it's > U+00FF
                throw value_error("Character code point not in range(0x100)");
            }
        }

        // UTF-16 is much easier: we can only have a surrogate pair for values above U+FFFF, thus a
        // surrogate pair with total length 2 instantly indicates a range error (but not a "your
        // string was too long" error).
        else if (PYBIND11_SILENCE_MSVC_C4127(StringCaster::UTF_N == 16) && str_len == 2) {
            one_char = static_cast<CharT>(value[0]);
            if (one_char >= 0xD800 && one_char < 0xE000) {
                throw value_error("Character code point not in range(0x10000)");
            }
        }

        if (str_len != 1) {
            throw value_error("Expected a character, but multi-character string found");
        }

        one_char = value[0];
        return one_char;
    }

    static constexpr auto name = const_name(PYBIND11_STRING_NAME);
    template <typename _T>
    using cast_op_type = pybind11::detail::cast_op_type<_T>;
};

// Base implementation for std::tuple and std::pair
template <template <typename...> class Tuple, typename... Ts>
class tuple_caster {
    using type = Tuple<Ts...>;
    static constexpr auto size = sizeof...(Ts);
    using indices = make_index_sequence<size>;

public:
    bool load(handle src, bool convert) {
        if (!isinstance<sequence>(src)) {
            return false;
        }
        const auto seq = reinterpret_borrow<sequence>(src);
        if (seq.size() != size) {
            return false;
        }
        return load_impl(seq, convert, indices{});
    }

    template <typename T>
    static handle cast(T &&src, return_value_policy policy, handle parent) {
        return cast_impl(std::forward<T>(src), policy, parent, indices{});
    }

    // copied from the PYBIND11_TYPE_CASTER macro
    template <typename T>
    static handle cast(T *src, return_value_policy policy, handle parent) {
        if (!src) {
            return none().release();
        }
        if (policy == return_value_policy::take_ownership) {
            auto h = cast(std::move(*src), policy, parent);
            delete src;
            return h;
        }
        return cast(*src, policy, parent);
    }

    static constexpr auto name
        = const_name("Tuple[") + concat(make_caster<Ts>::name...) + const_name("]");

    template <typename T>
    using cast_op_type = type;

    explicit operator type() & { return implicit_cast(indices{}); }
    explicit operator type() && { return std::move(*this).implicit_cast(indices{}); }

protected:
    template <size_t... Is>
    type implicit_cast(index_sequence<Is...>) & {
        return type(cast_op<Ts>(std::get<Is>(subcasters))...);
    }
    template <size_t... Is>
    type implicit_cast(index_sequence<Is...>) && {
        return type(cast_op<Ts>(std::move(std::get<Is>(subcasters)))...);
    }

    static constexpr bool load_impl(const sequence &, bool, index_sequence<>) { return true; }

    template <size_t... Is>
    bool load_impl(const sequence &seq, bool convert, index_sequence<Is...>) {
#ifdef __cpp_fold_expressions
        if ((... || !std::get<Is>(subcasters).load(seq[Is], convert))) {
            return false;
        }
#else
        for (bool r : {std::get<Is>(subcasters).load(seq[Is], convert)...}) {
            if (!r) {
                return false;
            }
        }
#endif
        return true;
    }

    /* Implementation: Convert a C++ tuple into a Python tuple */
    template <typename T, size_t... Is>
    static handle
    cast_impl(T &&src, return_value_policy policy, handle parent, index_sequence<Is...>) {
        PYBIND11_WORKAROUND_INCORRECT_MSVC_C4100(src, policy, parent);
        PYBIND11_WORKAROUND_INCORRECT_GCC_UNUSED_BUT_SET_PARAMETER(policy, parent);
        std::array<object, size> entries{{reinterpret_steal<object>(
            make_caster<Ts>::cast(std::get<Is>(std::forward<T>(src)), policy, parent))...}};
        for (const auto &entry : entries) {
            if (!entry) {
                return handle();
            }
        }
        tuple result(size);
        int counter = 0;
        for (auto &entry : entries) {
            PyTuple_SET_ITEM(result.ptr(), counter++, entry.release().ptr());
        }
        return result.release();
    }

    Tuple<make_caster<Ts>...> subcasters;
};

template <typename T1, typename T2>
class type_caster<std::pair<T1, T2>> : public tuple_caster<std::pair, T1, T2> {};

template <typename... Ts>
class type_caster<std::tuple<Ts...>> : public tuple_caster<std::tuple, Ts...> {};

/// Helper class which abstracts away certain actions. Users can provide specializations for
/// custom holders, but it's only necessary if the type has a non-standard interface.
template <typename T>
struct holder_helper {
    static auto get(const T &p) -> decltype(p.get()) { return p.get(); }
};

/// Type caster for holder types like std::shared_ptr, etc.
/// The SFINAE hook is provided to help work around the current lack of support
/// for smart-pointer interoperability. Please consider it an implementation
/// detail that may change in the future, as formal support for smart-pointer
/// interoperability is added into pybind11.
template <typename type, typename holder_type, typename SFINAE = void>
struct copyable_holder_caster : public type_caster_base<type> {
public:
    using base = type_caster_base<type>;
    static_assert(std::is_base_of<base, type_caster<type>>::value,
                  "Holder classes are only supported for custom types");
    using base::base;
    using base::cast;
    using base::typeinfo;
    using base::value;

    bool load(handle src, bool convert) {
        return base::template load_impl<copyable_holder_caster<type, holder_type>>(src, convert);
    }

    explicit operator type *() { return this->value; }
    // static_cast works around compiler error with MSVC 17 and CUDA 10.2
    // see issue #2180
    explicit operator type &() { return *(static_cast<type *>(this->value)); }
    explicit operator holder_type *() { return std::addressof(holder); }
    explicit operator holder_type &() { return holder; }

    static handle cast(const holder_type &src, return_value_policy, handle) {
        const auto *ptr = holder_helper<holder_type>::get(src);
        return type_caster_base<type>::cast_holder(ptr, &src);
    }

protected:
    friend class type_caster_generic;
    void check_holder_compat() {
        if (typeinfo->default_holder) {
            throw cast_error("Unable to load a custom holder type from a default-holder instance");
        }
    }

    bool load_value(value_and_holder &&v_h) {
        if (v_h.holder_constructed()) {
            value = v_h.value_ptr();
            holder = v_h.template holder<holder_type>();
            return true;
        }
        throw cast_error("Unable to cast from non-held to held instance (T& to Holder<T>) "
#if defined(NDEBUG)
                         "(compile in debug mode for type information)");
#else
                         "of type '"
                         + type_id<holder_type>() + "''");
#endif
    }

    template <typename T = holder_type,
              detail::enable_if_t<!std::is_constructible<T, const T &, type *>::value, int> = 0>
    bool try_implicit_casts(handle, bool) {
        return false;
    }

    template <typename T = holder_type,
              detail::enable_if_t<std::is_constructible<T, const T &, type *>::value, int> = 0>
    bool try_implicit_casts(handle src, bool convert) {
        for (auto &cast : typeinfo->implicit_casts) {
            copyable_holder_caster sub_caster(*cast.first);
            if (sub_caster.load(src, convert)) {
                value = cast.second(sub_caster.value);
                holder = holder_type(sub_caster.holder, (type *) value);
                return true;
            }
        }
        return false;
    }

    static bool try_direct_conversions(handle) { return false; }

    holder_type holder;
};

/// Specialize for the common std::shared_ptr, so users don't need to
template <typename T>
class type_caster<std::shared_ptr<T>> : public copyable_holder_caster<T, std::shared_ptr<T>> {};

/// Type caster for holder types like std::unique_ptr.
/// Please consider the SFINAE hook an implementation detail, as explained
/// in the comment for the copyable_holder_caster.
template <typename type, typename holder_type, typename SFINAE = void>
struct move_only_holder_caster {
    static_assert(std::is_base_of<type_caster_base<type>, type_caster<type>>::value,
                  "Holder classes are only supported for custom types");

    static handle cast(holder_type &&src, return_value_policy, handle) {
        auto *ptr = holder_helper<holder_type>::get(src);
        return type_caster_base<type>::cast_holder(ptr, std::addressof(src));
    }
    static constexpr auto name = type_caster_base<type>::name;
};

template <typename type, typename deleter>
class type_caster<std::unique_ptr<type, deleter>>
    : public move_only_holder_caster<type, std::unique_ptr<type, deleter>> {};

template <typename type, typename holder_type>
using type_caster_holder = conditional_t<is_copy_constructible<holder_type>::value,
                                         copyable_holder_caster<type, holder_type>,
                                         move_only_holder_caster<type, holder_type>>;

template <typename T, bool Value = false>
struct always_construct_holder {
    static constexpr bool value = Value;
};

/// Create a specialization for custom holder types (silently ignores std::shared_ptr)
#define PYBIND11_DECLARE_HOLDER_TYPE(type, holder_type, ...)                                      \
    namespace pybind11 {                                                                          \
    namespace detail {                                                                            \
    template <typename type>                                                                      \
    struct always_construct_holder<holder_type> : always_construct_holder<void, ##__VA_ARGS__> {  \
    };                                                                                            \
    template <typename type>                                                                      \
    class type_caster<holder_type, enable_if_t<!is_shared_ptr<holder_type>::value>>               \
        : public type_caster_holder<type, holder_type> {};                                        \
    }                                                                                             \
    }

// PYBIND11_DECLARE_HOLDER_TYPE holder types:
template <typename base, typename holder>
struct is_holder_type
    : std::is_base_of<detail::type_caster_holder<base, holder>, detail::type_caster<holder>> {};
// Specialization for always-supported unique_ptr holders:
template <typename base, typename deleter>
struct is_holder_type<base, std::unique_ptr<base, deleter>> : std::true_type {};

template <typename T>
struct handle_type_name {
    static constexpr auto name = const_name<T>();
};
template <>
struct handle_type_name<bool_> {
    static constexpr auto name = const_name("bool");
};
template <>
struct handle_type_name<bytes> {
    static constexpr auto name = const_name(PYBIND11_BYTES_NAME);
};
template <>
struct handle_type_name<int_> {
    static constexpr auto name = const_name("int");
};
template <>
struct handle_type_name<iterable> {
    static constexpr auto name = const_name("Iterable");
};
template <>
struct handle_type_name<iterator> {
    static constexpr auto name = const_name("Iterator");
};
template <>
struct handle_type_name<float_> {
    static constexpr auto name = const_name("float");
};
template <>
struct handle_type_name<none> {
    static constexpr auto name = const_name("None");
};
template <>
struct handle_type_name<args> {
    static constexpr auto name = const_name("*args");
};
template <>
struct handle_type_name<kwargs> {
    static constexpr auto name = const_name("**kwargs");
};

template <typename type>
struct pyobject_caster {
    template <typename T = type, enable_if_t<std::is_same<T, handle>::value, int> = 0>
    bool load(handle src, bool /* convert */) {
        value = src;
        return static_cast<bool>(value);
    }

    template <typename T = type, enable_if_t<std::is_base_of<object, T>::value, int> = 0>
    bool load(handle src, bool /* convert */) {
        if (!isinstance<type>(src)) {
            return false;
        }
        value = reinterpret_borrow<type>(src);
        return true;
    }

    static handle cast(const handle &src, return_value_policy /* policy */, handle /* parent */) {
        return src.inc_ref();
    }
    PYBIND11_TYPE_CASTER(type, handle_type_name<type>::name);
};

template <typename T>
class type_caster<T, enable_if_t<is_pyobject<T>::value>> : public pyobject_caster<T> {};

// Our conditions for enabling moving are quite restrictive:
// At compile time:
// - T needs to be a non-const, non-pointer, non-reference type
// - type_caster<T>::operator T&() must exist
// - the type must be move constructible (obviously)
// At run-time:
// - if the type is non-copy-constructible, the object must be the sole owner of the type (i.e. it
//   must have ref_count() == 1)h
// If any of the above are not satisfied, we fall back to copying.
template <typename T>
using move_is_plain_type
    = satisfies_none_of<T, std::is_void, std::is_pointer, std::is_reference, std::is_const>;
template <typename T, typename SFINAE = void>
struct move_always : std::false_type {};
template <typename T>
struct move_always<
    T,
    enable_if_t<
        all_of<move_is_plain_type<T>,
               negation<is_copy_constructible<T>>,
               std::is_move_constructible<T>,
               std::is_same<decltype(std::declval<make_caster<T>>().operator T &()), T &>>::value>>
    : std::true_type {};
template <typename T, typename SFINAE = void>
struct move_if_unreferenced : std::false_type {};
template <typename T>
struct move_if_unreferenced<
    T,
    enable_if_t<
        all_of<move_is_plain_type<T>,
               negation<move_always<T>>,
               std::is_move_constructible<T>,
               std::is_same<decltype(std::declval<make_caster<T>>().operator T &()), T &>>::value>>
    : std::true_type {};
template <typename T>
using move_never = none_of<move_always<T>, move_if_unreferenced<T>>;

// Detect whether returning a `type` from a cast on type's type_caster is going to result in a
// reference or pointer to a local variable of the type_caster.  Basically, only
// non-reference/pointer `type`s and reference/pointers from a type_caster_generic are safe;
// everything else returns a reference/pointer to a local variable.
template <typename type>
using cast_is_temporary_value_reference
    = bool_constant<(std::is_reference<type>::value || std::is_pointer<type>::value)
                    && !std::is_base_of<type_caster_generic, make_caster<type>>::value
                    && !std::is_same<intrinsic_t<type>, void>::value>;

// When a value returned from a C++ function is being cast back to Python, we almost always want to
// force `policy = move`, regardless of the return value policy the function/method was declared
// with.
template <typename Return, typename SFINAE = void>
struct return_value_policy_override {
    static return_value_policy policy(return_value_policy p) { return p; }
};

template <typename Return>
struct return_value_policy_override<
    Return,
    detail::enable_if_t<std::is_base_of<type_caster_generic, make_caster<Return>>::value, void>> {
    static return_value_policy policy(return_value_policy p) {
        return !std::is_lvalue_reference<Return>::value && !std::is_pointer<Return>::value
                   ? return_value_policy::move
                   : p;
    }
};

// Basic python -> C++ casting; throws if casting fails
template <typename T, typename SFINAE>
type_caster<T, SFINAE> &load_type(type_caster<T, SFINAE> &conv, const handle &handle) {
    if (!conv.load(handle, true)) {
#if defined(NDEBUG)
        throw cast_error(
            "Unable to cast Python instance to C++ type (compile in debug mode for details)");
#else
        throw cast_error("Unable to cast Python instance of type "
                         + (std::string) str(type::handle_of(handle)) + " to C++ type '"
                         + type_id<T>() + "'");
#endif
    }
    return conv;
}
// Wrapper around the above that also constructs and returns a type_caster
template <typename T>
make_caster<T> load_type(const handle &handle) {
    make_caster<T> conv;
    load_type(conv, handle);
    return conv;
}

PYBIND11_NAMESPACE_END(detail)

// pytype -> C++ type
template <typename T, detail::enable_if_t<!detail::is_pyobject<T>::value, int> = 0>
T cast(const handle &handle) {
    using namespace detail;
    static_assert(!cast_is_temporary_value_reference<T>::value,
                  "Unable to cast type to reference: value is local to type caster");
    return cast_op<T>(load_type<T>(handle));
}

// pytype -> pytype (calls converting constructor)
template <typename T, detail::enable_if_t<detail::is_pyobject<T>::value, int> = 0>
T cast(const handle &handle) {
    return T(reinterpret_borrow<object>(handle));
}

// C++ type -> py::object
template <typename T, detail::enable_if_t<!detail::is_pyobject<T>::value, int> = 0>
object cast(T &&value,
            return_value_policy policy = return_value_policy::automatic_reference,
            handle parent = handle()) {
    using no_ref_T = typename std::remove_reference<T>::type;
    if (policy == return_value_policy::automatic) {
        policy = std::is_pointer<no_ref_T>::value     ? return_value_policy::take_ownership
                 : std::is_lvalue_reference<T>::value ? return_value_policy::copy
                                                      : return_value_policy::move;
    } else if (policy == return_value_policy::automatic_reference) {
        policy = std::is_pointer<no_ref_T>::value     ? return_value_policy::reference
                 : std::is_lvalue_reference<T>::value ? return_value_policy::copy
                                                      : return_value_policy::move;
    }
    return reinterpret_steal<object>(
        detail::make_caster<T>::cast(std::forward<T>(value), policy, parent));
}

template <typename T>
T handle::cast() const {
    return pybind11::cast<T>(*this);
}
template <>
inline void handle::cast() const {
    return;
}

template <typename T>
detail::enable_if_t<!detail::move_never<T>::value, T> move(object &&obj) {
    if (obj.ref_count() > 1) {
#if defined(NDEBUG)
        throw cast_error(
            "Unable to cast Python instance to C++ rvalue: instance has multiple references"
            " (compile in debug mode for details)");
#else
        throw cast_error("Unable to move from Python " + (std::string) str(type::handle_of(obj))
                         + " instance to C++ " + type_id<T>()
                         + " instance: instance has multiple references");
#endif
    }

    // Move into a temporary and return that, because the reference may be a local value of `conv`
    T ret = std::move(detail::load_type<T>(obj).operator T &());
    return ret;
}

// Calling cast() on an rvalue calls pybind11::cast with the object rvalue, which does:
// - If we have to move (because T has no copy constructor), do it.  This will fail if the moved
//   object has multiple references, but trying to copy will fail to compile.
// - If both movable and copyable, check ref count: if 1, move; otherwise copy
// - Otherwise (not movable), copy.
template <typename T>
detail::enable_if_t<detail::move_always<T>::value, T> cast(object &&object) {
    return move<T>(std::move(object));
}
template <typename T>
detail::enable_if_t<detail::move_if_unreferenced<T>::value, T> cast(object &&object) {
    if (object.ref_count() > 1) {
        return cast<T>(object);
    }
    return move<T>(std::move(object));
}
template <typename T>
detail::enable_if_t<detail::move_never<T>::value, T> cast(object &&object) {
    return cast<T>(object);
}

template <typename T>
T object::cast() const & {
    return pybind11::cast<T>(*this);
}
template <typename T>
T object::cast() && {
    return pybind11::cast<T>(std::move(*this));
}
template <>
inline void object::cast() const & {
    return;
}
template <>
inline void object::cast() && {
    return;
}

PYBIND11_NAMESPACE_BEGIN(detail)

// Declared in pytypes.h:
template <typename T, enable_if_t<!is_pyobject<T>::value, int>>
object object_or_cast(T &&o) {
    return pybind11::cast(std::forward<T>(o));
}

// Placeholder type for the unneeded (and dead code) static variable in the
// PYBIND11_OVERRIDE_OVERRIDE macro
struct override_unused {};
template <typename ret_type>
using override_caster_t = conditional_t<cast_is_temporary_value_reference<ret_type>::value,
                                        make_caster<ret_type>,
                                        override_unused>;

// Trampoline use: for reference/pointer types to value-converted values, we do a value cast, then
// store the result in the given variable.  For other types, this is a no-op.
template <typename T>
enable_if_t<cast_is_temporary_value_reference<T>::value, T> cast_ref(object &&o,
                                                                     make_caster<T> &caster) {
    return cast_op<T>(load_type(caster, o));
}
template <typename T>
enable_if_t<!cast_is_temporary_value_reference<T>::value, T> cast_ref(object &&,
                                                                      override_unused &) {
    pybind11_fail("Internal error: cast_ref fallback invoked");
}

// Trampoline use: Having a pybind11::cast with an invalid reference type is going to
// static_assert, even though if it's in dead code, so we provide a "trampoline" to pybind11::cast
// that only does anything in cases where pybind11::cast is valid.
template <typename T>
enable_if_t<!cast_is_temporary_value_reference<T>::value, T> cast_safe(object &&o) {
    return pybind11::cast<T>(std::move(o));
}
template <typename T>
enable_if_t<cast_is_temporary_value_reference<T>::value, T> cast_safe(object &&) {
    pybind11_fail("Internal error: cast_safe fallback invoked");
}
template <>
inline void cast_safe<void>(object &&) {}

PYBIND11_NAMESPACE_END(detail)

// The overloads could coexist, i.e. the #if is not strictly speaking needed,
// but it is an easy minor optimization.
#if defined(NDEBUG)
inline cast_error cast_error_unable_to_convert_call_arg() {
    return cast_error(
        "Unable to convert call argument to Python object (compile in debug mode for details)");
}
#else
inline cast_error cast_error_unable_to_convert_call_arg(const std::string &name,
                                                        const std::string &type) {
    return cast_error("Unable to convert call argument '" + name + "' of type '" + type
                      + "' to Python object");
}
#endif

template <return_value_policy policy = return_value_policy::automatic_reference>
tuple make_tuple() {
    return tuple(0);
}

template <return_value_policy policy = return_value_policy::automatic_reference, typename... Args>
tuple make_tuple(Args &&...args_) {
    constexpr size_t size = sizeof...(Args);
    std::array<object, size> args{{reinterpret_steal<object>(
        detail::make_caster<Args>::cast(std::forward<Args>(args_), policy, nullptr))...}};
    for (size_t i = 0; i < args.size(); i++) {
        if (!args[i]) {
#if defined(NDEBUG)
            throw cast_error_unable_to_convert_call_arg();
#else
            std::array<std::string, size> argtypes{{type_id<Args>()...}};
            throw cast_error_unable_to_convert_call_arg(std::to_string(i), argtypes[i]);
#endif
        }
    }
    tuple result(size);
    int counter = 0;
    for (auto &arg_value : args) {
        PyTuple_SET_ITEM(result.ptr(), counter++, arg_value.release().ptr());
    }
    return result;
}

/// \ingroup annotations
/// Annotation for arguments
struct arg {
    /// Constructs an argument with the name of the argument; if null or omitted, this is a
    /// positional argument.
    constexpr explicit arg(const char *name = nullptr)
        : name(name), flag_noconvert(false), flag_none(true) {}
    /// Assign a value to this argument
    template <typename T>
    arg_v operator=(T &&value) const;
    /// Indicate that the type should not be converted in the type caster
    arg &noconvert(bool flag = true) {
        flag_noconvert = flag;
        return *this;
    }
    /// Indicates that the argument should/shouldn't allow None (e.g. for nullable pointer args)
    arg &none(bool flag = true) {
        flag_none = flag;
        return *this;
    }

    const char *name;        ///< If non-null, this is a named kwargs argument
    bool flag_noconvert : 1; ///< If set, do not allow conversion (requires a supporting type
                             ///< caster!)
    bool flag_none : 1;      ///< If set (the default), allow None to be passed to this argument
};

/// \ingroup annotations
/// Annotation for arguments with values
struct arg_v : arg {
private:
    template <typename T>
    arg_v(arg &&base, T &&x, const char *descr = nullptr)
        : arg(base), value(reinterpret_steal<object>(
                         detail::make_caster<T>::cast(x, return_value_policy::automatic, {}))),
          descr(descr)
#if !defined(NDEBUG)
          ,
          type(type_id<T>())
#endif
    {
        // Workaround! See:
        // https://github.com/pybind/pybind11/issues/2336
        // https://github.com/pybind/pybind11/pull/2685#issuecomment-731286700
        if (PyErr_Occurred()) {
            PyErr_Clear();
        }
    }

public:
    /// Direct construction with name, default, and description
    template <typename T>
    arg_v(const char *name, T &&x, const char *descr = nullptr)
        : arg_v(arg(name), std::forward<T>(x), descr) {}

    /// Called internally when invoking `py::arg("a") = value`
    template <typename T>
    arg_v(const arg &base, T &&x, const char *descr = nullptr)
        : arg_v(arg(base), std::forward<T>(x), descr) {}

    /// Same as `arg::noconvert()`, but returns *this as arg_v&, not arg&
    arg_v &noconvert(bool flag = true) {
        arg::noconvert(flag);
        return *this;
    }

    /// Same as `arg::nonone()`, but returns *this as arg_v&, not arg&
    arg_v &none(bool flag = true) {
        arg::none(flag);
        return *this;
    }

    /// The default value
    object value;
    /// The (optional) description of the default value
    const char *descr;
#if !defined(NDEBUG)
    /// The C++ type name of the default value (only available when compiled in debug mode)
    std::string type;
#endif
};

/// \ingroup annotations
/// Annotation indicating that all following arguments are keyword-only; the is the equivalent of
/// an unnamed '*' argument
struct kw_only {};

/// \ingroup annotations
/// Annotation indicating that all previous arguments are positional-only; the is the equivalent of
/// an unnamed '/' argument (in Python 3.8)
struct pos_only {};

template <typename T>
arg_v arg::operator=(T &&value) const {
    return {*this, std::forward<T>(value)};
}

/// Alias for backward compatibility -- to be removed in version 2.0
template <typename /*unused*/>
using arg_t = arg_v;

inline namespace literals {
/** \rst
    String literal version of `arg`
 \endrst */
constexpr arg operator"" _a(const char *name, size_t) { return arg(name); }
} // namespace literals

PYBIND11_NAMESPACE_BEGIN(detail)

template <typename T>
using is_kw_only = std::is_same<intrinsic_t<T>, kw_only>;
template <typename T>
using is_pos_only = std::is_same<intrinsic_t<T>, pos_only>;

// forward declaration (definition in attr.h)
struct function_record;

/// Internal data associated with a single function call
struct function_call {
    function_call(const function_record &f, handle p); // Implementation in attr.h

    /// The function data:
    const function_record &func;

    /// Arguments passed to the function:
    std::vector<handle> args;

    /// The `convert` value the arguments should be loaded with
    std::vector<bool> args_convert;

    /// Extra references for the optional `py::args` and/or `py::kwargs` arguments (which, if
    /// present, are also in `args` but without a reference).
    object args_ref, kwargs_ref;

    /// The parent, if any
    handle parent;

    /// If this is a call to an initializer, this argument contains `self`
    handle init_self;
};

/// Helper class which loads arguments for C++ functions called from Python
template <typename... Args>
class argument_loader {
    using indices = make_index_sequence<sizeof...(Args)>;

    template <typename Arg>
    using argument_is_args = std::is_same<intrinsic_t<Arg>, args>;
    template <typename Arg>
    using argument_is_kwargs = std::is_same<intrinsic_t<Arg>, kwargs>;
    // Get kwargs argument position, or -1 if not present:
    static constexpr auto kwargs_pos = constexpr_last<argument_is_kwargs, Args...>();

    static_assert(kwargs_pos == -1 || kwargs_pos == (int) sizeof...(Args) - 1,
                  "py::kwargs is only permitted as the last argument of a function");

public:
    static constexpr bool has_kwargs = kwargs_pos != -1;

    // py::args argument position; -1 if not present.
    static constexpr int args_pos = constexpr_last<argument_is_args, Args...>();

    static_assert(args_pos == -1 || args_pos == constexpr_first<argument_is_args, Args...>(),
                  "py::args cannot be specified more than once");

    static constexpr auto arg_names = concat(type_descr(make_caster<Args>::name)...);

    bool load_args(function_call &call) { return load_impl_sequence(call, indices{}); }

    template <typename Return, typename Guard, typename Func>
    // NOLINTNEXTLINE(readability-const-return-type)
    enable_if_t<!std::is_void<Return>::value, Return> call(Func &&f) && {
        return std::move(*this).template call_impl<remove_cv_t<Return>>(
            std::forward<Func>(f), indices{}, Guard{});
    }

    template <typename Return, typename Guard, typename Func>
    enable_if_t<std::is_void<Return>::value, void_type> call(Func &&f) && {
        std::move(*this).template call_impl<remove_cv_t<Return>>(
            std::forward<Func>(f), indices{}, Guard{});
        return void_type();
    }

private:
    static bool load_impl_sequence(function_call &, index_sequence<>) { return true; }

    template <size_t... Is>
    bool load_impl_sequence(function_call &call, index_sequence<Is...>) {
#ifdef __cpp_fold_expressions
        if ((... || !std::get<Is>(argcasters).load(call.args[Is], call.args_convert[Is]))) {
            return false;
        }
#else
        for (bool r : {std::get<Is>(argcasters).load(call.args[Is], call.args_convert[Is])...}) {
            if (!r) {
                return false;
            }
        }
#endif
        return true;
    }

    template <typename Return, typename Func, size_t... Is, typename Guard>
    Return call_impl(Func &&f, index_sequence<Is...>, Guard &&) && {
        return std::forward<Func>(f)(cast_op<Args>(std::move(std::get<Is>(argcasters)))...);
    }

    std::tuple<make_caster<Args>...> argcasters;
};

/// Helper class which collects only positional arguments for a Python function call.
/// A fancier version below can collect any argument, but this one is optimal for simple calls.
template <return_value_policy policy>
class simple_collector {
public:
    template <typename... Ts>
    explicit simple_collector(Ts &&...values)
        : m_args(pybind11::make_tuple<policy>(std::forward<Ts>(values)...)) {}

    const tuple &args() const & { return m_args; }
    dict kwargs() const { return {}; }

    tuple args() && { return std::move(m_args); }

    /// Call a Python function and pass the collected arguments
    object call(PyObject *ptr) const {
        PyObject *result = PyObject_CallObject(ptr, m_args.ptr());
        if (!result) {
            throw error_already_set();
        }
        return reinterpret_steal<object>(result);
    }

private:
    tuple m_args;
};

/// Helper class which collects positional, keyword, * and ** arguments for a Python function call
template <return_value_policy policy>
class unpacking_collector {
public:
    template <typename... Ts>
    explicit unpacking_collector(Ts &&...values) {
        // Tuples aren't (easily) resizable so a list is needed for collection,
        // but the actual function call strictly requires a tuple.
        auto args_list = list();
        using expander = int[];
        (void) expander{0, (process(args_list, std::forward<Ts>(values)), 0)...};

        m_args = std::move(args_list);
    }

    const tuple &args() const & { return m_args; }
    const dict &kwargs() const & { return m_kwargs; }

    tuple args() && { return std::move(m_args); }
    dict kwargs() && { return std::move(m_kwargs); }

    /// Call a Python function and pass the collected arguments
    object call(PyObject *ptr) const {
        PyObject *result = PyObject_Call(ptr, m_args.ptr(), m_kwargs.ptr());
        if (!result) {
            throw error_already_set();
        }
        return reinterpret_steal<object>(result);
    }

private:
    template <typename T>
    void process(list &args_list, T &&x) {
        auto o = reinterpret_steal<object>(
            detail::make_caster<T>::cast(std::forward<T>(x), policy, {}));
        if (!o) {
#if defined(NDEBUG)
            throw cast_error_unable_to_convert_call_arg();
#else
            throw cast_error_unable_to_convert_call_arg(std::to_string(args_list.size()),
                                                        type_id<T>());
#endif
        }
        args_list.append(o);
    }

    void process(list &args_list, detail::args_proxy ap) {
        for (auto a : ap) {
            args_list.append(a);
        }
    }

    void process(list & /*args_list*/, arg_v a) {
        if (!a.name) {
#if defined(NDEBUG)
            nameless_argument_error();
#else
            nameless_argument_error(a.type);
#endif
        }
        if (m_kwargs.contains(a.name)) {
#if defined(NDEBUG)
            multiple_values_error();
#else
            multiple_values_error(a.name);
#endif
        }
        if (!a.value) {
#if defined(NDEBUG)
            throw cast_error_unable_to_convert_call_arg();
#else
            throw cast_error_unable_to_convert_call_arg(a.name, a.type);
#endif
        }
        m_kwargs[a.name] = a.value;
    }

    void process(list & /*args_list*/, detail::kwargs_proxy kp) {
        if (!kp) {
            return;
        }
        for (auto k : reinterpret_borrow<dict>(kp)) {
            if (m_kwargs.contains(k.first)) {
#if defined(NDEBUG)
                multiple_values_error();
#else
                multiple_values_error(str(k.first));
#endif
            }
            m_kwargs[k.first] = k.second;
        }
    }

    [[noreturn]] static void nameless_argument_error() {
        throw type_error("Got kwargs without a name; only named arguments "
                         "may be passed via py::arg() to a python function call. "
                         "(compile in debug mode for details)");
    }
    [[noreturn]] static void nameless_argument_error(const std::string &type) {
        throw type_error("Got kwargs without a name of type '" + type
                         + "'; only named "
                           "arguments may be passed via py::arg() to a python function call. ");
    }
    [[noreturn]] static void multiple_values_error() {
        throw type_error("Got multiple values for keyword argument "
                         "(compile in debug mode for details)");
    }

    [[noreturn]] static void multiple_values_error(const std::string &name) {
        throw type_error("Got multiple values for keyword argument '" + name + "'");
    }

private:
    tuple m_args;
    dict m_kwargs;
};

// [workaround(intel)] Separate function required here
// We need to put this into a separate function because the Intel compiler
// fails to compile enable_if_t<!all_of<is_positional<Args>...>::value>
// (tested with ICC 2021.1 Beta 20200827).
template <typename... Args>
constexpr bool args_are_all_positional() {
    return all_of<is_positional<Args>...>::value;
}

/// Collect only positional arguments for a Python function call
template <return_value_policy policy,
          typename... Args,
          typename = enable_if_t<args_are_all_positional<Args...>()>>
simple_collector<policy> collect_arguments(Args &&...args) {
    return simple_collector<policy>(std::forward<Args>(args)...);
}

/// Collect all arguments, including keywords and unpacking (only instantiated when needed)
template <return_value_policy policy,
          typename... Args,
          typename = enable_if_t<!args_are_all_positional<Args...>()>>
unpacking_collector<policy> collect_arguments(Args &&...args) {
    // Following argument order rules for generalized unpacking according to PEP 448
    static_assert(constexpr_last<is_positional, Args...>()
                          < constexpr_first<is_keyword_or_ds, Args...>()
                      && constexpr_last<is_s_unpacking, Args...>()
                             < constexpr_first<is_ds_unpacking, Args...>(),
                  "Invalid function call: positional args must precede keywords and ** unpacking; "
                  "* unpacking must precede ** unpacking");
    return unpacking_collector<policy>(std::forward<Args>(args)...);
}

template <typename Derived>
template <return_value_policy policy, typename... Args>
object object_api<Derived>::operator()(Args &&...args) const {
#ifndef NDEBUG
    if (!PyGILState_Check()) {
        pybind11_fail("pybind11::object_api<>::operator() PyGILState_Check() failure.");
    }
#endif
    return detail::collect_arguments<policy>(std::forward<Args>(args)...).call(derived().ptr());
}

template <typename Derived>
template <return_value_policy policy, typename... Args>
object object_api<Derived>::call(Args &&...args) const {
    return operator()<policy>(std::forward<Args>(args)...);
}

PYBIND11_NAMESPACE_END(detail)

template <typename T>
handle type::handle_of() {
    static_assert(std::is_base_of<detail::type_caster_generic, detail::make_caster<T>>::value,
                  "py::type::of<T> only supports the case where T is a registered C++ types.");

    return detail::get_type_handle(typeid(T), true);
}

#define PYBIND11_MAKE_OPAQUE(...)                                                                 \
    namespace pybind11 {                                                                          \
    namespace detail {                                                                            \
    template <>                                                                                   \
    class type_caster<__VA_ARGS__> : public type_caster_base<__VA_ARGS__> {};                     \
    }                                                                                             \
    }

/// Lets you pass a type containing a `,` through a macro parameter without needing a separate
/// typedef, e.g.:
/// `PYBIND11_OVERRIDE(PYBIND11_TYPE(ReturnType<A, B>), PYBIND11_TYPE(Parent<C, D>), f, arg)`
#define PYBIND11_TYPE(...) __VA_ARGS__

PYBIND11_NAMESPACE_END(PYBIND11_NAMESPACE)<|MERGE_RESOLUTION|>--- conflicted
+++ resolved
@@ -28,805 +28,8 @@
 #include <utility>
 #include <vector>
 
-<<<<<<< HEAD
-#if defined(PYBIND11_CPP17)
-#  if defined(__has_include)
-#    if __has_include(<string_view>)
-#      define PYBIND11_HAS_STRING_VIEW
-#    endif
-#  elif defined(_MSC_VER)
-#    define PYBIND11_HAS_STRING_VIEW
-#  endif
-#endif
-#ifdef PYBIND11_HAS_STRING_VIEW
-#include <string_view>
-#endif
-
-NAMESPACE_BEGIN(PYBIND11_NAMESPACE)
-NAMESPACE_BEGIN(detail)
-
-/// A life support system for temporary objects created by `type_caster::load()`.
-/// Adding a patient will keep it alive up until the enclosing function returns.
-class loader_life_support {
-public:
-    /// A new patient frame is created when a function is entered
-    loader_life_support() {
-        get_internals().loader_patient_stack.push_back(nullptr);
-    }
-
-    /// ... and destroyed after it returns
-    ~loader_life_support() {
-        auto &stack = get_internals().loader_patient_stack;
-        if (stack.empty())
-            pybind11_fail("loader_life_support: internal error");
-
-        auto ptr = stack.back();
-        stack.pop_back();
-        Py_CLEAR(ptr);
-
-        // A heuristic to reduce the stack's capacity (e.g. after long recursive calls)
-        if (stack.capacity() > 16 && stack.size() != 0 && stack.capacity() / stack.size() > 2)
-            stack.shrink_to_fit();
-    }
-
-    /// This can only be used inside a pybind11-bound function, either by `argument_loader`
-    /// at argument preparation time or by `py::cast()` at execution time.
-    PYBIND11_NOINLINE static void add_patient(handle h) {
-        auto &stack = get_internals().loader_patient_stack;
-        if (stack.empty())
-            throw cast_error("When called outside a bound function, py::cast() cannot "
-                             "do Python -> C++ conversions which require the creation "
-                             "of temporary values");
-
-        auto &list_ptr = stack.back();
-        if (list_ptr == nullptr) {
-            list_ptr = PyList_New(1);
-            if (!list_ptr)
-                pybind11_fail("loader_life_support: error allocating list");
-            PyList_SET_ITEM(list_ptr, 0, h.inc_ref().ptr());
-        } else {
-            auto result = PyList_Append(list_ptr, h.ptr());
-            if (result == -1)
-                pybind11_fail("loader_life_support: error adding patient");
-        }
-    }
-};
-
-// Gets the cache entry for the given type, creating it if necessary.  The return value is the pair
-// returned by emplace, i.e. an iterator for the entry and a bool set to `true` if the entry was
-// just created.
-inline std::pair<decltype(internals::registered_types_py)::iterator, bool> all_type_info_get_cache(PyTypeObject *type);
-
-// Populates a just-created cache entry.
-PYBIND11_NOINLINE inline void all_type_info_populate(PyTypeObject *t, std::vector<type_info *> &bases) {
-    std::vector<PyTypeObject *> check;
-    for (handle parent : reinterpret_borrow<tuple>(t->tp_bases))
-        check.push_back((PyTypeObject *) parent.ptr());
-
-    auto const &type_dict = get_internals().registered_types_py;
-    for (size_t i = 0; i < check.size(); i++) {
-        auto type = check[i];
-        // Ignore Python2 old-style class super type:
-        if (!PyType_Check((PyObject *) type)) continue;
-
-        // Check `type` in the current set of registered python types:
-        auto it = type_dict.find(type);
-        if (it != type_dict.end()) {
-            // We found a cache entry for it, so it's either pybind-registered or has pre-computed
-            // pybind bases, but we have to make sure we haven't already seen the type(s) before: we
-            // want to follow Python/virtual C++ rules that there should only be one instance of a
-            // common base.
-            for (auto *tinfo : it->second) {
-                // NB: Could use a second set here, rather than doing a linear search, but since
-                // having a large number of immediate pybind11-registered types seems fairly
-                // unlikely, that probably isn't worthwhile.
-                bool found = false;
-                for (auto *known : bases) {
-                    if (known == tinfo) { found = true; break; }
-                }
-                if (!found) bases.push_back(tinfo);
-            }
-        }
-        else if (type->tp_bases) {
-            // It's some python type, so keep follow its bases classes to look for one or more
-            // registered types
-            if (i + 1 == check.size()) {
-                // When we're at the end, we can pop off the current element to avoid growing
-                // `check` when adding just one base (which is typical--i.e. when there is no
-                // multiple inheritance)
-                check.pop_back();
-                i--;
-            }
-            for (handle parent : reinterpret_borrow<tuple>(type->tp_bases))
-                check.push_back((PyTypeObject *) parent.ptr());
-        }
-    }
-}
-
-/**
- * Extracts vector of type_info pointers of pybind-registered roots of the given Python type.  Will
- * be just 1 pybind type for the Python type of a pybind-registered class, or for any Python-side
- * derived class that uses single inheritance.  Will contain as many types as required for a Python
- * class that uses multiple inheritance to inherit (directly or indirectly) from multiple
- * pybind-registered classes.  Will be empty if neither the type nor any base classes are
- * pybind-registered.
- *
- * The value is cached for the lifetime of the Python type.
- */
-inline const std::vector<detail::type_info *> &all_type_info(PyTypeObject *type) {
-    auto ins = all_type_info_get_cache(type);
-    if (ins.second)
-        // New cache entry: populate it
-        all_type_info_populate(type, ins.first->second);
-
-    return ins.first->second;
-}
-
-/**
- * Gets a single pybind11 type info for a python type.  Returns nullptr if neither the type nor any
- * ancestors are pybind11-registered.  Throws an exception if there are multiple bases--use
- * `all_type_info` instead if you want to support multiple bases.
- */
-PYBIND11_NOINLINE inline detail::type_info* get_type_info(PyTypeObject *type) {
-    auto &bases = all_type_info(type);
-    if (bases.size() == 0)
-        return nullptr;
-    if (bases.size() > 1)
-        pybind11_fail("pybind11::detail::get_type_info: type has multiple pybind11-registered bases");
-    return bases.front();
-}
-
-inline detail::type_info *get_local_type_info(const std::type_index &tp) {
-    auto &locals = registered_local_types_cpp();
-    auto it = locals.find(tp);
-    if (it != locals.end())
-        return it->second;
-    return nullptr;
-}
-
-inline detail::type_info *get_global_type_info(const std::type_index &tp) {
-    auto &types = get_internals().registered_types_cpp;
-    auto it = types.find(tp);
-    if (it != types.end())
-        return it->second;
-    return nullptr;
-}
-
-/// Return the type info for a given C++ type; on lookup failure can either throw or return nullptr.
-PYBIND11_NOINLINE inline detail::type_info *get_type_info(const std::type_index &tp,
-                                                          bool throw_if_missing = false) {
-    if (auto ltype = get_local_type_info(tp))
-        return ltype;
-    if (auto gtype = get_global_type_info(tp))
-        return gtype;
-
-    if (throw_if_missing) {
-        std::string tname = tp.name();
-        detail::clean_type_id(tname);
-        pybind11_fail("pybind11::detail::get_type_info: unable to find type info for \"" + tname + "\"");
-    }
-    return nullptr;
-}
-
-PYBIND11_NOINLINE inline handle get_type_handle(const std::type_info &tp, bool throw_if_missing) {
-    detail::type_info *type_info = get_type_info(tp, throw_if_missing);
-    return handle(type_info ? ((PyObject *) type_info->type) : nullptr);
-}
-
-struct value_and_holder {
-    instance *inst = nullptr;
-    size_t index = 0u;
-    const detail::type_info *type = nullptr;
-    void **vh = nullptr;
-
-    // Main constructor for a found value/holder:
-    value_and_holder(instance *i, const detail::type_info *type, size_t vpos, size_t index) :
-        inst{i}, index{index}, type{type},
-        vh{inst->simple_layout ? inst->simple_value_holder : &inst->nonsimple.values_and_holders[vpos]}
-    {}
-
-    // Default constructor (used to signal a value-and-holder not found by get_value_and_holder())
-    value_and_holder() {}
-
-    // Used for past-the-end iterator
-    value_and_holder(size_t index) : index{index} {}
-
-    template <typename V = void> V *&value_ptr() const {
-        return reinterpret_cast<V *&>(vh[0]);
-    }
-    // True if this `value_and_holder` has a non-null value pointer
-    explicit operator bool() const { return value_ptr(); }
-
-    template <typename H> H &holder() const {
-        return reinterpret_cast<H &>(vh[1]);
-    }
-    bool holder_constructed() const {
-        return inst->simple_layout
-            ? inst->simple_holder_constructed
-            : inst->nonsimple.status[index] & instance::status_holder_constructed;
-    }
-    void set_holder_constructed(bool v = true) {
-        if (inst->simple_layout)
-            inst->simple_holder_constructed = v;
-        else if (v)
-            inst->nonsimple.status[index] |= instance::status_holder_constructed;
-        else
-            inst->nonsimple.status[index] &= (uint8_t) ~instance::status_holder_constructed;
-    }
-    bool instance_registered() const {
-        return inst->simple_layout
-            ? inst->simple_instance_registered
-            : inst->nonsimple.status[index] & instance::status_instance_registered;
-    }
-    void set_instance_registered(bool v = true) {
-        if (inst->simple_layout)
-            inst->simple_instance_registered = v;
-        else if (v)
-            inst->nonsimple.status[index] |= instance::status_instance_registered;
-        else
-            inst->nonsimple.status[index] &= (uint8_t) ~instance::status_instance_registered;
-    }
-};
-
-// Container for accessing and iterating over an instance's values/holders
-struct values_and_holders {
-private:
-    instance *inst;
-    using type_vec = std::vector<detail::type_info *>;
-    const type_vec &tinfo;
-
-public:
-    values_and_holders(instance *inst) : inst{inst}, tinfo(all_type_info(Py_TYPE(inst))) {}
-
-    struct iterator {
-    private:
-        instance *inst = nullptr;
-        const type_vec *types = nullptr;
-        value_and_holder curr;
-        friend struct values_and_holders;
-        iterator(instance *inst, const type_vec *tinfo)
-            : inst{inst}, types{tinfo},
-            curr(inst /* instance */,
-                 types->empty() ? nullptr : (*types)[0] /* type info */,
-                 0, /* vpos: (non-simple types only): the first vptr comes first */
-                 0 /* index */)
-        {}
-        // Past-the-end iterator:
-        iterator(size_t end) : curr(end) {}
-    public:
-        bool operator==(const iterator &other) { return curr.index == other.curr.index; }
-        bool operator!=(const iterator &other) { return curr.index != other.curr.index; }
-        iterator &operator++() {
-            if (!inst->simple_layout)
-                curr.vh += 1 + (*types)[curr.index]->holder_size_in_ptrs;
-            ++curr.index;
-            curr.type = curr.index < types->size() ? (*types)[curr.index] : nullptr;
-            return *this;
-        }
-        value_and_holder &operator*() { return curr; }
-        value_and_holder *operator->() { return &curr; }
-    };
-
-    iterator begin() { return iterator(inst, &tinfo); }
-    iterator end() { return iterator(tinfo.size()); }
-
-    iterator find(const type_info *find_type) {
-        auto it = begin(), endit = end();
-        while (it != endit && it->type != find_type) ++it;
-        return it;
-    }
-
-    size_t size() { return tinfo.size(); }
-};
-
-/**
- * Extracts C++ value and holder pointer references from an instance (which may contain multiple
- * values/holders for python-side multiple inheritance) that match the given type.  Throws an error
- * if the given type (or ValueType, if omitted) is not a pybind11 base of the given instance.  If
- * `find_type` is omitted (or explicitly specified as nullptr) the first value/holder are returned,
- * regardless of type (and the resulting .type will be nullptr).
- *
- * The returned object should be short-lived: in particular, it must not outlive the called-upon
- * instance.
- */
-PYBIND11_NOINLINE inline value_and_holder instance::get_value_and_holder(const type_info *find_type /*= nullptr default in common.h*/, bool throw_if_missing /*= true in common.h*/) {
-    // Optimize common case:
-    if (!find_type || Py_TYPE(this) == find_type->type)
-        return value_and_holder(this, find_type, 0, 0);
-
-    detail::values_and_holders vhs(this);
-    auto it = vhs.find(find_type);
-    if (it != vhs.end())
-        return *it;
-
-    if (!throw_if_missing)
-        return value_and_holder();
-
-#if defined(NDEBUG)
-    pybind11_fail("pybind11::detail::instance::get_value_and_holder: "
-            "type is not a pybind11 base of the given instance "
-            "(compile in debug mode for type details)");
-#else
-    pybind11_fail("pybind11::detail::instance::get_value_and_holder: `" +
-            std::string(find_type->type->tp_name) + "' is not a pybind11 base of the given `" +
-            std::string(Py_TYPE(this)->tp_name) + "' instance");
-#endif
-}
-
-PYBIND11_NOINLINE inline void instance::allocate_layout() {
-    auto &tinfo = all_type_info(Py_TYPE(this));
-
-    const size_t n_types = tinfo.size();
-
-    if (n_types == 0)
-        pybind11_fail("instance allocation failed: new instance has no pybind11-registered base types");
-
-    simple_layout =
-        n_types == 1 && tinfo.front()->holder_size_in_ptrs <= instance_simple_holder_in_ptrs();
-
-    // Simple path: no python-side multiple inheritance, and a small-enough holder
-    if (simple_layout) {
-        simple_value_holder[0] = nullptr;
-        simple_holder_constructed = false;
-        simple_instance_registered = false;
-    }
-    else { // multiple base types or a too-large holder
-        // Allocate space to hold: [v1*][h1][v2*][h2]...[bb...] where [vN*] is a value pointer,
-        // [hN] is the (uninitialized) holder instance for value N, and [bb...] is a set of bool
-        // values that tracks whether each associated holder has been initialized.  Each [block] is
-        // padded, if necessary, to an integer multiple of sizeof(void *).
-        size_t space = 0;
-        for (auto t : tinfo) {
-            space += 1; // value pointer
-            space += t->holder_size_in_ptrs; // holder instance
-        }
-        size_t flags_at = space;
-        space += size_in_ptrs(n_types); // status bytes (holder_constructed and instance_registered)
-
-        // Allocate space for flags, values, and holders, and initialize it to 0 (flags and values,
-        // in particular, need to be 0).  Use Python's memory allocation functions: in Python 3.6
-        // they default to using pymalloc, which is designed to be efficient for small allocations
-        // like the one we're doing here; in earlier versions (and for larger allocations) they are
-        // just wrappers around malloc.
-#if PY_VERSION_HEX >= 0x03050000
-        nonsimple.values_and_holders = (void **) PyMem_Calloc(space, sizeof(void *));
-        if (!nonsimple.values_and_holders) throw std::bad_alloc();
-#else
-        nonsimple.values_and_holders = (void **) PyMem_New(void *, space);
-        if (!nonsimple.values_and_holders) throw std::bad_alloc();
-        std::memset(nonsimple.values_and_holders, 0, space * sizeof(void *));
-#endif
-        nonsimple.status = reinterpret_cast<uint8_t *>(&nonsimple.values_and_holders[flags_at]);
-    }
-    owned = true;
-}
-
-PYBIND11_NOINLINE inline void instance::deallocate_layout() {
-    if (!simple_layout)
-        PyMem_Free(nonsimple.values_and_holders);
-}
-
-PYBIND11_NOINLINE inline bool isinstance_generic(handle obj, const std::type_info &tp) {
-    handle type = detail::get_type_handle(tp, false);
-    if (!type)
-        return false;
-    return isinstance(obj, type);
-}
-
-PYBIND11_NOINLINE inline std::string error_string(PyObject *type, PyObject *value, PyObject *trace) {
-    if (!type) {
-        PyErr_SetString(PyExc_RuntimeError, "Unknown internal error occurred");
-        return "Unknown internal error occurred";
-    }
-
-    std::string result = handle(type).attr("__name__").cast<std::string>();
-    result += ": ";
-
-    if (value)
-        result += str(value).cast<std::string>();
-
-    if (trace) {
-#if !defined(PYPY_VERSION)
-        PyTracebackObject *tb = (PyTracebackObject *) trace;
-
-        // Get the deepest trace possible.
-        while (tb->tb_next)
-            tb = tb->tb_next;
-
-        PyFrameObject *frame = tb->tb_frame;
-        result += "\n\nAt:\n";
-        while (frame) {
-            int lineno = PyFrame_GetLineNumber(frame);
-            result +=
-                "  " + handle(frame->f_code->co_filename).cast<std::string>() +
-                "(" + std::to_string(lineno) + "): " +
-                handle(frame->f_code->co_name).cast<std::string>() + "\n";
-            frame = frame->f_back;
-        }
-#endif
-    }
-
-    return result;
-}
-
-PYBIND11_NOINLINE inline std::string error_string() {
-    error_scope scope;  // Preserve error state.
-    if (scope.type)
-        PyErr_NormalizeException(&scope.type, &scope.value, &scope.trace);
-    return error_string(scope.type, scope.value, scope.trace);
-}
-
-PYBIND11_NOINLINE inline handle get_object_handle(const void *ptr, const detail::type_info *type ) {
-    auto &instances = get_internals().registered_instances;
-    auto range = instances.equal_range(ptr);
-    for (auto it = range.first; it != range.second; ++it) {
-        for (auto vh : values_and_holders(it->second)) {
-            if (vh.type == type)
-                return handle((PyObject *) it->second);
-        }
-    }
-    return handle();
-}
-
-inline PyThreadState *get_thread_state_unchecked() {
-#if defined(PYPY_VERSION)
-    return PyThreadState_GET();
-#elif PY_VERSION_HEX < 0x03000000
-    return _PyThreadState_Current;
-#elif PY_VERSION_HEX < 0x03050000
-    return (PyThreadState*) _Py_atomic_load_relaxed(&_PyThreadState_Current);
-#elif PY_VERSION_HEX < 0x03050200
-    return (PyThreadState*) _PyThreadState_Current.value;
-#else
-    return _PyThreadState_UncheckedGet();
-#endif
-}
-
-// Forward declarations
-inline void keep_alive_impl(handle nurse, handle patient);
-inline PyObject *make_new_instance(PyTypeObject *type);
-
-class type_caster_generic {
-public:
-    PYBIND11_NOINLINE type_caster_generic(const std::type_info &type_info)
-        : typeinfo(get_type_info(type_info)), cpptype(&type_info) { }
-
-    type_caster_generic(const type_info *typeinfo)
-        : typeinfo(typeinfo), cpptype(typeinfo ? typeinfo->cpptype : nullptr) { }
-
-    bool load(handle src, bool convert) {
-        return load_impl<type_caster_generic>(src, convert);
-    }
-
-    PYBIND11_NOINLINE static handle cast(const void *_src, return_value_policy policy, handle parent,
-                                         const detail::type_info *tinfo,
-                                         void *(*copy_constructor)(const void *),
-                                         void *(*move_constructor)(const void *),
-                                         const void *existing_holder = nullptr) {
-        if (!tinfo) // no type info: error will be set already
-            return handle();
-
-        void *src = const_cast<void *>(_src);
-        if (src == nullptr)
-            return none().release();
-
-        auto it_instances = get_internals().registered_instances.equal_range(src);
-        for (auto it_i = it_instances.first; it_i != it_instances.second; ++it_i) {
-            for (auto instance_type : detail::all_type_info(Py_TYPE(it_i->second))) {
-                if (instance_type && same_type(*instance_type->cpptype, *tinfo->cpptype))
-                    return handle((PyObject *) it_i->second).inc_ref();
-            }
-        }
-
-        auto inst = reinterpret_steal<object>(make_new_instance(tinfo->type));
-        auto wrapper = reinterpret_cast<instance *>(inst.ptr());
-        wrapper->owned = false;
-        void *&valueptr = values_and_holders(wrapper).begin()->value_ptr();
-
-        switch (policy) {
-            case return_value_policy::automatic:
-            case return_value_policy::take_ownership:
-                valueptr = src;
-                wrapper->owned = true;
-                break;
-
-            case return_value_policy::automatic_reference:
-            case return_value_policy::reference:
-                valueptr = src;
-                wrapper->owned = false;
-                break;
-
-            case return_value_policy::copy:
-                if (copy_constructor)
-                    valueptr = copy_constructor(src);
-                else
-                    throw cast_error("return_value_policy = copy, but the "
-                                     "object is non-copyable!");
-                wrapper->owned = true;
-                break;
-
-            case return_value_policy::move:
-                if (move_constructor)
-                    valueptr = move_constructor(src);
-                else if (copy_constructor)
-                    valueptr = copy_constructor(src);
-                else
-                    throw cast_error("return_value_policy = move, but the "
-                                     "object is neither movable nor copyable!");
-                wrapper->owned = true;
-                break;
-
-            case return_value_policy::reference_internal:
-                valueptr = src;
-                wrapper->owned = false;
-                keep_alive_impl(inst, parent);
-                break;
-
-            default:
-                throw cast_error("unhandled return_value_policy: should not happen!");
-        }
-
-        tinfo->init_instance(wrapper, existing_holder);
-
-        return inst.release();
-    }
-
-    // Base methods for generic caster; there are overridden in copyable_holder_caster
-    void load_value(value_and_holder &&v_h) {
-        auto *&vptr = v_h.value_ptr();
-        // Lazy allocation for unallocated values:
-        if (vptr == nullptr) {
-            auto *type = v_h.type ? v_h.type : typeinfo;
-            if (type->operator_new) {
-                vptr = type->operator_new(type->type_size);
-            } else {
-                #if defined(PYBIND11_CPP17)
-                    if (type->type_align > __STDCPP_DEFAULT_NEW_ALIGNMENT__)
-                        vptr = ::operator new(type->type_size,
-                                              (std::align_val_t) type->type_align);
-                    else
-                #endif
-                vptr = ::operator new(type->type_size);
-            }
-        }
-        value = vptr;
-    }
-    bool try_implicit_casts(handle src, bool convert) {
-        for (auto &cast : typeinfo->implicit_casts) {
-            type_caster_generic sub_caster(*cast.first);
-            if (sub_caster.load(src, convert)) {
-                value = cast.second(sub_caster.value);
-                return true;
-            }
-        }
-        return false;
-    }
-    bool try_direct_conversions(handle src) {
-        for (auto &converter : *typeinfo->direct_conversions) {
-            if (converter(src.ptr(), value))
-                return true;
-        }
-        return false;
-    }
-    void check_holder_compat() {}
-
-    PYBIND11_NOINLINE static void *local_load(PyObject *src, const type_info *ti) {
-        auto caster = type_caster_generic(ti);
-        if (caster.load(src, false))
-            return caster.value;
-        return nullptr;
-    }
-
-    /// Try to load with foreign typeinfo, if available. Used when there is no
-    /// native typeinfo, or when the native one wasn't able to produce a value.
-    PYBIND11_NOINLINE bool try_load_foreign_module_local(handle src) {
-        constexpr auto *local_key = PYBIND11_MODULE_LOCAL_ID;
-        const auto pytype = src.get_type();
-        if (!hasattr(pytype, local_key))
-            return false;
-
-        type_info *foreign_typeinfo = reinterpret_borrow<capsule>(getattr(pytype, local_key));
-        // Only consider this foreign loader if actually foreign and is a loader of the correct cpp type
-        if (foreign_typeinfo->module_local_load == &local_load
-            || (cpptype && !same_type(*cpptype, *foreign_typeinfo->cpptype)))
-            return false;
-
-        if (auto result = foreign_typeinfo->module_local_load(src.ptr(), foreign_typeinfo)) {
-            value = result;
-            return true;
-        }
-        return false;
-    }
-
-    // Implementation of `load`; this takes the type of `this` so that it can dispatch the relevant
-    // bits of code between here and copyable_holder_caster where the two classes need different
-    // logic (without having to resort to virtual inheritance).
-    template <typename ThisT>
-    PYBIND11_NOINLINE bool load_impl(handle src, bool convert) {
-        if (!src) return false;
-        if (!typeinfo) return try_load_foreign_module_local(src);
-        if (src.is_none()) {
-            // Defer accepting None to other overloads (if we aren't in convert mode):
-            if (!convert) return false;
-            value = nullptr;
-            return true;
-        }
-
-        auto &this_ = static_cast<ThisT &>(*this);
-        this_.check_holder_compat();
-
-        PyTypeObject *srctype = Py_TYPE(src.ptr());
-
-        // Case 1: If src is an exact type match for the target type then we can reinterpret_cast
-        // the instance's value pointer to the target type:
-        if (srctype == typeinfo->type) {
-            this_.load_value(reinterpret_cast<instance *>(src.ptr())->get_value_and_holder());
-            return true;
-        }
-        // Case 2: We have a derived class
-        else if (PyType_IsSubtype(srctype, typeinfo->type)) {
-            auto &bases = all_type_info(srctype);
-            bool no_cpp_mi = typeinfo->simple_type;
-
-            // Case 2a: the python type is a Python-inherited derived class that inherits from just
-            // one simple (no MI) pybind11 class, or is an exact match, so the C++ instance is of
-            // the right type and we can use reinterpret_cast.
-            // (This is essentially the same as case 2b, but because not using multiple inheritance
-            // is extremely common, we handle it specially to avoid the loop iterator and type
-            // pointer lookup overhead)
-            if (bases.size() == 1 && (no_cpp_mi || bases.front()->type == typeinfo->type)) {
-                this_.load_value(reinterpret_cast<instance *>(src.ptr())->get_value_and_holder());
-                return true;
-            }
-            // Case 2b: the python type inherits from multiple C++ bases.  Check the bases to see if
-            // we can find an exact match (or, for a simple C++ type, an inherited match); if so, we
-            // can safely reinterpret_cast to the relevant pointer.
-            else if (bases.size() > 1) {
-                for (auto base : bases) {
-                    if (no_cpp_mi ? PyType_IsSubtype(base->type, typeinfo->type) : base->type == typeinfo->type) {
-                        this_.load_value(reinterpret_cast<instance *>(src.ptr())->get_value_and_holder(base));
-                        return true;
-                    }
-                }
-            }
-
-            // Case 2c: C++ multiple inheritance is involved and we couldn't find an exact type match
-            // in the registered bases, above, so try implicit casting (needed for proper C++ casting
-            // when MI is involved).
-            if (this_.try_implicit_casts(src, convert))
-                return true;
-        }
-
-        // Perform an implicit conversion
-        if (convert) {
-            for (auto &converter : typeinfo->implicit_conversions) {
-                auto temp = reinterpret_steal<object>(converter(src.ptr(), typeinfo->type));
-                if (load_impl<ThisT>(temp, false)) {
-                    loader_life_support::add_patient(temp);
-                    return true;
-                }
-            }
-            if (this_.try_direct_conversions(src))
-                return true;
-        }
-
-        // Failed to match local typeinfo. Try again with global.
-        if (typeinfo->module_local) {
-            if (auto gtype = get_global_type_info(*typeinfo->cpptype)) {
-                typeinfo = gtype;
-                return load(src, false);
-            }
-        }
-
-        // Global typeinfo has precedence over foreign module_local
-        return try_load_foreign_module_local(src);
-    }
-
-
-    // Called to do type lookup and wrap the pointer and type in a pair when a dynamic_cast
-    // isn't needed or can't be used.  If the type is unknown, sets the error and returns a pair
-    // with .second = nullptr.  (p.first = nullptr is not an error: it becomes None).
-    PYBIND11_NOINLINE static std::pair<const void *, const type_info *> src_and_type(
-            const void *src, const std::type_info &cast_type, const std::type_info *rtti_type = nullptr) {
-        if (auto *tpi = get_type_info(cast_type))
-            return {src, const_cast<const type_info *>(tpi)};
-
-        // Not found, set error:
-        std::string tname = rtti_type ? rtti_type->name() : cast_type.name();
-        detail::clean_type_id(tname);
-        std::string msg = "Unregistered type : " + tname;
-        PyErr_SetString(PyExc_TypeError, msg.c_str());
-        return {nullptr, nullptr};
-    }
-
-    const type_info *typeinfo = nullptr;
-    const std::type_info *cpptype = nullptr;
-    void *value = nullptr;
-};
-
-/**
- * Determine suitable casting operator for pointer-or-lvalue-casting type casters.  The type caster
- * needs to provide `operator T*()` and `operator T&()` operators.
- *
- * If the type supports moving the value away via an `operator T&&() &&` method, it should use
- * `movable_cast_op_type` instead.
- */
-template <typename T>
-using cast_op_type =
-    conditional_t<std::is_pointer<remove_reference_t<T>>::value,
-        typename std::add_pointer<intrinsic_t<T>>::type,
-        typename std::add_lvalue_reference<intrinsic_t<T>>::type>;
-
-/**
- * Determine suitable casting operator for a type caster with a movable value.  Such a type caster
- * needs to provide `operator T*()`, `operator T&()`, and `operator T&&() &&`.  The latter will be
- * called in appropriate contexts where the value can be moved rather than copied.
- *
- * These operator are automatically provided when using the PYBIND11_TYPE_CASTER macro.
- */
-template <typename T>
-using movable_cast_op_type =
-    conditional_t<std::is_pointer<typename std::remove_reference<T>::type>::value,
-        typename std::add_pointer<intrinsic_t<T>>::type,
-    conditional_t<std::is_rvalue_reference<T>::value,
-        typename std::add_rvalue_reference<intrinsic_t<T>>::type,
-        typename std::add_lvalue_reference<intrinsic_t<T>>::type>>;
-
-// std::is_copy_constructible isn't quite enough: it lets std::vector<T> (and similar) through when
-// T is non-copyable, but code containing such a copy constructor fails to actually compile.
-template <typename T, typename SFINAE = void> struct is_copy_constructible : std::is_copy_constructible<T> {};
-
-// Specialization for types that appear to be copy constructible but also look like stl containers
-// (we specifically check for: has `value_type` and `reference` with `reference = value_type&`): if
-// so, copy constructability depends on whether the value_type is copy constructible.
-template <typename Container> struct is_copy_constructible<Container, enable_if_t<all_of<
-        std::is_copy_constructible<Container>,
-        std::is_same<typename Container::value_type &, typename Container::reference>
-    >::value>> : is_copy_constructible<typename Container::value_type> {};
-
-#if !defined(PYBIND11_CPP17)
-// Likewise for std::pair before C++17 (which mandates that the copy constructor not exist when the
-// two types aren't themselves copy constructible).
-template <typename T1, typename T2> struct is_copy_constructible<std::pair<T1, T2>>
-    : all_of<is_copy_constructible<T1>, is_copy_constructible<T2>> {};
-#endif
-
-NAMESPACE_END(detail)
-
-// polymorphic_type_hook<itype>::get(src, tinfo) determines whether the object pointed
-// to by `src` actually is an instance of some class derived from `itype`.
-// If so, it sets `tinfo` to point to the std::type_info representing that derived
-// type, and returns a pointer to the start of the most-derived object of that type
-// (in which `src` is a subobject; this will be the same address as `src` in most
-// single inheritance cases). If not, or if `src` is nullptr, it simply returns `src`
-// and leaves `tinfo` at its default value of nullptr.
-//
-// The default polymorphic_type_hook just returns src. A specialization for polymorphic
-// types determines the runtime type of the passed object and adjusts the this-pointer
-// appropriately via dynamic_cast<void*>. This is what enables a C++ Animal* to appear
-// to Python as a Dog (if Dog inherits from Animal, Animal is polymorphic, Dog is
-// registered with pybind11, and this Animal is in fact a Dog).
-//
-// You may specialize polymorphic_type_hook yourself for types that want to appear
-// polymorphic to Python but do not use C++ RTTI. (This is a not uncommon pattern
-// in performance-sensitive applications, used most notably in LLVM.)
-template <typename itype, typename SFINAE = void>
-struct polymorphic_type_hook
-{
-    static const void *get(const itype *src, const std::type_info*&) { return src; }
-};
-template <typename itype>
-struct polymorphic_type_hook<itype, detail::enable_if_t<std::is_polymorphic<itype>::value>>
-{
-    static const void *get(const itype *src, const std::type_info*& type) {
-        type = src ? &typeid(*src) : nullptr;
-        return dynamic_cast<const void*>(src);
-    }
-};
-=======
 PYBIND11_NAMESPACE_BEGIN(PYBIND11_NAMESPACE)
 PYBIND11_NAMESPACE_BEGIN(detail)
->>>>>>> 522c59ce
 
 template <typename type, typename SFINAE = void>
 class type_caster : public type_caster_base<type> {};
