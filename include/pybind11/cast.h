/*
    pybind11/cast.h: Partial template specializations to cast between
    C++ and Python types

    Copyright (c) 2016 Wenzel Jakob <wenzel.jakob@epfl.ch>

    All rights reserved. Use of this source code is governed by a
    BSD-style license that can be found in the LICENSE file.
*/

#pragma once

#include "detail/common.h"
#include "detail/descr.h"
#include "detail/type_caster_base.h"
#include "detail/typeid.h"
#include "pytypes.h"

#include <array>
#include <cstring>
#include <functional>
#include <iosfwd>
#include <iterator>
#include <memory>
#include <string>
#include <tuple>
#include <type_traits>
#include <utility>
#include <vector>

PYBIND11_NAMESPACE_BEGIN(PYBIND11_NAMESPACE)

PYBIND11_WARNING_DISABLE_MSVC(4127)

PYBIND11_NAMESPACE_BEGIN(detail)

template <typename type, typename SFINAE = void>
class type_caster : public type_caster_base<type> {};
template <typename type>
using make_caster = type_caster<intrinsic_t<type>>;

// Shortcut for calling a caster's `cast_op_type` cast operator for casting a type_caster to a T
template <typename T>
typename make_caster<T>::template cast_op_type<T> cast_op(make_caster<T> &caster) {
    using result_t = typename make_caster<T>::template cast_op_type<T>; // See PR #4893
    return caster.operator result_t();
}
template <typename T>
typename make_caster<T>::template cast_op_type<typename std::add_rvalue_reference<T>::type>
cast_op(make_caster<T> &&caster) {
    using result_t = typename make_caster<T>::template cast_op_type<
        typename std::add_rvalue_reference<T>::type>; // See PR #4893
    return std::move(caster).operator result_t();
}

template <typename type>
class type_caster<std::reference_wrapper<type>> {
private:
    using caster_t = make_caster<type>;
    caster_t subcaster;
    using reference_t = type &;
    using subcaster_cast_op_type = typename caster_t::template cast_op_type<reference_t>;

    static_assert(
        std::is_same<typename std::remove_const<type>::type &, subcaster_cast_op_type>::value
            || std::is_same<reference_t, subcaster_cast_op_type>::value,
        "std::reference_wrapper<T> caster requires T to have a caster with an "
        "`operator T &()` or `operator const T &()`");

public:
    bool load(handle src, bool convert) { return subcaster.load(src, convert); }
    static constexpr auto name = caster_t::name;
    static handle
    cast(const std::reference_wrapper<type> &src, return_value_policy policy, handle parent) {
        // It is definitely wrong to take ownership of this pointer, so mask that rvp
        if (policy == return_value_policy::take_ownership
            || policy == return_value_policy::automatic) {
            policy = return_value_policy::automatic_reference;
        }
        return caster_t::cast(&src.get(), policy, parent);
    }
    template <typename T>
    using cast_op_type = std::reference_wrapper<type>;
    explicit operator std::reference_wrapper<type>() { return cast_op<type &>(subcaster); }
};

#define PYBIND11_TYPE_CASTER(type, py_name)                                                       \
protected:                                                                                        \
    type value;                                                                                   \
                                                                                                  \
public:                                                                                           \
    static constexpr auto name = py_name;                                                         \
    template <typename T_,                                                                        \
              ::pybind11::detail::enable_if_t<                                                    \
                  std::is_same<type, ::pybind11::detail::remove_cv_t<T_>>::value,                 \
                  int>                                                                            \
              = 0>                                                                                \
    static ::pybind11::handle cast(                                                               \
        T_ *src, ::pybind11::return_value_policy policy, ::pybind11::handle parent) {             \
        if (!src)                                                                                 \
            return ::pybind11::none().release();                                                  \
        if (policy == ::pybind11::return_value_policy::take_ownership) {                          \
            auto h = cast(std::move(*src), policy, parent);                                       \
            delete src;                                                                           \
            return h;                                                                             \
        }                                                                                         \
        return cast(*src, policy, parent);                                                        \
    }                                                                                             \
    operator type *() { return &value; }               /* NOLINT(bugprone-macro-parentheses) */   \
    operator type &() { return value; }                /* NOLINT(bugprone-macro-parentheses) */   \
    operator type &&() && { return std::move(value); } /* NOLINT(bugprone-macro-parentheses) */   \
    template <typename T_>                                                                        \
    using cast_op_type = ::pybind11::detail::movable_cast_op_type<T_>

template <typename CharT>
using is_std_char_type = any_of<std::is_same<CharT, char>, /* std::string */
#if defined(PYBIND11_HAS_U8STRING)
                                std::is_same<CharT, char8_t>, /* std::u8string */
#endif
                                std::is_same<CharT, char16_t>, /* std::u16string */
                                std::is_same<CharT, char32_t>, /* std::u32string */
                                std::is_same<CharT, wchar_t>   /* std::wstring */
                                >;

template <typename T>
struct type_caster<T, enable_if_t<std::is_arithmetic<T>::value && !is_std_char_type<T>::value>> {
    using _py_type_0 = conditional_t<sizeof(T) <= sizeof(long), long, long long>;
    using _py_type_1 = conditional_t<std::is_signed<T>::value,
                                     _py_type_0,
                                     typename std::make_unsigned<_py_type_0>::type>;
    using py_type = conditional_t<std::is_floating_point<T>::value, double, _py_type_1>;

public:
    bool load(handle src, bool convert) {
        py_type py_value;

        if (!src) {
            return false;
        }

#if !defined(PYPY_VERSION)
        auto index_check = [](PyObject *o) { return PyIndex_Check(o); };
#else
        // In PyPy 7.3.3, `PyIndex_Check` is implemented by calling `__index__`,
        // while CPython only considers the existence of `nb_index`/`__index__`.
        auto index_check = [](PyObject *o) { return hasattr(o, "__index__"); };
#endif

        if (std::is_floating_point<T>::value) {
            if (convert || PyFloat_Check(src.ptr())) {
                py_value = (py_type) PyFloat_AsDouble(src.ptr());
            } else {
                return false;
            }
        } else if (PyFloat_Check(src.ptr())
                   || (!convert && !PYBIND11_LONG_CHECK(src.ptr()) && !index_check(src.ptr()))) {
            return false;
        } else {
            handle src_or_index = src;
            // PyPy: 7.3.7's 3.8 does not implement PyLong_*'s __index__ calls.
#if defined(PYPY_VERSION)
            object index;
            if (!PYBIND11_LONG_CHECK(src.ptr())) { // So: index_check(src.ptr())
                index = reinterpret_steal<object>(PyNumber_Index(src.ptr()));
                if (!index) {
                    PyErr_Clear();
                    if (!convert)
                        return false;
                } else {
                    src_or_index = index;
                }
            }
#endif
            if (std::is_unsigned<py_type>::value) {
                py_value = as_unsigned<py_type>(src_or_index.ptr());
            } else { // signed integer:
                py_value = sizeof(T) <= sizeof(long)
                               ? (py_type) PyLong_AsLong(src_or_index.ptr())
                               : (py_type) PYBIND11_LONG_AS_LONGLONG(src_or_index.ptr());
            }
        }

        // Python API reported an error
        bool py_err = py_value == (py_type) -1 && PyErr_Occurred();

        // Check to see if the conversion is valid (integers should match exactly)
        // Signed/unsigned checks happen elsewhere
        if (py_err
            || (std::is_integral<T>::value && sizeof(py_type) != sizeof(T)
                && py_value != (py_type) (T) py_value)) {
            PyErr_Clear();
            if (py_err && convert && (PyNumber_Check(src.ptr()) != 0)) {
                auto tmp = reinterpret_steal<object>(std::is_floating_point<T>::value
                                                         ? PyNumber_Float(src.ptr())
                                                         : PyNumber_Long(src.ptr()));
                PyErr_Clear();
                return load(tmp, false);
            }
            return false;
        }

        value = (T) py_value;
        return true;
    }

    template <typename U = T>
    static typename std::enable_if<std::is_floating_point<U>::value, handle>::type
    cast(U src, return_value_policy /* policy */, handle /* parent */) {
        return PyFloat_FromDouble((double) src);
    }

    template <typename U = T>
    static typename std::enable_if<!std::is_floating_point<U>::value && std::is_signed<U>::value
                                       && (sizeof(U) <= sizeof(long)),
                                   handle>::type
    cast(U src, return_value_policy /* policy */, handle /* parent */) {
        return PYBIND11_LONG_FROM_SIGNED((long) src);
    }

    template <typename U = T>
    static typename std::enable_if<!std::is_floating_point<U>::value && std::is_unsigned<U>::value
                                       && (sizeof(U) <= sizeof(unsigned long)),
                                   handle>::type
    cast(U src, return_value_policy /* policy */, handle /* parent */) {
        return PYBIND11_LONG_FROM_UNSIGNED((unsigned long) src);
    }

    template <typename U = T>
    static typename std::enable_if<!std::is_floating_point<U>::value && std::is_signed<U>::value
                                       && (sizeof(U) > sizeof(long)),
                                   handle>::type
    cast(U src, return_value_policy /* policy */, handle /* parent */) {
        return PyLong_FromLongLong((long long) src);
    }

    template <typename U = T>
    static typename std::enable_if<!std::is_floating_point<U>::value && std::is_unsigned<U>::value
                                       && (sizeof(U) > sizeof(unsigned long)),
                                   handle>::type
    cast(U src, return_value_policy /* policy */, handle /* parent */) {
        return PyLong_FromUnsignedLongLong((unsigned long long) src);
    }

    PYBIND11_TYPE_CASTER(T, const_name<std::is_integral<T>::value>("int", "float"));
};

template <typename T>
struct void_caster {
public:
    bool load(handle src, bool) {
        if (src && src.is_none()) {
            return true;
        }
        return false;
    }
    static handle cast(T, return_value_policy /* policy */, handle /* parent */) {
        return none().release();
    }
    PYBIND11_TYPE_CASTER(T, const_name("None"));
};

template <>
class type_caster<void_type> : public void_caster<void_type> {};

template <>
class type_caster<void> : public type_caster<void_type> {
public:
    using type_caster<void_type>::cast;

    bool load(handle h, bool) {
        if (!h) {
            return false;
        }
        if (h.is_none()) {
            value = nullptr;
            return true;
        }

        /* Check if this is a capsule */
        if (isinstance<capsule>(h)) {
            value = reinterpret_borrow<capsule>(h);
            return true;
        }

        /* Check if this is a C++ type */
        const auto &bases = all_type_info((PyTypeObject *) type::handle_of(h).ptr());
        if (bases.size() == 1) { // Only allowing loading from a single-value type
            value = values_and_holders(reinterpret_cast<instance *>(h.ptr())).begin()->value_ptr();
            return true;
        }

        /* Fail */
        return false;
    }

    static handle cast(const void *ptr, return_value_policy /* policy */, handle /* parent */) {
        if (ptr) {
            return capsule(ptr).release();
        }
        return none().release();
    }

    template <typename T>
    using cast_op_type = void *&;
    explicit operator void *&() { return value; }
    static constexpr auto name = const_name("capsule");

private:
    void *value = nullptr;
};

template <>
class type_caster<std::nullptr_t> : public void_caster<std::nullptr_t> {};

template <>
class type_caster<bool> {
public:
    bool load(handle src, bool convert) {
        if (!src) {
            return false;
        }
        if (src.ptr() == Py_True) {
            value = true;
            return true;
        }
        if (src.ptr() == Py_False) {
            value = false;
            return true;
        }
        if (convert || is_numpy_bool(src)) {
            // (allow non-implicit conversion for numpy booleans), use strncmp
            // since NumPy 1.x had an additional trailing underscore.

            Py_ssize_t res = -1;
            if (src.is_none()) {
                res = 0; // None is implicitly converted to False
            }
#if defined(PYPY_VERSION)
            // On PyPy, check that "__bool__" attr exists
            else if (hasattr(src, PYBIND11_BOOL_ATTR)) {
                res = PyObject_IsTrue(src.ptr());
            }
#else
            // Alternate approach for CPython: this does the same as the above, but optimized
            // using the CPython API so as to avoid an unneeded attribute lookup.
            else if (auto *tp_as_number = Py_TYPE(src.ptr())->tp_as_number) {
                if (PYBIND11_NB_BOOL(tp_as_number)) {
                    res = (*PYBIND11_NB_BOOL(tp_as_number))(src.ptr());
                }
            }
#endif
            if (res == 0 || res == 1) {
                value = (res != 0);
                return true;
            }
            PyErr_Clear();
        }
        return false;
    }
    static handle cast(bool src, return_value_policy /* policy */, handle /* parent */) {
        return handle(src ? Py_True : Py_False).inc_ref();
    }
    PYBIND11_TYPE_CASTER(bool, const_name("bool"));

private:
    // Test if an object is a NumPy boolean (without fetching the type).
    static inline bool is_numpy_bool(handle object) {
        const char *type_name = Py_TYPE(object.ptr())->tp_name;
        // Name changed to `numpy.bool` in NumPy 2, `numpy.bool_` is needed for 1.x support
        return std::strcmp("numpy.bool", type_name) == 0
               || std::strcmp("numpy.bool_", type_name) == 0;
    }
};

// Helper class for UTF-{8,16,32} C++ stl strings:
template <typename StringType, bool IsView = false>
struct string_caster {
    using CharT = typename StringType::value_type;

    // Simplify life by being able to assume standard char sizes (the standard only guarantees
    // minimums, but Python requires exact sizes)
    static_assert(!std::is_same<CharT, char>::value || sizeof(CharT) == 1,
                  "Unsupported char size != 1");
#if defined(PYBIND11_HAS_U8STRING)
    static_assert(!std::is_same<CharT, char8_t>::value || sizeof(CharT) == 1,
                  "Unsupported char8_t size != 1");
#endif
    static_assert(!std::is_same<CharT, char16_t>::value || sizeof(CharT) == 2,
                  "Unsupported char16_t size != 2");
    static_assert(!std::is_same<CharT, char32_t>::value || sizeof(CharT) == 4,
                  "Unsupported char32_t size != 4");
    // wchar_t can be either 16 bits (Windows) or 32 (everywhere else)
    static_assert(!std::is_same<CharT, wchar_t>::value || sizeof(CharT) == 2 || sizeof(CharT) == 4,
                  "Unsupported wchar_t size != 2/4");
    static constexpr size_t UTF_N = 8 * sizeof(CharT);

    bool load(handle src, bool) {
        handle load_src = src;
        if (!src) {
            return false;
        }
        if (!PyUnicode_Check(load_src.ptr())) {
            return load_raw(load_src);
        }

        // For UTF-8 we avoid the need for a temporary `bytes` object by using
        // `PyUnicode_AsUTF8AndSize`.
        if (UTF_N == 8) {
            Py_ssize_t size = -1;
            const auto *buffer
                = reinterpret_cast<const CharT *>(PyUnicode_AsUTF8AndSize(load_src.ptr(), &size));
            if (!buffer) {
                PyErr_Clear();
                return false;
            }
            value = StringType(buffer, static_cast<size_t>(size));
            return true;
        }

        auto utfNbytes
            = reinterpret_steal<object>(PyUnicode_AsEncodedString(load_src.ptr(),
                                                                  UTF_N == 8    ? "utf-8"
                                                                  : UTF_N == 16 ? "utf-16"
                                                                                : "utf-32",
                                                                  nullptr));
        if (!utfNbytes) {
            PyErr_Clear();
            return false;
        }

        const auto *buffer
            = reinterpret_cast<const CharT *>(PYBIND11_BYTES_AS_STRING(utfNbytes.ptr()));
        size_t length = (size_t) PYBIND11_BYTES_SIZE(utfNbytes.ptr()) / sizeof(CharT);
        // Skip BOM for UTF-16/32
        if (UTF_N > 8) {
            buffer++;
            length--;
        }
        value = StringType(buffer, length);

        // If we're loading a string_view we need to keep the encoded Python object alive:
        if (IsView) {
            loader_life_support::add_patient(utfNbytes);
        }

        return true;
    }

    static handle
    cast(const StringType &src, return_value_policy /* policy */, handle /* parent */) {
        const char *buffer = reinterpret_cast<const char *>(src.data());
        auto nbytes = ssize_t(src.size() * sizeof(CharT));
        handle s = decode_utfN(buffer, nbytes);
        if (!s) {
            throw error_already_set();
        }
        return s;
    }

    PYBIND11_TYPE_CASTER(StringType, const_name(PYBIND11_STRING_NAME));

private:
    static handle decode_utfN(const char *buffer, ssize_t nbytes) {
#if !defined(PYPY_VERSION)
        return UTF_N == 8    ? PyUnicode_DecodeUTF8(buffer, nbytes, nullptr)
               : UTF_N == 16 ? PyUnicode_DecodeUTF16(buffer, nbytes, nullptr, nullptr)
                             : PyUnicode_DecodeUTF32(buffer, nbytes, nullptr, nullptr);
#else
        // PyPy segfaults when on PyUnicode_DecodeUTF16 (and possibly on PyUnicode_DecodeUTF32 as
        // well), so bypass the whole thing by just passing the encoding as a string value, which
        // works properly:
        return PyUnicode_Decode(buffer,
                                nbytes,
                                UTF_N == 8    ? "utf-8"
                                : UTF_N == 16 ? "utf-16"
                                              : "utf-32",
                                nullptr);
#endif
    }

    // When loading into a std::string or char*, accept a bytes/bytearray object as-is (i.e.
    // without any encoding/decoding attempt).  For other C++ char sizes this is a no-op.
    // which supports loading a unicode from a str, doesn't take this path.
    template <typename C = CharT>
    bool load_raw(enable_if_t<std::is_same<C, char>::value, handle> src) {
        if (PYBIND11_BYTES_CHECK(src.ptr())) {
            // We were passed raw bytes; accept it into a std::string or char*
            // without any encoding attempt.
            const char *bytes = PYBIND11_BYTES_AS_STRING(src.ptr());
            if (!bytes) {
                pybind11_fail("Unexpected PYBIND11_BYTES_AS_STRING() failure.");
            }
            value = StringType(bytes, (size_t) PYBIND11_BYTES_SIZE(src.ptr()));
            return true;
        }
        if (PyByteArray_Check(src.ptr())) {
            // We were passed a bytearray; accept it into a std::string or char*
            // without any encoding attempt.
            const char *bytearray = PyByteArray_AsString(src.ptr());
            if (!bytearray) {
                pybind11_fail("Unexpected PyByteArray_AsString() failure.");
            }
            value = StringType(bytearray, (size_t) PyByteArray_Size(src.ptr()));
            return true;
        }

        return false;
    }

    template <typename C = CharT>
    bool load_raw(enable_if_t<!std::is_same<C, char>::value, handle>) {
        return false;
    }
};

template <typename CharT, class Traits, class Allocator>
struct type_caster<std::basic_string<CharT, Traits, Allocator>,
                   enable_if_t<is_std_char_type<CharT>::value>>
    : string_caster<std::basic_string<CharT, Traits, Allocator>> {};

#ifdef PYBIND11_HAS_STRING_VIEW
template <typename CharT, class Traits>
struct type_caster<std::basic_string_view<CharT, Traits>,
                   enable_if_t<is_std_char_type<CharT>::value>>
    : string_caster<std::basic_string_view<CharT, Traits>, true> {};
#endif

// Type caster for C-style strings.  We basically use a std::string type caster, but also add the
// ability to use None as a nullptr char* (which the string caster doesn't allow).
template <typename CharT>
struct type_caster<CharT, enable_if_t<is_std_char_type<CharT>::value>> {
    using StringType = std::basic_string<CharT>;
    using StringCaster = make_caster<StringType>;
    StringCaster str_caster;
    bool none = false;
    CharT one_char = 0;

public:
    bool load(handle src, bool convert) {
        if (!src) {
            return false;
        }
        if (src.is_none()) {
            // Defer accepting None to other overloads (if we aren't in convert mode):
            if (!convert) {
                return false;
            }
            none = true;
            return true;
        }
        return str_caster.load(src, convert);
    }

    static handle cast(const CharT *src, return_value_policy policy, handle parent) {
        if (src == nullptr) {
            return pybind11::none().release();
        }
        return StringCaster::cast(StringType(src), policy, parent);
    }

    static handle cast(CharT src, return_value_policy policy, handle parent) {
        if (std::is_same<char, CharT>::value) {
            handle s = PyUnicode_DecodeLatin1((const char *) &src, 1, nullptr);
            if (!s) {
                throw error_already_set();
            }
            return s;
        }
        return StringCaster::cast(StringType(1, src), policy, parent);
    }

    explicit operator CharT *() {
        return none ? nullptr : const_cast<CharT *>(static_cast<StringType &>(str_caster).c_str());
    }
    explicit operator CharT &() {
        if (none) {
            throw value_error("Cannot convert None to a character");
        }

        auto &value = static_cast<StringType &>(str_caster);
        size_t str_len = value.size();
        if (str_len == 0) {
            throw value_error("Cannot convert empty string to a character");
        }

        // If we're in UTF-8 mode, we have two possible failures: one for a unicode character that
        // is too high, and one for multiple unicode characters (caught later), so we need to
        // figure out how long the first encoded character is in bytes to distinguish between these
        // two errors.  We also allow want to allow unicode characters U+0080 through U+00FF, as
        // those can fit into a single char value.
        if (StringCaster::UTF_N == 8 && str_len > 1 && str_len <= 4) {
            auto v0 = static_cast<unsigned char>(value[0]);
            // low bits only: 0-127
            // 0b110xxxxx - start of 2-byte sequence
            // 0b1110xxxx - start of 3-byte sequence
            // 0b11110xxx - start of 4-byte sequence
            size_t char0_bytes = (v0 & 0x80) == 0      ? 1
                                 : (v0 & 0xE0) == 0xC0 ? 2
                                 : (v0 & 0xF0) == 0xE0 ? 3
                                                       : 4;

            if (char0_bytes == str_len) {
                // If we have a 128-255 value, we can decode it into a single char:
                if (char0_bytes == 2 && (v0 & 0xFC) == 0xC0) { // 0x110000xx 0x10xxxxxx
                    one_char = static_cast<CharT>(((v0 & 3) << 6)
                                                  + (static_cast<unsigned char>(value[1]) & 0x3F));
                    return one_char;
                }
                // Otherwise we have a single character, but it's > U+00FF
                throw value_error("Character code point not in range(0x100)");
            }
        }

        // UTF-16 is much easier: we can only have a surrogate pair for values above U+FFFF, thus a
        // surrogate pair with total length 2 instantly indicates a range error (but not a "your
        // string was too long" error).
        else if (StringCaster::UTF_N == 16 && str_len == 2) {
            one_char = static_cast<CharT>(value[0]);
            if (one_char >= 0xD800 && one_char < 0xE000) {
                throw value_error("Character code point not in range(0x10000)");
            }
        }

        if (str_len != 1) {
            throw value_error("Expected a character, but multi-character string found");
        }

        one_char = value[0];
        return one_char;
    }

    static constexpr auto name = const_name(PYBIND11_STRING_NAME);
    template <typename _T>
    using cast_op_type = pybind11::detail::cast_op_type<_T>;
};

// Base implementation for std::tuple and std::pair
template <template <typename...> class Tuple, typename... Ts>
class tuple_caster {
    using type = Tuple<Ts...>;
    static constexpr auto size = sizeof...(Ts);
    using indices = make_index_sequence<size>;

public:
    bool load(handle src, bool convert) {
        if (!isinstance<sequence>(src)) {
            return false;
        }
        const auto seq = reinterpret_borrow<sequence>(src);
        if (seq.size() != size) {
            return false;
        }
        return load_impl(seq, convert, indices{});
    }

    template <typename T>
    static handle cast(T &&src, return_value_policy policy, handle parent) {
        return cast_impl(std::forward<T>(src), policy, parent, indices{});
    }

    // copied from the PYBIND11_TYPE_CASTER macro
    template <typename T>
    static handle cast(T *src, return_value_policy policy, handle parent) {
        if (!src) {
            return none().release();
        }
        if (policy == return_value_policy::take_ownership) {
            auto h = cast(std::move(*src), policy, parent);
            delete src;
            return h;
        }
        return cast(*src, policy, parent);
    }

    static constexpr auto name = const_name("tuple[")
                                 + ::pybind11::detail::concat(make_caster<Ts>::name...)
                                 + const_name("]");

    template <typename T>
    using cast_op_type = type;

    explicit operator type() & { return implicit_cast(indices{}); }
    explicit operator type() && { return std::move(*this).implicit_cast(indices{}); }

protected:
    template <size_t... Is>
    type implicit_cast(index_sequence<Is...>) & {
        return type(cast_op<Ts>(std::get<Is>(subcasters))...);
    }
    template <size_t... Is>
    type implicit_cast(index_sequence<Is...>) && {
        return type(cast_op<Ts>(std::move(std::get<Is>(subcasters)))...);
    }

    static constexpr bool load_impl(const sequence &, bool, index_sequence<>) { return true; }

    template <size_t... Is>
    bool load_impl(const sequence &seq, bool convert, index_sequence<Is...>) {
#ifdef __cpp_fold_expressions
        if ((... || !std::get<Is>(subcasters).load(seq[Is], convert))) {
            return false;
        }
#else
        for (bool r : {std::get<Is>(subcasters).load(seq[Is], convert)...}) {
            if (!r) {
                return false;
            }
        }
#endif
        return true;
    }

    /* Implementation: Convert a C++ tuple into a Python tuple */
    template <typename T, size_t... Is>
    static handle
    cast_impl(T &&src, return_value_policy policy, handle parent, index_sequence<Is...>) {
        PYBIND11_WORKAROUND_INCORRECT_MSVC_C4100(src, policy, parent);
        PYBIND11_WORKAROUND_INCORRECT_GCC_UNUSED_BUT_SET_PARAMETER(policy, parent);
        std::array<object, size> entries{{reinterpret_steal<object>(
            make_caster<Ts>::cast(std::get<Is>(std::forward<T>(src)), policy, parent))...}};
        for (const auto &entry : entries) {
            if (!entry) {
                return handle();
            }
        }
        tuple result(size);
        int counter = 0;
        for (auto &entry : entries) {
            PyTuple_SET_ITEM(result.ptr(), counter++, entry.release().ptr());
        }
        return result.release();
    }

    Tuple<make_caster<Ts>...> subcasters;
};

template <typename T1, typename T2>
class type_caster<std::pair<T1, T2>> : public tuple_caster<std::pair, T1, T2> {};

template <typename... Ts>
class type_caster<std::tuple<Ts...>> : public tuple_caster<std::tuple, Ts...> {};

template <>
class type_caster<std::tuple<>> : public tuple_caster<std::tuple> {
public:
    // PEP 484 specifies this syntax for an empty tuple
    static constexpr auto name = const_name("tuple[()]");
};

/// Helper class which abstracts away certain actions. Users can provide specializations for
/// custom holders, but it's only necessary if the type has a non-standard interface.
template <typename T>
struct holder_helper {
    static auto get(const T &p) -> decltype(p.get()) { return p.get(); }
};

/// Type caster for holder types like std::shared_ptr, etc.
/// The SFINAE hook is provided to help work around the current lack of support
/// for smart-pointer interoperability. Please consider it an implementation
/// detail that may change in the future, as formal support for smart-pointer
/// interoperability is added into pybind11.
template <typename type, typename holder_type, typename SFINAE = void>
struct copyable_holder_caster : public type_caster_base<type> {
public:
    using base = type_caster_base<type>;
    static_assert(std::is_base_of<base, type_caster<type>>::value,
                  "Holder classes are only supported for custom types");
    using base::base;
    using base::cast;
    using base::typeinfo;
    using base::value;

    bool load(handle src, bool convert) {
        return base::template load_impl<copyable_holder_caster<type, holder_type>>(src, convert);
    }

    explicit operator type *() { return this->value; }
    // static_cast works around compiler error with MSVC 17 and CUDA 10.2
    // see issue #2180
    explicit operator type &() { return *(static_cast<type *>(this->value)); }
    explicit operator holder_type *() { return std::addressof(holder); }
    explicit operator holder_type &() { return holder; }

    static handle cast(const holder_type &src, return_value_policy, handle) {
        const auto *ptr = holder_helper<holder_type>::get(src);
        return type_caster_base<type>::cast_holder(ptr, &src);
    }

protected:
    friend class type_caster_generic;
    void check_holder_compat() {
        if (typeinfo->default_holder) {
            throw cast_error("Unable to load a custom holder type from a default-holder instance");
        }
    }

    void load_value(value_and_holder &&v_h) {
        if (v_h.holder_constructed()) {
            value = v_h.value_ptr();
            holder = v_h.template holder<holder_type>();
            return;
        }
        throw cast_error("Unable to cast from non-held to held instance (T& to Holder<T>) "
#if !defined(PYBIND11_DETAILED_ERROR_MESSAGES)
                         "(#define PYBIND11_DETAILED_ERROR_MESSAGES or compile in debug mode for "
                         "type information)");
#else
                         "of type '"
                         + type_id<holder_type>() + "''");
#endif
    }

    template <typename T = holder_type,
              detail::enable_if_t<!std::is_constructible<T, const T &, type *>::value, int> = 0>
    bool try_implicit_casts(handle, bool) {
        return false;
    }

    template <typename T = holder_type,
              detail::enable_if_t<std::is_constructible<T, const T &, type *>::value, int> = 0>
    bool try_implicit_casts(handle src, bool convert) {
        for (auto &cast : typeinfo->implicit_casts) {
            copyable_holder_caster sub_caster(*cast.first);
            if (sub_caster.load(src, convert)) {
                value = cast.second(sub_caster.value);
                holder = holder_type(sub_caster.holder, (type *) value);
                return true;
            }
        }
        return false;
    }

    static bool try_direct_conversions(handle) { return false; }

    holder_type holder;
};

/// Specialize for the common std::shared_ptr, so users don't need to
template <typename T>
class type_caster<std::shared_ptr<T>> : public copyable_holder_caster<T, std::shared_ptr<T>> {};

/// Type caster for holder types like std::unique_ptr.
/// Please consider the SFINAE hook an implementation detail, as explained
/// in the comment for the copyable_holder_caster.
template <typename type, typename holder_type, typename SFINAE = void>
struct move_only_holder_caster {
    static_assert(std::is_base_of<type_caster_base<type>, type_caster<type>>::value,
                  "Holder classes are only supported for custom types");

    static handle cast(holder_type &&src, return_value_policy, handle) {
        auto *ptr = holder_helper<holder_type>::get(src);
        return type_caster_base<type>::cast_holder(ptr, std::addressof(src));
    }
    static constexpr auto name = type_caster_base<type>::name;
};

template <typename type, typename deleter>
class type_caster<std::unique_ptr<type, deleter>>
    : public move_only_holder_caster<type, std::unique_ptr<type, deleter>> {};

template <typename type, typename holder_type>
using type_caster_holder = conditional_t<is_copy_constructible<holder_type>::value,
                                         copyable_holder_caster<type, holder_type>,
                                         move_only_holder_caster<type, holder_type>>;

template <typename T, bool Value = false>
struct always_construct_holder {
    static constexpr bool value = Value;
};

/// Create a specialization for custom holder types (silently ignores std::shared_ptr)
#define PYBIND11_DECLARE_HOLDER_TYPE(type, holder_type, ...)                                      \
    PYBIND11_NAMESPACE_BEGIN(PYBIND11_NAMESPACE)                                                  \
    namespace detail {                                                                            \
    template <typename type>                                                                      \
    struct always_construct_holder<holder_type> : always_construct_holder<void, ##__VA_ARGS__> {  \
    };                                                                                            \
    template <typename type>                                                                      \
    class type_caster<holder_type, enable_if_t<!is_shared_ptr<holder_type>::value>>               \
        : public type_caster_holder<type, holder_type> {};                                        \
    }                                                                                             \
    PYBIND11_NAMESPACE_END(PYBIND11_NAMESPACE)

// PYBIND11_DECLARE_HOLDER_TYPE holder types:
template <typename base, typename holder>
struct is_holder_type
    : std::is_base_of<detail::type_caster_holder<base, holder>, detail::type_caster<holder>> {};
// Specialization for always-supported unique_ptr holders:
template <typename base, typename deleter>
struct is_holder_type<base, std::unique_ptr<base, deleter>> : std::true_type {};

#ifdef PYBIND11_DISABLE_HANDLE_TYPE_NAME_DEFAULT_IMPLEMENTATION // See PR #4888

// This leads to compilation errors if a specialization is missing.
template <typename T>
struct handle_type_name;

#else

template <typename T>
struct handle_type_name {
    static constexpr auto name = const_name<T>();
};

#endif

template <>
struct handle_type_name<object> {
    static constexpr auto name = const_name("object");
};
template <>
struct handle_type_name<list> {
    static constexpr auto name = const_name("list");
};
template <>
struct handle_type_name<dict> {
    static constexpr auto name = const_name("dict");
};
template <>
struct handle_type_name<anyset> {
    static constexpr auto name = const_name("Union[set, frozenset]");
};
template <>
struct handle_type_name<set> {
    static constexpr auto name = const_name("set");
};
template <>
struct handle_type_name<frozenset> {
    static constexpr auto name = const_name("frozenset");
};
template <>
struct handle_type_name<str> {
    static constexpr auto name = const_name("str");
};
template <>
struct handle_type_name<tuple> {
    static constexpr auto name = const_name("tuple");
};
template <>
struct handle_type_name<bool_> {
    static constexpr auto name = const_name("bool");
};
template <>
struct handle_type_name<bytes> {
    static constexpr auto name = const_name(PYBIND11_BYTES_NAME);
};
template <>
struct handle_type_name<buffer> {
    static constexpr auto name = const_name("Buffer");
};
template <>
struct handle_type_name<int_> {
    static constexpr auto name = const_name("int");
};
template <>
struct handle_type_name<iterable> {
    static constexpr auto name = const_name("Iterable");
};
template <>
struct handle_type_name<iterator> {
    static constexpr auto name = const_name("Iterator");
};
template <>
struct handle_type_name<float_> {
    static constexpr auto name = const_name("float");
};
template <>
struct handle_type_name<function> {
    static constexpr auto name = const_name("Callable");
};
template <>
struct handle_type_name<handle> {
    static constexpr auto name = handle_type_name<object>::name;
};
template <>
struct handle_type_name<none> {
    static constexpr auto name = const_name("None");
};
template <>
struct handle_type_name<sequence> {
    static constexpr auto name = const_name("Sequence");
};
template <>
struct handle_type_name<bytearray> {
    static constexpr auto name = const_name("bytearray");
};
template <>
struct handle_type_name<memoryview> {
    static constexpr auto name = const_name("memoryview");
};
template <>
struct handle_type_name<slice> {
    static constexpr auto name = const_name("slice");
};
template <>
struct handle_type_name<type> {
    static constexpr auto name = const_name("type");
};
template <>
struct handle_type_name<capsule> {
    static constexpr auto name = const_name("capsule");
};
template <>
struct handle_type_name<ellipsis> {
    static constexpr auto name = const_name("ellipsis");
};
template <>
struct handle_type_name<weakref> {
    static constexpr auto name = const_name("weakref");
};
template <>
struct handle_type_name<args> {
    static constexpr auto name = const_name("*args");
};
template <typename T>
struct handle_type_name<Args<T>> {
    static constexpr auto name = const_name("*args: ") + make_caster<T>::name;
};
template <>
struct handle_type_name<kwargs> {
    static constexpr auto name = const_name("**kwargs");
};
template <typename T>
struct handle_type_name<KWArgs<T>> {
    static constexpr auto name = const_name("**kwargs: ") + make_caster<T>::name;
};
template <>
struct handle_type_name<obj_attr_accessor> {
    static constexpr auto name = const_name<obj_attr_accessor>();
};
template <>
struct handle_type_name<str_attr_accessor> {
    static constexpr auto name = const_name<str_attr_accessor>();
};
template <>
struct handle_type_name<item_accessor> {
    static constexpr auto name = const_name<item_accessor>();
};
template <>
struct handle_type_name<sequence_accessor> {
    static constexpr auto name = const_name<sequence_accessor>();
};
template <>
struct handle_type_name<list_accessor> {
    static constexpr auto name = const_name<list_accessor>();
};
template <>
struct handle_type_name<tuple_accessor> {
    static constexpr auto name = const_name<tuple_accessor>();
};

template <typename type>
struct pyobject_caster {
    template <typename T = type, enable_if_t<std::is_same<T, handle>::value, int> = 0>
    pyobject_caster() : value() {}

    // `type` may not be default constructible (e.g. frozenset, anyset).  Initializing `value`
    // to a nil handle is safe since it will only be accessed if `load` succeeds.
    template <typename T = type, enable_if_t<std::is_base_of<object, T>::value, int> = 0>
    pyobject_caster() : value(reinterpret_steal<type>(handle())) {}

    template <typename T = type, enable_if_t<std::is_same<T, handle>::value, int> = 0>
    bool load(handle src, bool /* convert */) {
        value = src;
        return static_cast<bool>(value);
    }

    template <typename T = type, enable_if_t<std::is_base_of<object, T>::value, int> = 0>
    bool load(handle src, bool /* convert */) {
        if (!isinstance<type>(src)) {
            return false;
        }
        value = reinterpret_borrow<type>(src);
        return true;
    }

    static handle cast(const handle &src, return_value_policy /* policy */, handle /* parent */) {
        return src.inc_ref();
    }
    PYBIND11_TYPE_CASTER(type, handle_type_name<type>::name);
};

template <typename T>
class type_caster<T, enable_if_t<is_pyobject<T>::value>> : public pyobject_caster<T> {};

// Our conditions for enabling moving are quite restrictive:
// At compile time:
// - T needs to be a non-const, non-pointer, non-reference type
// - type_caster<T>::operator T&() must exist
// - the type must be move constructible (obviously)
// At run-time:
// - if the type is non-copy-constructible, the object must be the sole owner of the type (i.e. it
//   must have ref_count() == 1)h
// If any of the above are not satisfied, we fall back to copying.
template <typename T>
using move_is_plain_type
    = satisfies_none_of<T, std::is_void, std::is_pointer, std::is_reference, std::is_const>;
template <typename T, typename SFINAE = void>
struct move_always : std::false_type {};
template <typename T>
struct move_always<
    T,
    enable_if_t<
        all_of<move_is_plain_type<T>,
               negation<is_copy_constructible<T>>,
               is_move_constructible<T>,
               std::is_same<decltype(std::declval<make_caster<T>>().operator T &()), T &>>::value>>
    : std::true_type {};
template <typename T, typename SFINAE = void>
struct move_if_unreferenced : std::false_type {};
template <typename T>
struct move_if_unreferenced<
    T,
    enable_if_t<
        all_of<move_is_plain_type<T>,
               negation<move_always<T>>,
               is_move_constructible<T>,
               std::is_same<decltype(std::declval<make_caster<T>>().operator T &()), T &>>::value>>
    : std::true_type {};
template <typename T>
using move_never = none_of<move_always<T>, move_if_unreferenced<T>>;

// Detect whether returning a `type` from a cast on type's type_caster is going to result in a
// reference or pointer to a local variable of the type_caster.  Basically, only
// non-reference/pointer `type`s and reference/pointers from a type_caster_generic are safe;
// everything else returns a reference/pointer to a local variable.
template <typename type>
using cast_is_temporary_value_reference
    = bool_constant<(std::is_reference<type>::value || std::is_pointer<type>::value)
                    && !std::is_base_of<type_caster_generic, make_caster<type>>::value
                    && !std::is_same<intrinsic_t<type>, void>::value>;

// When a value returned from a C++ function is being cast back to Python, we almost always want to
// force `policy = move`, regardless of the return value policy the function/method was declared
// with.
template <typename Return, typename SFINAE = void>
struct return_value_policy_override {
    static return_value_policy policy(return_value_policy p) { return p; }
};

template <typename Return>
struct return_value_policy_override<
    Return,
    detail::enable_if_t<std::is_base_of<type_caster_generic, make_caster<Return>>::value, void>> {
    static return_value_policy policy(return_value_policy p) {
        return !std::is_lvalue_reference<Return>::value && !std::is_pointer<Return>::value
                   ? return_value_policy::move
                   : p;
    }
};

// Basic python -> C++ casting; throws if casting fails
template <typename T, typename SFINAE>
type_caster<T, SFINAE> &load_type(type_caster<T, SFINAE> &conv, const handle &handle) {
    static_assert(!detail::is_pyobject<T>::value,
                  "Internal error: type_caster should only be used for C++ types");
    if (!conv.load(handle, true)) {
#if !defined(PYBIND11_DETAILED_ERROR_MESSAGES)
        throw cast_error(
            "Unable to cast Python instance of type "
            + str(type::handle_of(handle)).cast<std::string>()
            + " to C++ type '?' (#define "
              "PYBIND11_DETAILED_ERROR_MESSAGES or compile in debug mode for details)");
#else
        throw cast_error("Unable to cast Python instance of type "
                         + str(type::handle_of(handle)).cast<std::string>() + " to C++ type '"
                         + type_id<T>() + "'");
#endif
    }
    return conv;
}
// Wrapper around the above that also constructs and returns a type_caster
template <typename T>
make_caster<T> load_type(const handle &handle) {
    make_caster<T> conv;
    load_type(conv, handle);
    return conv;
}

PYBIND11_NAMESPACE_END(detail)

// pytype -> C++ type
template <typename T,
          detail::enable_if_t<!detail::is_pyobject<T>::value
                                  && !detail::is_same_ignoring_cvref<T, PyObject *>::value,
                              int>
          = 0>
T cast(const handle &handle) {
    using namespace detail;
    static_assert(!cast_is_temporary_value_reference<T>::value,
                  "Unable to cast type to reference: value is local to type caster");
    return cast_op<T>(load_type<T>(handle));
}

// pytype -> pytype (calls converting constructor)
template <typename T, detail::enable_if_t<detail::is_pyobject<T>::value, int> = 0>
T cast(const handle &handle) {
    return T(reinterpret_borrow<object>(handle));
}

// Note that `cast<PyObject *>(obj)` increments the reference count of `obj`.
// This is necessary for the case that `obj` is a temporary, and could
// not possibly be different, given
// 1. the established convention that the passed `handle` is borrowed, and
// 2. we don't want to force all generic code using `cast<T>()` to special-case
//    handling of `T` = `PyObject *` (to increment the reference count there).
// It is the responsibility of the caller to ensure that the reference count
// is decremented.
template <typename T,
          typename Handle,
          detail::enable_if_t<detail::is_same_ignoring_cvref<T, PyObject *>::value
                                  && detail::is_same_ignoring_cvref<Handle, handle>::value,
                              int>
          = 0>
T cast(Handle &&handle) {
    return handle.inc_ref().ptr();
}
// To optimize way an inc_ref/dec_ref cycle:
template <typename T,
          typename Object,
          detail::enable_if_t<detail::is_same_ignoring_cvref<T, PyObject *>::value
                                  && detail::is_same_ignoring_cvref<Object, object>::value,
                              int>
          = 0>
T cast(Object &&obj) {
    return obj.release().ptr();
}

// C++ type -> py::object
template <typename T, detail::enable_if_t<!detail::is_pyobject<T>::value, int> = 0>
object cast(T &&value,
            return_value_policy policy = return_value_policy::automatic_reference,
            handle parent = handle()) {
    using no_ref_T = typename std::remove_reference<T>::type;
    if (policy == return_value_policy::automatic) {
        policy = std::is_pointer<no_ref_T>::value     ? return_value_policy::take_ownership
                 : std::is_lvalue_reference<T>::value ? return_value_policy::copy
                                                      : return_value_policy::move;
    } else if (policy == return_value_policy::automatic_reference) {
        policy = std::is_pointer<no_ref_T>::value     ? return_value_policy::reference
                 : std::is_lvalue_reference<T>::value ? return_value_policy::copy
                                                      : return_value_policy::move;
    }
    return reinterpret_steal<object>(
        detail::make_caster<T>::cast(std::forward<T>(value), policy, parent));
}

template <typename T>
T handle::cast() const {
    return pybind11::cast<T>(*this);
}
template <>
inline void handle::cast() const {
    return;
}

template <typename T>
detail::enable_if_t<!detail::move_never<T>::value, T> move(object &&obj) {
    if (obj.ref_count() > 1) {
#if !defined(PYBIND11_DETAILED_ERROR_MESSAGES)
        throw cast_error(
            "Unable to cast Python " + str(type::handle_of(obj)).cast<std::string>()
            + " instance to C++ rvalue: instance has multiple references"
              " (#define PYBIND11_DETAILED_ERROR_MESSAGES or compile in debug mode for details)");
#else
        throw cast_error("Unable to move from Python "
                         + str(type::handle_of(obj)).cast<std::string>() + " instance to C++ "
                         + type_id<T>() + " instance: instance has multiple references");
#endif
    }

    // Move into a temporary and return that, because the reference may be a local value of `conv`
    T ret = std::move(detail::load_type<T>(obj).operator T &());
    return ret;
}

// Calling cast() on an rvalue calls pybind11::cast with the object rvalue, which does:
// - If we have to move (because T has no copy constructor), do it.  This will fail if the moved
//   object has multiple references, but trying to copy will fail to compile.
// - If both movable and copyable, check ref count: if 1, move; otherwise copy
// - Otherwise (not movable), copy.
template <typename T>
detail::enable_if_t<!detail::is_pyobject<T>::value && detail::move_always<T>::value, T>
cast(object &&object) {
    return move<T>(std::move(object));
}
template <typename T>
detail::enable_if_t<!detail::is_pyobject<T>::value && detail::move_if_unreferenced<T>::value, T>
cast(object &&object) {
    if (object.ref_count() > 1) {
        return cast<T>(object);
    }
    return move<T>(std::move(object));
}
template <typename T>
detail::enable_if_t<!detail::is_pyobject<T>::value && detail::move_never<T>::value, T>
cast(object &&object) {
    return cast<T>(object);
}

// pytype rvalue -> pytype (calls converting constructor)
template <typename T>
detail::enable_if_t<detail::is_pyobject<T>::value, T> cast(object &&object) {
    return T(std::move(object));
}

template <typename T>
T object::cast() const & {
    return pybind11::cast<T>(*this);
}
template <typename T>
T object::cast() && {
    return pybind11::cast<T>(std::move(*this));
}
template <>
inline void object::cast() const & {
    return;
}
template <>
inline void object::cast() && {
    return;
}

PYBIND11_NAMESPACE_BEGIN(detail)

// Declared in pytypes.h:
template <typename T, enable_if_t<!is_pyobject<T>::value, int>>
object object_or_cast(T &&o) {
    return pybind11::cast(std::forward<T>(o));
}

// Placeholder type for the unneeded (and dead code) static variable in the
// PYBIND11_OVERRIDE_OVERRIDE macro
struct override_unused {};
template <typename ret_type>
using override_caster_t = conditional_t<cast_is_temporary_value_reference<ret_type>::value,
                                        make_caster<ret_type>,
                                        override_unused>;

// Trampoline use: for reference/pointer types to value-converted values, we do a value cast, then
// store the result in the given variable.  For other types, this is a no-op.
template <typename T>
enable_if_t<cast_is_temporary_value_reference<T>::value, T> cast_ref(object &&o,
                                                                     make_caster<T> &caster) {
    return cast_op<T>(load_type(caster, o));
}
template <typename T>
enable_if_t<!cast_is_temporary_value_reference<T>::value, T> cast_ref(object &&,
                                                                      override_unused &) {
    pybind11_fail("Internal error: cast_ref fallback invoked");
}

// Trampoline use: Having a pybind11::cast with an invalid reference type is going to
// static_assert, even though if it's in dead code, so we provide a "trampoline" to pybind11::cast
// that only does anything in cases where pybind11::cast is valid.
template <typename T>
enable_if_t<cast_is_temporary_value_reference<T>::value
                && !detail::is_same_ignoring_cvref<T, PyObject *>::value,
            T>
cast_safe(object &&) {
    pybind11_fail("Internal error: cast_safe fallback invoked");
}
template <typename T>
enable_if_t<std::is_void<T>::value, void> cast_safe(object &&) {}
template <typename T>
enable_if_t<detail::is_same_ignoring_cvref<T, PyObject *>::value, PyObject *>
cast_safe(object &&o) {
    return o.release().ptr();
}
template <typename T>
enable_if_t<detail::none_of<cast_is_temporary_value_reference<T>,
                            detail::is_same_ignoring_cvref<T, PyObject *>,
                            std::is_void<T>>::value,
            T>
cast_safe(object &&o) {
    return pybind11::cast<T>(std::move(o));
}

PYBIND11_NAMESPACE_END(detail)

// The overloads could coexist, i.e. the #if is not strictly speaking needed,
// but it is an easy minor optimization.
#if !defined(PYBIND11_DETAILED_ERROR_MESSAGES)
inline cast_error cast_error_unable_to_convert_call_arg(const std::string &name) {
    return cast_error("Unable to convert call argument '" + name
                      + "' to Python object (#define "
                        "PYBIND11_DETAILED_ERROR_MESSAGES or compile in debug mode for details)");
}
#else
inline cast_error cast_error_unable_to_convert_call_arg(const std::string &name,
                                                        const std::string &type) {
    return cast_error("Unable to convert call argument '" + name + "' of type '" + type
                      + "' to Python object");
}
#endif

template <return_value_policy policy = return_value_policy::automatic_reference>
tuple make_tuple() {
    return tuple(0);
}

template <return_value_policy policy = return_value_policy::automatic_reference, typename... Args>
tuple make_tuple(Args &&...args_) {
    constexpr size_t size = sizeof...(Args);
    std::array<object, size> args{{reinterpret_steal<object>(
        detail::make_caster<Args>::cast(std::forward<Args>(args_), policy, nullptr))...}};
    for (size_t i = 0; i < args.size(); i++) {
        if (!args[i]) {
#if !defined(PYBIND11_DETAILED_ERROR_MESSAGES)
            throw cast_error_unable_to_convert_call_arg(std::to_string(i));
#else
            std::array<std::string, size> argtypes{{type_id<Args>()...}};
            throw cast_error_unable_to_convert_call_arg(std::to_string(i), argtypes[i]);
#endif
        }
    }
    tuple result(size);
    int counter = 0;
    for (auto &arg_value : args) {
        PyTuple_SET_ITEM(result.ptr(), counter++, arg_value.release().ptr());
    }
    return result;
}

/// \ingroup annotations
/// Annotation for arguments
struct arg {
    /// Constructs an argument with the name of the argument; if null or omitted, this is a
    /// positional argument.
    constexpr explicit arg(const char *name = nullptr)
        : name(name), flag_noconvert(false), flag_none(true) {}
    /// Assign a value to this argument
    template <typename T>
    arg_v operator=(T &&value) const;
    /// Indicate that the type should not be converted in the type caster
    arg &noconvert(bool flag = true) {
        flag_noconvert = flag;
        return *this;
    }
    /// Indicates that the argument should/shouldn't allow None (e.g. for nullable pointer args)
    arg &none(bool flag = true) {
        flag_none = flag;
        return *this;
    }

    const char *name;        ///< If non-null, this is a named kwargs argument
    bool flag_noconvert : 1; ///< If set, do not allow conversion (requires a supporting type
                             ///< caster!)
    bool flag_none : 1;      ///< If set (the default), allow None to be passed to this argument
};

/// \ingroup annotations
/// Annotation for arguments with values
struct arg_v : arg {
private:
    template <typename T>
    arg_v(arg &&base, T &&x, const char *descr = nullptr)
        : arg(base), value(reinterpret_steal<object>(detail::make_caster<T>::cast(
                         std::forward<T>(x), return_value_policy::automatic, {}))),
          descr(descr)
#if defined(PYBIND11_DETAILED_ERROR_MESSAGES)
          ,
          type(type_id<T>())
#endif
    {
        // Workaround! See:
        // https://github.com/pybind/pybind11/issues/2336
        // https://github.com/pybind/pybind11/pull/2685#issuecomment-731286700
        if (PyErr_Occurred()) {
            PyErr_Clear();
        }
    }

public:
    /// Direct construction with name, default, and description
    template <typename T>
    arg_v(const char *name, T &&x, const char *descr = nullptr)
        : arg_v(arg(name), std::forward<T>(x), descr) {}

    /// Called internally when invoking `py::arg("a") = value`
    template <typename T>
    arg_v(const arg &base, T &&x, const char *descr = nullptr)
        : arg_v(arg(base), std::forward<T>(x), descr) {}

    /// Same as `arg::noconvert()`, but returns *this as arg_v&, not arg&
    arg_v &noconvert(bool flag = true) {
        arg::noconvert(flag);
        return *this;
    }

    /// Same as `arg::nonone()`, but returns *this as arg_v&, not arg&
    arg_v &none(bool flag = true) {
        arg::none(flag);
        return *this;
    }

    /// The default value
    object value;
    /// The (optional) description of the default value
    const char *descr;
#if defined(PYBIND11_DETAILED_ERROR_MESSAGES)
    /// The C++ type name of the default value (only available when compiled in debug mode)
    std::string type;
#endif
};

/// \ingroup annotations
/// Annotation indicating that all following arguments are keyword-only; the is the equivalent of
/// an unnamed '*' argument
struct kw_only {};

/// \ingroup annotations
/// Annotation indicating that all previous arguments are positional-only; the is the equivalent of
/// an unnamed '/' argument
struct pos_only {};

template <typename T>
arg_v arg::operator=(T &&value) const {
    return {*this, std::forward<T>(value)};
}

/// Alias for backward compatibility -- to be removed in version 2.0
template <typename /*unused*/>
using arg_t = arg_v;

inline namespace literals {
/** \rst
    String literal version of `arg`
 \endrst */
constexpr arg
#if !defined(__clang__) && defined(__GNUC__) && __GNUC__ < 5
operator"" _a // gcc 4.8.5 insists on having a space (hard error).
#else
operator""_a // clang 17 generates a deprecation warning if there is a space.
#endif
    (const char *name, size_t) {
    return arg(name);
}
} // namespace literals

PYBIND11_NAMESPACE_BEGIN(detail)

template <typename T>
using is_kw_only = std::is_same<intrinsic_t<T>, kw_only>;
template <typename T>
using is_pos_only = std::is_same<intrinsic_t<T>, pos_only>;

// forward declaration (definition in attr.h)
struct function_record;

/// Internal data associated with a single function call
struct function_call {
    function_call(const function_record &f, handle p); // Implementation in attr.h

    /// The function data:
    const function_record &func;

    /// Arguments passed to the function:
    std::vector<handle> args;

    /// The `convert` value the arguments should be loaded with
    std::vector<bool> args_convert;

    /// Extra references for the optional `py::args` and/or `py::kwargs` arguments (which, if
    /// present, are also in `args` but without a reference).
    object args_ref, kwargs_ref;

    /// The parent, if any
    handle parent;

    /// If this is a call to an initializer, this argument contains `self`
    handle init_self;
};

// See PR #5396 for the discussion that led to this
template <typename Base, typename Derived, typename = void>
struct is_same_or_base_of : std::is_same<Base, Derived> {};

// Only evaluate is_base_of if Derived is complete.
// is_base_of raises a compiler error if Derived is incomplete.
template <typename Base, typename Derived>
struct is_same_or_base_of<Base, Derived, decltype(void(sizeof(Derived)))>
    : any_of<std::is_same<Base, Derived>, std::is_base_of<Base, Derived>> {};

/// Helper class which loads arguments for C++ functions called from Python
template <typename... Args>
class argument_loader {
    using indices = make_index_sequence<sizeof...(Args)>;
    template <typename Arg>
<<<<<<< HEAD
    using argument_is_args = std::is_base_of<args, intrinsic_t<Arg>>;
    template <typename Arg>
    using argument_is_kwargs = std::is_base_of<kwargs, intrinsic_t<Arg>>;
=======
    using argument_is_args = is_same_or_base_of<args, intrinsic_t<Arg>>;
    template <typename Arg>
    using argument_is_kwargs = is_same_or_base_of<kwargs, intrinsic_t<Arg>>;
>>>>>>> f7e14e98
    // Get kwargs argument position, or -1 if not present:
    static constexpr auto kwargs_pos = constexpr_last<argument_is_kwargs, Args...>();

    static_assert(kwargs_pos == -1 || kwargs_pos == (int) sizeof...(Args) - 1,
                  "py::kwargs is only permitted as the last argument of a function");

public:
    static constexpr bool has_kwargs = kwargs_pos != -1;

    // py::args argument position; -1 if not present.
    static constexpr int args_pos = constexpr_last<argument_is_args, Args...>();

    static_assert(args_pos == -1 || args_pos == constexpr_first<argument_is_args, Args...>(),
                  "py::args cannot be specified more than once");

    static constexpr auto arg_names
        = ::pybind11::detail::concat(type_descr(make_caster<Args>::name)...);

    bool load_args(function_call &call) { return load_impl_sequence(call, indices{}); }

    template <typename Return, typename Guard, typename Func>
    // NOLINTNEXTLINE(readability-const-return-type)
    enable_if_t<!std::is_void<Return>::value, Return> call(Func &&f) && {
        return std::move(*this).template call_impl<remove_cv_t<Return>>(
            std::forward<Func>(f), indices{}, Guard{});
    }

    template <typename Return, typename Guard, typename Func>
    enable_if_t<std::is_void<Return>::value, void_type> call(Func &&f) && {
        std::move(*this).template call_impl<remove_cv_t<Return>>(
            std::forward<Func>(f), indices{}, Guard{});
        return void_type();
    }

private:
    static bool load_impl_sequence(function_call &, index_sequence<>) { return true; }

    template <size_t... Is>
    bool load_impl_sequence(function_call &call, index_sequence<Is...>) {
#ifdef __cpp_fold_expressions
        if ((... || !std::get<Is>(argcasters).load(call.args[Is], call.args_convert[Is]))) {
            return false;
        }
#else
        for (bool r : {std::get<Is>(argcasters).load(call.args[Is], call.args_convert[Is])...}) {
            if (!r) {
                return false;
            }
        }
#endif
        return true;
    }

    template <typename Return, typename Func, size_t... Is, typename Guard>
    Return call_impl(Func &&f, index_sequence<Is...>, Guard &&) && {
        return std::forward<Func>(f)(cast_op<Args>(std::move(std::get<Is>(argcasters)))...);
    }

    std::tuple<make_caster<Args>...> argcasters;
};

/// Helper class which collects only positional arguments for a Python function call.
/// A fancier version below can collect any argument, but this one is optimal for simple calls.
template <return_value_policy policy>
class simple_collector {
public:
    template <typename... Ts>
    explicit simple_collector(Ts &&...values)
        : m_args(pybind11::make_tuple<policy>(std::forward<Ts>(values)...)) {}

    const tuple &args() const & { return m_args; }
    dict kwargs() const { return {}; }

    tuple args() && { return std::move(m_args); }

    /// Call a Python function and pass the collected arguments
    object call(PyObject *ptr) const {
        PyObject *result = PyObject_CallObject(ptr, m_args.ptr());
        if (!result) {
            throw error_already_set();
        }
        return reinterpret_steal<object>(result);
    }

private:
    tuple m_args;
};

/// Helper class which collects positional, keyword, * and ** arguments for a Python function call
template <return_value_policy policy>
class unpacking_collector {
public:
    template <typename... Ts>
    explicit unpacking_collector(Ts &&...values) {
        // Tuples aren't (easily) resizable so a list is needed for collection,
        // but the actual function call strictly requires a tuple.
        auto args_list = list();
        using expander = int[];
        (void) expander{0, (process(args_list, std::forward<Ts>(values)), 0)...};

        m_args = std::move(args_list);
    }

    const tuple &args() const & { return m_args; }
    const dict &kwargs() const & { return m_kwargs; }

    tuple args() && { return std::move(m_args); }
    dict kwargs() && { return std::move(m_kwargs); }

    /// Call a Python function and pass the collected arguments
    object call(PyObject *ptr) const {
        PyObject *result = PyObject_Call(ptr, m_args.ptr(), m_kwargs.ptr());
        if (!result) {
            throw error_already_set();
        }
        return reinterpret_steal<object>(result);
    }

private:
    template <typename T>
    void process(list &args_list, T &&x) {
        auto o = reinterpret_steal<object>(
            detail::make_caster<T>::cast(std::forward<T>(x), policy, {}));
        if (!o) {
#if !defined(PYBIND11_DETAILED_ERROR_MESSAGES)
            throw cast_error_unable_to_convert_call_arg(std::to_string(args_list.size()));
#else
            throw cast_error_unable_to_convert_call_arg(std::to_string(args_list.size()),
                                                        type_id<T>());
#endif
        }
        args_list.append(std::move(o));
    }

    void process(list &args_list, detail::args_proxy ap) {
        for (auto a : ap) {
            args_list.append(a);
        }
    }

    void process(list & /*args_list*/, arg_v a) {
        if (!a.name) {
#if !defined(PYBIND11_DETAILED_ERROR_MESSAGES)
            nameless_argument_error();
#else
            nameless_argument_error(a.type);
#endif
        }
        if (m_kwargs.contains(a.name)) {
#if !defined(PYBIND11_DETAILED_ERROR_MESSAGES)
            multiple_values_error();
#else
            multiple_values_error(a.name);
#endif
        }
        if (!a.value) {
#if !defined(PYBIND11_DETAILED_ERROR_MESSAGES)
            throw cast_error_unable_to_convert_call_arg(a.name);
#else
            throw cast_error_unable_to_convert_call_arg(a.name, a.type);
#endif
        }
        m_kwargs[a.name] = std::move(a.value);
    }

    void process(list & /*args_list*/, detail::kwargs_proxy kp) {
        if (!kp) {
            return;
        }
        for (auto k : reinterpret_borrow<dict>(kp)) {
            if (m_kwargs.contains(k.first)) {
#if !defined(PYBIND11_DETAILED_ERROR_MESSAGES)
                multiple_values_error();
#else
                multiple_values_error(str(k.first));
#endif
            }
            m_kwargs[k.first] = k.second;
        }
    }

    [[noreturn]] static void nameless_argument_error() {
        throw type_error(
            "Got kwargs without a name; only named arguments "
            "may be passed via py::arg() to a python function call. "
            "(#define PYBIND11_DETAILED_ERROR_MESSAGES or compile in debug mode for details)");
    }
    [[noreturn]] static void nameless_argument_error(const std::string &type) {
        throw type_error("Got kwargs without a name of type '" + type
                         + "'; only named "
                           "arguments may be passed via py::arg() to a python function call. ");
    }
    [[noreturn]] static void multiple_values_error() {
        throw type_error(
            "Got multiple values for keyword argument "
            "(#define PYBIND11_DETAILED_ERROR_MESSAGES or compile in debug mode for details)");
    }

    [[noreturn]] static void multiple_values_error(const std::string &name) {
        throw type_error("Got multiple values for keyword argument '" + name + "'");
    }

private:
    tuple m_args;
    dict m_kwargs;
};

// [workaround(intel)] Separate function required here
// We need to put this into a separate function because the Intel compiler
// fails to compile enable_if_t<!all_of<is_positional<Args>...>::value>
// (tested with ICC 2021.1 Beta 20200827).
template <typename... Args>
constexpr bool args_are_all_positional() {
    return all_of<is_positional<Args>...>::value;
}

/// Collect only positional arguments for a Python function call
template <return_value_policy policy,
          typename... Args,
          typename = enable_if_t<args_are_all_positional<Args...>()>>
simple_collector<policy> collect_arguments(Args &&...args) {
    return simple_collector<policy>(std::forward<Args>(args)...);
}

/// Collect all arguments, including keywords and unpacking (only instantiated when needed)
template <return_value_policy policy,
          typename... Args,
          typename = enable_if_t<!args_are_all_positional<Args...>()>>
unpacking_collector<policy> collect_arguments(Args &&...args) {
    // Following argument order rules for generalized unpacking according to PEP 448
    static_assert(constexpr_last<is_positional, Args...>()
                          < constexpr_first<is_keyword_or_ds, Args...>()
                      && constexpr_last<is_s_unpacking, Args...>()
                             < constexpr_first<is_ds_unpacking, Args...>(),
                  "Invalid function call: positional args must precede keywords and ** unpacking; "
                  "* unpacking must precede ** unpacking");
    return unpacking_collector<policy>(std::forward<Args>(args)...);
}

template <typename Derived>
template <return_value_policy policy, typename... Args>
object object_api<Derived>::operator()(Args &&...args) const {
#ifndef NDEBUG
    if (!PyGILState_Check()) {
        pybind11_fail("pybind11::object_api<>::operator() PyGILState_Check() failure.");
    }
#endif
    return detail::collect_arguments<policy>(std::forward<Args>(args)...).call(derived().ptr());
}

template <typename Derived>
template <return_value_policy policy, typename... Args>
object object_api<Derived>::call(Args &&...args) const {
    return operator()<policy>(std::forward<Args>(args)...);
}

PYBIND11_NAMESPACE_END(detail)

template <typename T>
handle type::handle_of() {
    static_assert(std::is_base_of<detail::type_caster_generic, detail::make_caster<T>>::value,
                  "py::type::of<T> only supports the case where T is a registered C++ types.");

    return detail::get_type_handle(typeid(T), true);
}

#define PYBIND11_MAKE_OPAQUE(...)                                                                 \
    PYBIND11_NAMESPACE_BEGIN(PYBIND11_NAMESPACE)                                                  \
    namespace detail {                                                                            \
    template <>                                                                                   \
    class type_caster<__VA_ARGS__> : public type_caster_base<__VA_ARGS__> {};                     \
    }                                                                                             \
    PYBIND11_NAMESPACE_END(PYBIND11_NAMESPACE)

/// Lets you pass a type containing a `,` through a macro parameter without needing a separate
/// typedef, e.g.:
/// `PYBIND11_OVERRIDE(PYBIND11_TYPE(ReturnType<A, B>), PYBIND11_TYPE(Parent<C, D>), f, arg)`
#define PYBIND11_TYPE(...) __VA_ARGS__

PYBIND11_NAMESPACE_END(PYBIND11_NAMESPACE)<|MERGE_RESOLUTION|>--- conflicted
+++ resolved
@@ -1587,15 +1587,9 @@
 class argument_loader {
     using indices = make_index_sequence<sizeof...(Args)>;
     template <typename Arg>
-<<<<<<< HEAD
-    using argument_is_args = std::is_base_of<args, intrinsic_t<Arg>>;
-    template <typename Arg>
-    using argument_is_kwargs = std::is_base_of<kwargs, intrinsic_t<Arg>>;
-=======
     using argument_is_args = is_same_or_base_of<args, intrinsic_t<Arg>>;
     template <typename Arg>
     using argument_is_kwargs = is_same_or_base_of<kwargs, intrinsic_t<Arg>>;
->>>>>>> f7e14e98
     // Get kwargs argument position, or -1 if not present:
     static constexpr auto kwargs_pos = constexpr_last<argument_is_kwargs, Args...>();
 
