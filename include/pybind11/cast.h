// clang-format off
/*
    pybind11/cast.h: Partial template specializations to cast between
    C++ and Python types

    Copyright (c) 2016 Wenzel Jakob <wenzel.jakob@epfl.ch>

    All rights reserved. Use of this source code is governed by a
    BSD-style license that can be found in the LICENSE file.
*/

#pragma once

// clang-format on
#ifndef PYBIND11_USE_SMART_HOLDER_AS_DEFAULT
<<<<<<< HEAD
#define PYBIND11_USE_SMART_HOLDER_AS_DEFAULT
=======
// #define PYBIND11_USE_SMART_HOLDER_AS_DEFAULT
// Currently the main purpose of this switch is to enable non-intrusive comprehensive testing. If
// and when `smart_holder` will actually become the released default is currently open. In the
// meantime, the full functionality is easily available by using `py::classh`, which is just a
// handy shortcut for `py::class_<T, py::smart_holder>` (see `pybind11/smart_holder.h`). Classes
// wrapped in this way are fully compatible with everything existing.
>>>>>>> 797fe060
#endif
// clang-format off

#include "pytypes.h"
#include "detail/typeid.h"
#include "detail/descr.h"
#include "detail/internals.h"
#include <array>
#include <limits>
#include <tuple>
#include <type_traits>

#if defined(PYBIND11_CPP17)
#  if defined(__has_include)
#    if __has_include(<string_view>)
#      define PYBIND11_HAS_STRING_VIEW
#    endif
#  elif defined(_MSC_VER)
#    define PYBIND11_HAS_STRING_VIEW
#  endif
#endif
#ifdef PYBIND11_HAS_STRING_VIEW
#include <string_view>
#endif

#if defined(__cpp_lib_char8_t) && __cpp_lib_char8_t >= 201811L
#  define PYBIND11_HAS_U8STRING
#endif

PYBIND11_NAMESPACE_BEGIN(PYBIND11_NAMESPACE)
PYBIND11_NAMESPACE_BEGIN(detail)

/// A life support system for temporary objects created by `type_caster::load()`.
/// Adding a patient will keep it alive up until the enclosing function returns.
class loader_life_support {
public:
    /// A new patient frame is created when a function is entered
    loader_life_support() {
        get_internals().loader_patient_stack.push_back(nullptr);
    }

    /// ... and destroyed after it returns
    ~loader_life_support() {
        auto &stack = get_internals().loader_patient_stack;
        if (stack.empty())
            pybind11_fail("loader_life_support: internal error");

        auto ptr = stack.back();
        stack.pop_back();
        Py_CLEAR(ptr);

        // A heuristic to reduce the stack's capacity (e.g. after long recursive calls)
        if (stack.capacity() > 16 && !stack.empty() && stack.capacity() / stack.size() > 2)
            stack.shrink_to_fit();
    }

    /// This can only be used inside a pybind11-bound function, either by `argument_loader`
    /// at argument preparation time or by `py::cast()` at execution time.
    PYBIND11_NOINLINE static void add_patient(handle h) {
        auto &stack = get_internals().loader_patient_stack;
        if (stack.empty())
            throw cast_error("When called outside a bound function, py::cast() cannot "
                             "do Python -> C++ conversions which require the creation "
                             "of temporary values");

        auto &list_ptr = stack.back();
        if (list_ptr == nullptr) {
            list_ptr = PyList_New(1);
            if (!list_ptr)
                pybind11_fail("loader_life_support: error allocating list");
            PyList_SET_ITEM(list_ptr, 0, h.inc_ref().ptr());
        } else {
            auto result = PyList_Append(list_ptr, h.ptr());
            if (result == -1)
                pybind11_fail("loader_life_support: error adding patient");
        }
    }
};

// Gets the cache entry for the given type, creating it if necessary.  The return value is the pair
// returned by emplace, i.e. an iterator for the entry and a bool set to `true` if the entry was
// just created.
inline std::pair<decltype(internals::registered_types_py)::iterator, bool> all_type_info_get_cache(PyTypeObject *type);

// Populates a just-created cache entry.
PYBIND11_NOINLINE inline void all_type_info_populate(PyTypeObject *t, std::vector<type_info *> &bases) {
    std::vector<PyTypeObject *> check;
    for (handle parent : reinterpret_borrow<tuple>(t->tp_bases))
        check.push_back((PyTypeObject *) parent.ptr());

    auto const &type_dict = get_internals().registered_types_py;
    for (size_t i = 0; i < check.size(); i++) {
        auto type = check[i];
        // Ignore Python2 old-style class super type:
        if (!PyType_Check((PyObject *) type)) continue;

        // Check `type` in the current set of registered python types:
        auto it = type_dict.find(type);
        if (it != type_dict.end()) {
            // We found a cache entry for it, so it's either pybind-registered or has pre-computed
            // pybind bases, but we have to make sure we haven't already seen the type(s) before: we
            // want to follow Python/virtual C++ rules that there should only be one instance of a
            // common base.
            for (auto *tinfo : it->second) {
                // NB: Could use a second set here, rather than doing a linear search, but since
                // having a large number of immediate pybind11-registered types seems fairly
                // unlikely, that probably isn't worthwhile.
                bool found = false;
                for (auto *known : bases) {
                    if (known == tinfo) { found = true; break; }
                }
                if (!found) bases.push_back(tinfo);
            }
        }
        else if (type->tp_bases) {
            // It's some python type, so keep follow its bases classes to look for one or more
            // registered types
            if (i + 1 == check.size()) {
                // When we're at the end, we can pop off the current element to avoid growing
                // `check` when adding just one base (which is typical--i.e. when there is no
                // multiple inheritance)
                check.pop_back();
                i--;
            }
            for (handle parent : reinterpret_borrow<tuple>(type->tp_bases))
                check.push_back((PyTypeObject *) parent.ptr());
        }
    }
}

/**
 * Extracts vector of type_info pointers of pybind-registered roots of the given Python type.  Will
 * be just 1 pybind type for the Python type of a pybind-registered class, or for any Python-side
 * derived class that uses single inheritance.  Will contain as many types as required for a Python
 * class that uses multiple inheritance to inherit (directly or indirectly) from multiple
 * pybind-registered classes.  Will be empty if neither the type nor any base classes are
 * pybind-registered.
 *
 * The value is cached for the lifetime of the Python type.
 */
inline const std::vector<detail::type_info *> &all_type_info(PyTypeObject *type) {
    auto ins = all_type_info_get_cache(type);
    if (ins.second)
        // New cache entry: populate it
        all_type_info_populate(type, ins.first->second);

    return ins.first->second;
}

/**
 * Gets a single pybind11 type info for a python type.  Returns nullptr if neither the type nor any
 * ancestors are pybind11-registered.  Throws an exception if there are multiple bases--use
 * `all_type_info` instead if you want to support multiple bases.
 */
PYBIND11_NOINLINE inline detail::type_info* get_type_info(PyTypeObject *type) {
    auto &bases = all_type_info(type);
    if (bases.empty())
        return nullptr;
    if (bases.size() > 1)
        pybind11_fail("pybind11::detail::get_type_info: type has multiple pybind11-registered bases");
    return bases.front();
}

inline detail::type_info *get_local_type_info(const std::type_index &tp) {
    auto &locals = registered_local_types_cpp();
    auto it = locals.find(tp);
    if (it != locals.end())
        return it->second;
    return nullptr;
}

inline detail::type_info *get_global_type_info(const std::type_index &tp) {
    auto &types = get_internals().registered_types_cpp;
    auto it = types.find(tp);
    if (it != types.end())
        return it->second;
    return nullptr;
}

/// Return the type info for a given C++ type; on lookup failure can either throw or return nullptr.
PYBIND11_NOINLINE inline detail::type_info *get_type_info(const std::type_index &tp,
                                                          bool throw_if_missing = false) {
    if (auto ltype = get_local_type_info(tp))
        return ltype;
    if (auto gtype = get_global_type_info(tp))
        return gtype;

    if (throw_if_missing) {
        std::string tname = tp.name();
        detail::clean_type_id(tname);
        pybind11_fail("pybind11::detail::get_type_info: unable to find type info for \"" + tname + "\"");
    }
    return nullptr;
}

PYBIND11_NOINLINE inline handle get_type_handle(const std::type_info &tp, bool throw_if_missing) {
    detail::type_info *type_info = get_type_info(tp, throw_if_missing);
    return handle(type_info ? ((PyObject *) type_info->type) : nullptr);
}

// Searches the inheritance graph for a registered Python instance, using all_type_info().
PYBIND11_NOINLINE inline handle find_registered_python_instance(void *src,
                                                                const detail::type_info *tinfo) {
    auto it_instances = get_internals().registered_instances.equal_range(src);
    for (auto it_i = it_instances.first; it_i != it_instances.second; ++it_i) {
        for (auto instance_type : detail::all_type_info(Py_TYPE(it_i->second))) {
            if (instance_type && same_type(*instance_type->cpptype, *tinfo->cpptype))
                return handle((PyObject *) it_i->second).inc_ref();
        }
    }
    return handle();
}

struct value_and_holder {
    instance *inst = nullptr;
    size_t index = 0u;
    const detail::type_info *type = nullptr;
    void **vh = nullptr;

    // Main constructor for a found value/holder:
    value_and_holder(instance *i, const detail::type_info *type, size_t vpos, size_t index) :
        inst{i}, index{index}, type{type},
        vh{inst->simple_layout ? inst->simple_value_holder : &inst->nonsimple.values_and_holders[vpos]}
    {}

    // Default constructor (used to signal a value-and-holder not found by get_value_and_holder())
    value_and_holder() = default;

    // Used for past-the-end iterator
    value_and_holder(size_t index) : index{index} {}

    template <typename V = void> V *&value_ptr() const {
        return reinterpret_cast<V *&>(vh[0]);
    }
    // True if this `value_and_holder` has a non-null value pointer
    explicit operator bool() const { return value_ptr(); }

    template <typename H> H &holder() const {
        return reinterpret_cast<H &>(vh[1]);
    }
    bool holder_constructed() const {
        return inst->simple_layout
            ? inst->simple_holder_constructed
            : inst->nonsimple.status[index] & instance::status_holder_constructed;
    }
    void set_holder_constructed(bool v = true) {
        if (inst->simple_layout)
            inst->simple_holder_constructed = v;
        else if (v)
            inst->nonsimple.status[index] |= instance::status_holder_constructed;
        else
            inst->nonsimple.status[index] &= (uint8_t) ~instance::status_holder_constructed;
    }
    bool instance_registered() const {
        return inst->simple_layout
            ? inst->simple_instance_registered
            : inst->nonsimple.status[index] & instance::status_instance_registered;
    }
    void set_instance_registered(bool v = true) {
        if (inst->simple_layout)
            inst->simple_instance_registered = v;
        else if (v)
            inst->nonsimple.status[index] |= instance::status_instance_registered;
        else
            inst->nonsimple.status[index] &= (uint8_t) ~instance::status_instance_registered;
    }
};

// Container for accessing and iterating over an instance's values/holders
struct values_and_holders {
private:
    instance *inst;
    using type_vec = std::vector<detail::type_info *>;
    const type_vec &tinfo;

public:
    values_and_holders(instance *inst) : inst{inst}, tinfo(all_type_info(Py_TYPE(inst))) {}

    struct iterator {
    private:
        instance *inst = nullptr;
        const type_vec *types = nullptr;
        value_and_holder curr;
        friend struct values_and_holders;
        iterator(instance *inst, const type_vec *tinfo)
            : inst{inst}, types{tinfo},
            curr(inst /* instance */,
                 types->empty() ? nullptr : (*types)[0] /* type info */,
                 0, /* vpos: (non-simple types only): the first vptr comes first */
                 0 /* index */)
        {}
        // Past-the-end iterator:
        iterator(size_t end) : curr(end) {}
    public:
        bool operator==(const iterator &other) const { return curr.index == other.curr.index; }
        bool operator!=(const iterator &other) const { return curr.index != other.curr.index; }
        iterator &operator++() {
            if (!inst->simple_layout)
                curr.vh += 1 + (*types)[curr.index]->holder_size_in_ptrs;
            ++curr.index;
            curr.type = curr.index < types->size() ? (*types)[curr.index] : nullptr;
            return *this;
        }
        value_and_holder &operator*() { return curr; }
        value_and_holder *operator->() { return &curr; }
    };

    iterator begin() { return iterator(inst, &tinfo); }
    iterator end() { return iterator(tinfo.size()); }

    iterator find(const type_info *find_type) {
        auto it = begin(), endit = end();
        while (it != endit && it->type != find_type) ++it;
        return it;
    }

    size_t size() { return tinfo.size(); }
};

/**
 * Extracts C++ value and holder pointer references from an instance (which may contain multiple
 * values/holders for python-side multiple inheritance) that match the given type.  Throws an error
 * if the given type (or ValueType, if omitted) is not a pybind11 base of the given instance.  If
 * `find_type` is omitted (or explicitly specified as nullptr) the first value/holder are returned,
 * regardless of type (and the resulting .type will be nullptr).
 *
 * The returned object should be short-lived: in particular, it must not outlive the called-upon
 * instance.
 */
PYBIND11_NOINLINE inline value_and_holder instance::get_value_and_holder(const type_info *find_type /*= nullptr default in common.h*/, bool throw_if_missing /*= true in common.h*/) {
    // Optimize common case:
    if (!find_type || Py_TYPE(this) == find_type->type)
        return value_and_holder(this, find_type, 0, 0);

    detail::values_and_holders vhs(this);
    auto it = vhs.find(find_type);
    if (it != vhs.end())
        return *it;

    if (!throw_if_missing)
        return value_and_holder();

#if defined(NDEBUG)
    pybind11_fail("pybind11::detail::instance::get_value_and_holder: "
            "type is not a pybind11 base of the given instance "
            "(compile in debug mode for type details)");
#else
    pybind11_fail("pybind11::detail::instance::get_value_and_holder: `" +
            get_fully_qualified_tp_name(find_type->type) + "' is not a pybind11 base of the given `" +
            get_fully_qualified_tp_name(Py_TYPE(this)) + "' instance");
#endif
}

PYBIND11_NOINLINE inline void instance::allocate_layout() {
    auto &tinfo = all_type_info(Py_TYPE(this));

    const size_t n_types = tinfo.size();

    if (n_types == 0)
        pybind11_fail("instance allocation failed: new instance has no pybind11-registered base types");

    simple_layout =
        n_types == 1 && tinfo.front()->holder_size_in_ptrs <= instance_simple_holder_in_ptrs();

    // Simple path: no python-side multiple inheritance, and a small-enough holder
    if (simple_layout) {
        simple_value_holder[0] = nullptr;
        simple_holder_constructed = false;
        simple_instance_registered = false;
    }
    else { // multiple base types or a too-large holder
        // Allocate space to hold: [v1*][h1][v2*][h2]...[bb...] where [vN*] is a value pointer,
        // [hN] is the (uninitialized) holder instance for value N, and [bb...] is a set of bool
        // values that tracks whether each associated holder has been initialized.  Each [block] is
        // padded, if necessary, to an integer multiple of sizeof(void *).
        size_t space = 0;
        for (auto t : tinfo) {
            space += 1; // value pointer
            space += t->holder_size_in_ptrs; // holder instance
        }
        size_t flags_at = space;
        space += size_in_ptrs(n_types); // status bytes (holder_constructed and instance_registered)

        // Allocate space for flags, values, and holders, and initialize it to 0 (flags and values,
        // in particular, need to be 0).  Use Python's memory allocation functions: in Python 3.6
        // they default to using pymalloc, which is designed to be efficient for small allocations
        // like the one we're doing here; in earlier versions (and for larger allocations) they are
        // just wrappers around malloc.
#if PY_VERSION_HEX >= 0x03050000
        nonsimple.values_and_holders = (void **) PyMem_Calloc(space, sizeof(void *));
        if (!nonsimple.values_and_holders) throw std::bad_alloc();
#else
        nonsimple.values_and_holders = (void **) PyMem_New(void *, space);
        if (!nonsimple.values_and_holders) throw std::bad_alloc();
        std::memset(nonsimple.values_and_holders, 0, space * sizeof(void *));
#endif
        nonsimple.status = reinterpret_cast<uint8_t *>(&nonsimple.values_and_holders[flags_at]);
    }
    owned = true;
}

PYBIND11_NOINLINE inline void instance::deallocate_layout() {
    if (!simple_layout)
        PyMem_Free(nonsimple.values_and_holders);
}

PYBIND11_NOINLINE inline bool isinstance_generic(handle obj, const std::type_info &tp) {
    handle type = detail::get_type_handle(tp, false);
    if (!type)
        return false;
    return isinstance(obj, type);
}

PYBIND11_NOINLINE inline std::string error_string() {
    if (!PyErr_Occurred()) {
        PyErr_SetString(PyExc_RuntimeError, "Unknown internal error occurred");
        return "Unknown internal error occurred";
    }

    error_scope scope; // Preserve error state

    std::string errorString;
    if (scope.type) {
        errorString += handle(scope.type).attr("__name__").cast<std::string>();
        errorString += ": ";
    }
    if (scope.value)
        errorString += (std::string) str(scope.value);

    PyErr_NormalizeException(&scope.type, &scope.value, &scope.trace);

#if PY_MAJOR_VERSION >= 3
    if (scope.trace != nullptr)
        PyException_SetTraceback(scope.value, scope.trace);
#endif

#if !defined(PYPY_VERSION)
    if (scope.trace) {
        auto *trace = (PyTracebackObject *) scope.trace;

        /* Get the deepest trace possible */
        while (trace->tb_next)
            trace = trace->tb_next;

        PyFrameObject *frame = trace->tb_frame;
        errorString += "\n\nAt:\n";
        while (frame) {
            int lineno = PyFrame_GetLineNumber(frame);
            errorString +=
                "  " + handle(frame->f_code->co_filename).cast<std::string>() +
                "(" + std::to_string(lineno) + "): " +
                handle(frame->f_code->co_name).cast<std::string>() + "\n";
            frame = frame->f_back;
        }
    }
#endif

    return errorString;
}

PYBIND11_NOINLINE inline handle get_object_handle(const void *ptr, const detail::type_info *type ) {
    auto &instances = get_internals().registered_instances;
    auto range = instances.equal_range(ptr);
    for (auto it = range.first; it != range.second; ++it) {
        for (const auto &vh : values_and_holders(it->second)) {
            if (vh.type == type)
                return handle((PyObject *) it->second);
        }
    }
    return handle();
}

inline PyThreadState *get_thread_state_unchecked() {
#if defined(PYPY_VERSION)
    return PyThreadState_GET();
#elif PY_VERSION_HEX < 0x03000000
    return _PyThreadState_Current;
#elif PY_VERSION_HEX < 0x03050000
    return (PyThreadState*) _Py_atomic_load_relaxed(&_PyThreadState_Current);
#elif PY_VERSION_HEX < 0x03050200
    return (PyThreadState*) _PyThreadState_Current.value;
#else
    return _PyThreadState_UncheckedGet();
#endif
}

// Forward declarations
inline void keep_alive_impl(handle nurse, handle patient);
inline PyObject *make_new_instance(PyTypeObject *type);

class type_caster_generic {
public:
    PYBIND11_NOINLINE type_caster_generic(const std::type_info &type_info)
        : typeinfo(get_type_info(type_info)), cpptype(&type_info) { }

    type_caster_generic(const type_info *typeinfo)
        : typeinfo(typeinfo), cpptype(typeinfo ? typeinfo->cpptype : nullptr) { }

    bool load(handle src, bool convert) {
        return load_impl<type_caster_generic>(src, convert);
    }

    PYBIND11_NOINLINE static handle cast(const void *_src, return_value_policy policy, handle parent,
                                         const detail::type_info *tinfo,
                                         void *(*copy_constructor)(const void *),
                                         void *(*move_constructor)(const void *),
                                         const void *existing_holder = nullptr) {
        if (!tinfo) // no type info: error will be set already
            return handle();

        void *src = const_cast<void *>(_src);
        if (src == nullptr)
            return none().release();

        if (handle registered_inst = find_registered_python_instance(src, tinfo))
            return registered_inst;

        auto inst = reinterpret_steal<object>(make_new_instance(tinfo->type));
        auto wrapper = reinterpret_cast<instance *>(inst.ptr());
        wrapper->owned = false;
        void *&valueptr = values_and_holders(wrapper).begin()->value_ptr();

        switch (policy) {
            case return_value_policy::automatic:
            case return_value_policy::take_ownership:
                valueptr = src;
                wrapper->owned = true;
                break;

            case return_value_policy::automatic_reference:
            case return_value_policy::reference:
                valueptr = src;
                wrapper->owned = false;
                break;

            case return_value_policy::copy:
                if (copy_constructor)
                    valueptr = copy_constructor(src);
                else {
#if defined(NDEBUG)
                    throw cast_error("return_value_policy = copy, but type is "
                                     "non-copyable! (compile in debug mode for details)");
#else
                    std::string type_name(tinfo->cpptype->name());
                    detail::clean_type_id(type_name);
                    throw cast_error("return_value_policy = copy, but type " +
                                     type_name + " is non-copyable!");
#endif
                }
                wrapper->owned = true;
                break;

            case return_value_policy::move:
                if (move_constructor)
                    valueptr = move_constructor(src);
                else if (copy_constructor)
                    valueptr = copy_constructor(src);
                else {
#if defined(NDEBUG)
                    throw cast_error("return_value_policy = move, but type is neither "
                                     "movable nor copyable! "
                                     "(compile in debug mode for details)");
#else
                    std::string type_name(tinfo->cpptype->name());
                    detail::clean_type_id(type_name);
                    throw cast_error("return_value_policy = move, but type " +
                                     type_name + " is neither movable nor copyable!");
#endif
                }
                wrapper->owned = true;
                break;

            case return_value_policy::reference_internal:
                valueptr = src;
                wrapper->owned = false;
                keep_alive_impl(inst, parent);
                break;

            default:
                throw cast_error("unhandled return_value_policy: should not happen!");
        }

        tinfo->init_instance(wrapper, existing_holder);

        return inst.release();
    }

    // Base methods for generic caster; there are overridden in copyable_holder_caster
    void load_value(value_and_holder &&v_h) {
        auto *&vptr = v_h.value_ptr();
        // Lazy allocation for unallocated values:
        if (vptr == nullptr) {
            auto *type = v_h.type ? v_h.type : typeinfo;
            if (type->operator_new) {
                vptr = type->operator_new(type->type_size);
            } else {
                #if defined(__cpp_aligned_new) && (!defined(_MSC_VER) || _MSC_VER >= 1912)
                    if (type->type_align > __STDCPP_DEFAULT_NEW_ALIGNMENT__)
                        vptr = ::operator new(type->type_size,
                                              std::align_val_t(type->type_align));
                    else
                #endif
                vptr = ::operator new(type->type_size);
            }
        }
        value = vptr;
    }
    bool try_implicit_casts(handle src, bool convert) {
        for (auto &cast : typeinfo->implicit_casts) {
            type_caster_generic sub_caster(*cast.first);
            if (sub_caster.load(src, convert)) {
                value = cast.second(sub_caster.value);
                return true;
            }
        }
        return false;
    }
    bool try_direct_conversions(handle src) {
        for (auto &converter : *typeinfo->direct_conversions) {
            if (converter(src.ptr(), value))
                return true;
        }
        return false;
    }
    void check_holder_compat() {}

    PYBIND11_NOINLINE static void *local_load(PyObject *src, const type_info *ti) {
        auto caster = type_caster_generic(ti);
        if (caster.load(src, false))
            return caster.value;
        return nullptr;
    }

    /// Try to load with foreign typeinfo, if available. Used when there is no
    /// native typeinfo, or when the native one wasn't able to produce a value.
    PYBIND11_NOINLINE bool try_load_foreign_module_local(handle src) {
        constexpr auto *local_key = PYBIND11_MODULE_LOCAL_ID;
        const auto pytype = type::handle_of(src);
        if (!hasattr(pytype, local_key))
            return false;

        type_info *foreign_typeinfo = reinterpret_borrow<capsule>(getattr(pytype, local_key));
        // Only consider this foreign loader if actually foreign and is a loader of the correct cpp type
        if (foreign_typeinfo->module_local_load == &local_load
            || (cpptype && !same_type(*cpptype, *foreign_typeinfo->cpptype)))
            return false;

        if (auto result = foreign_typeinfo->module_local_load(src.ptr(), foreign_typeinfo)) {
            value = result;
            return true;
        }
        return false;
    }

    // Implementation of `load`; this takes the type of `this` so that it can dispatch the relevant
    // bits of code between here and copyable_holder_caster where the two classes need different
    // logic (without having to resort to virtual inheritance).
    template <typename ThisT>
    PYBIND11_NOINLINE bool load_impl(handle src, bool convert) {
        if (!src) return false;
        if (!typeinfo) return try_load_foreign_module_local(src);
        if (src.is_none()) {
            // Defer accepting None to other overloads (if we aren't in convert mode):
            if (!convert) return false;
            value = nullptr;
            return true;
        }

        auto &this_ = static_cast<ThisT &>(*this);
        this_.check_holder_compat();

        PyTypeObject *srctype = Py_TYPE(src.ptr());

        // Case 1: If src is an exact type match for the target type then we can reinterpret_cast
        // the instance's value pointer to the target type:
        if (srctype == typeinfo->type) {
            this_.load_value(reinterpret_cast<instance *>(src.ptr())->get_value_and_holder());
            return true;
        }
        // Case 2: We have a derived class
        else if (PyType_IsSubtype(srctype, typeinfo->type)) {
            auto &bases = all_type_info(srctype);
            bool no_cpp_mi = typeinfo->simple_type;

            // Case 2a: the python type is a Python-inherited derived class that inherits from just
            // one simple (no MI) pybind11 class, or is an exact match, so the C++ instance is of
            // the right type and we can use reinterpret_cast.
            // (This is essentially the same as case 2b, but because not using multiple inheritance
            // is extremely common, we handle it specially to avoid the loop iterator and type
            // pointer lookup overhead)
            if (bases.size() == 1 && (no_cpp_mi || bases.front()->type == typeinfo->type)) {
                this_.load_value(reinterpret_cast<instance *>(src.ptr())->get_value_and_holder());
                return true;
            }
            // Case 2b: the python type inherits from multiple C++ bases.  Check the bases to see if
            // we can find an exact match (or, for a simple C++ type, an inherited match); if so, we
            // can safely reinterpret_cast to the relevant pointer.
            else if (bases.size() > 1) {
                for (auto base : bases) {
                    if (no_cpp_mi ? PyType_IsSubtype(base->type, typeinfo->type) : base->type == typeinfo->type) {
                        this_.load_value(reinterpret_cast<instance *>(src.ptr())->get_value_and_holder(base));
                        return true;
                    }
                }
            }

            // Case 2c: C++ multiple inheritance is involved and we couldn't find an exact type match
            // in the registered bases, above, so try implicit casting (needed for proper C++ casting
            // when MI is involved).
            if (this_.try_implicit_casts(src, convert))
                return true;
        }

        // Perform an implicit conversion
        if (convert) {
            for (auto &converter : typeinfo->implicit_conversions) {
                auto temp = reinterpret_steal<object>(converter(src.ptr(), typeinfo->type));
                if (load_impl<ThisT>(temp, false)) {
                    loader_life_support::add_patient(temp);
                    return true;
                }
            }
            if (this_.try_direct_conversions(src))
                return true;
        }

        // Failed to match local typeinfo. Try again with global.
        if (typeinfo->module_local) {
            if (auto gtype = get_global_type_info(*typeinfo->cpptype)) {
                typeinfo = gtype;
                return load(src, false);
            }
        }

        // Global typeinfo has precedence over foreign module_local
        return try_load_foreign_module_local(src);
    }


    // Called to do type lookup and wrap the pointer and type in a pair when a dynamic_cast
    // isn't needed or can't be used.  If the type is unknown, sets the error and returns a pair
    // with .second = nullptr.  (p.first = nullptr is not an error: it becomes None).
    PYBIND11_NOINLINE static std::pair<const void *, const type_info *> src_and_type(
            const void *src, const std::type_info &cast_type, const std::type_info *rtti_type = nullptr) {
        if (auto *tpi = get_type_info(cast_type))
            return {src, const_cast<const type_info *>(tpi)};

        // Not found, set error:
        std::string tname = rtti_type ? rtti_type->name() : cast_type.name();
        detail::clean_type_id(tname);
        std::string msg = "Unregistered type : " + tname;
        PyErr_SetString(PyExc_TypeError, msg.c_str());
        return {nullptr, nullptr};
    }

    const type_info *typeinfo = nullptr;
    const std::type_info *cpptype = nullptr;
    void *value = nullptr;
};

/**
 * Determine suitable casting operator for pointer-or-lvalue-casting type casters.  The type caster
 * needs to provide `operator T*()` and `operator T&()` operators.
 *
 * If the type supports moving the value away via an `operator T&&() &&` method, it should use
 * `movable_cast_op_type` instead.
 */
template <typename T>
using cast_op_type =
    conditional_t<std::is_pointer<remove_reference_t<T>>::value,
        typename std::add_pointer<intrinsic_t<T>>::type,
        typename std::add_lvalue_reference<intrinsic_t<T>>::type>;

/**
 * Determine suitable casting operator for a type caster with a movable value.  Such a type caster
 * needs to provide `operator T*()`, `operator T&()`, and `operator T&&() &&`.  The latter will be
 * called in appropriate contexts where the value can be moved rather than copied.
 *
 * These operator are automatically provided when using the PYBIND11_TYPE_CASTER macro.
 */
template <typename T>
using movable_cast_op_type =
    conditional_t<std::is_pointer<typename std::remove_reference<T>::type>::value,
        typename std::add_pointer<intrinsic_t<T>>::type,
    conditional_t<std::is_rvalue_reference<T>::value,
        typename std::add_rvalue_reference<intrinsic_t<T>>::type,
        typename std::add_lvalue_reference<intrinsic_t<T>>::type>>;

// std::is_copy_constructible isn't quite enough: it lets std::vector<T> (and similar) through when
// T is non-copyable, but code containing such a copy constructor fails to actually compile.
template <typename T, typename SFINAE = void> struct is_copy_constructible : std::is_copy_constructible<T> {};

// Specialization for types that appear to be copy constructible but also look like stl containers
// (we specifically check for: has `value_type` and `reference` with `reference = value_type&`): if
// so, copy constructability depends on whether the value_type is copy constructible.
template <typename Container> struct is_copy_constructible<Container, enable_if_t<all_of<
        std::is_copy_constructible<Container>,
        std::is_same<typename Container::value_type &, typename Container::reference>,
        // Avoid infinite recursion
        negation<std::is_same<Container, typename Container::value_type>>
    >::value>> : is_copy_constructible<typename Container::value_type> {};

// Likewise for std::pair
// (after C++17 it is mandatory that the copy constructor not exist when the two types aren't themselves
// copy constructible, but this can not be relied upon when T1 or T2 are themselves containers).
template <typename T1, typename T2> struct is_copy_constructible<std::pair<T1, T2>>
    : all_of<is_copy_constructible<T1>, is_copy_constructible<T2>> {};

// The same problems arise with std::is_copy_assignable, so we use the same workaround.
template <typename T, typename SFINAE = void> struct is_copy_assignable : std::is_copy_assignable<T> {};
template <typename Container> struct is_copy_assignable<Container, enable_if_t<all_of<
        std::is_copy_assignable<Container>,
        std::is_same<typename Container::value_type &, typename Container::reference>
    >::value>> : is_copy_assignable<typename Container::value_type> {};
template <typename T1, typename T2> struct is_copy_assignable<std::pair<T1, T2>>
    : all_of<is_copy_assignable<T1>, is_copy_assignable<T2>> {};

PYBIND11_NAMESPACE_END(detail)

// polymorphic_type_hook<itype>::get(src, tinfo) determines whether the object pointed
// to by `src` actually is an instance of some class derived from `itype`.
// If so, it sets `tinfo` to point to the std::type_info representing that derived
// type, and returns a pointer to the start of the most-derived object of that type
// (in which `src` is a subobject; this will be the same address as `src` in most
// single inheritance cases). If not, or if `src` is nullptr, it simply returns `src`
// and leaves `tinfo` at its default value of nullptr.
//
// The default polymorphic_type_hook just returns src. A specialization for polymorphic
// types determines the runtime type of the passed object and adjusts the this-pointer
// appropriately via dynamic_cast<void*>. This is what enables a C++ Animal* to appear
// to Python as a Dog (if Dog inherits from Animal, Animal is polymorphic, Dog is
// registered with pybind11, and this Animal is in fact a Dog).
//
// You may specialize polymorphic_type_hook yourself for types that want to appear
// polymorphic to Python but do not use C++ RTTI. (This is a not uncommon pattern
// in performance-sensitive applications, used most notably in LLVM.)
//
// polymorphic_type_hook_base allows users to specialize polymorphic_type_hook with
// std::enable_if. User provided specializations will always have higher priority than
// the default implementation and specialization provided in polymorphic_type_hook_base.
template <typename itype, typename SFINAE = void>
struct polymorphic_type_hook_base
{
    static const void *get(const itype *src, const std::type_info*&) { return src; }
};
template <typename itype>
struct polymorphic_type_hook_base<itype, detail::enable_if_t<std::is_polymorphic<itype>::value>>
{
    static const void *get(const itype *src, const std::type_info*& type) {
        type = src ? &typeid(*src) : nullptr;
        return dynamic_cast<const void*>(src);
    }
};
template <typename itype, typename SFINAE = void>
struct polymorphic_type_hook : public polymorphic_type_hook_base<itype> {};

PYBIND11_NAMESPACE_BEGIN(detail)

/// Generic type caster for objects stored on the heap
template <typename type> class type_caster_base : public type_caster_generic {
    using itype = intrinsic_t<type>;

public:
    static constexpr auto name = _<type>();

    type_caster_base() : type_caster_base(typeid(type)) { }
    explicit type_caster_base(const std::type_info &info) : type_caster_generic(info) { }

    static handle cast(const itype &src, return_value_policy policy, handle parent) {
        if (policy == return_value_policy::automatic || policy == return_value_policy::automatic_reference)
            policy = return_value_policy::copy;
        return cast(&src, policy, parent);
    }

    static handle cast(itype &&src, return_value_policy, handle parent) {
        return cast(&src, return_value_policy::move, parent);
    }

    // Returns a (pointer, type_info) pair taking care of necessary type lookup for a
    // polymorphic type (using RTTI by default, but can be overridden by specializing
    // polymorphic_type_hook). If the instance isn't derived, returns the base version.
    static std::pair<const void *, const type_info *> src_and_type(const itype *src) {
        auto &cast_type = typeid(itype);
        const std::type_info *instance_type = nullptr;
        const void *vsrc = polymorphic_type_hook<itype>::get(src, instance_type);
        if (instance_type && !same_type(cast_type, *instance_type)) {
            // This is a base pointer to a derived type. If the derived type is registered
            // with pybind11, we want to make the full derived object available.
            // In the typical case where itype is polymorphic, we get the correct
            // derived pointer (which may be != base pointer) by a dynamic_cast to
            // most derived type. If itype is not polymorphic, we won't get here
            // except via a user-provided specialization of polymorphic_type_hook,
            // and the user has promised that no this-pointer adjustment is
            // required in that case, so it's OK to use static_cast.
            if (const auto *tpi = get_type_info(*instance_type))
                return {vsrc, tpi};
        }
        // Otherwise we have either a nullptr, an `itype` pointer, or an unknown derived pointer, so
        // don't do a cast
        return type_caster_generic::src_and_type(src, cast_type, instance_type);
    }

    static handle cast(const itype *src, return_value_policy policy, handle parent) {
        auto st = src_and_type(src);
        return type_caster_generic::cast(
            st.first, policy, parent, st.second,
            make_copy_constructor(src), make_move_constructor(src));
    }

    static handle cast_holder(const itype *src, const void *holder) {
        auto st = src_and_type(src);
        return type_caster_generic::cast(
            st.first, return_value_policy::take_ownership, {}, st.second,
            nullptr, nullptr, holder);
    }

    template <typename T> using cast_op_type = detail::cast_op_type<T>;

    operator itype*() { return (type *) value; }
    operator itype&() { if (!value) throw reference_cast_error(); return *((itype *) value); }

protected:
    using Constructor = void *(*)(const void *);

    /* Only enabled when the types are {copy,move}-constructible *and* when the type
       does not have a private operator new implementation. */
    template <typename T, typename = enable_if_t<is_copy_constructible<T>::value>>
    static auto make_copy_constructor(const T *x) -> decltype(new T(*x), Constructor{}) {
        return [](const void *arg) -> void * {
            return new T(*reinterpret_cast<const T *>(arg));
        };
    }

    template <typename T, typename = enable_if_t<std::is_move_constructible<T>::value>>
    static auto make_move_constructor(const T *x) -> decltype(new T(std::move(*const_cast<T *>(x))), Constructor{}) {
        return [](const void *arg) -> void * {
            return new T(std::move(*const_cast<T *>(reinterpret_cast<const T *>(arg))));
        };
    }

    static Constructor make_copy_constructor(...) { return nullptr; }
    static Constructor make_move_constructor(...) { return nullptr; }
};

// clang-format on
// Tag to be used as base class, inspected by is_smart_holder_type_caster<T> test.
struct is_smart_holder_type_caster_base_tag {};

template <typename T>
struct is_smart_holder_type_caster;

PYBIND11_NAMESPACE_END(detail)
PYBIND11_NAMESPACE_END(PYBIND11_NAMESPACE)

// SMART_HOLDER_WIP: Needs refactoring of existing pybind11 code.
#define PYBIND11_CAST_H_SMART_HOLDER_TYPE_CASTERS_INLINE_INCLUDE_SAFETY_GUARD
#include "detail/smart_holder_type_casters_inline_include.h"
#undef PYBIND11_CAST_H_SMART_HOLDER_TYPE_CASTERS_INLINE_INCLUDE_SAFETY_GUARD

PYBIND11_NAMESPACE_BEGIN(PYBIND11_NAMESPACE)
PYBIND11_NAMESPACE_BEGIN(detail)

#ifndef PYBIND11_USE_SMART_HOLDER_AS_DEFAULT

#    define PYBIND11_SMART_POINTER_HOLDER_TYPE_CASTERS(T, ...)

template <typename T>
class type_caster_for_class_ : public type_caster_base<T> {};

#else

#    define PYBIND11_SMART_POINTER_HOLDER_TYPE_CASTERS(T, ...)                                    \
        namespace pybind11 {                                                                      \
        namespace detail {                                                                        \
        template <>                                                                               \
        class type_caster<T> : public type_caster_base<T> {};                                     \
        template <>                                                                               \
        class type_caster<__VA_ARGS__> : public type_caster_holder<T, __VA_ARGS__> {};            \
        }                                                                                         \
        }

template <typename T>
class type_caster_for_class_ : public smart_holder_type_caster<T> {};

template <typename T>
class type_caster_for_class_<std::shared_ptr<T>>
    : public smart_holder_type_caster<std::shared_ptr<T>> {};

template <typename T>
class type_caster_for_class_<std::shared_ptr<T const>>
    : public smart_holder_type_caster<std::shared_ptr<T const>> {};

template <typename T, typename D>
class type_caster_for_class_<std::unique_ptr<T, D>>
    : public smart_holder_type_caster<std::unique_ptr<T, D>> {};

template <typename T, typename D>
class type_caster_for_class_<std::unique_ptr<T const, D>>
    : public smart_holder_type_caster<std::unique_ptr<T const, D>> {};

#    define PYBIND11_SMART_HOLDER_TYPE_CASTERS(T)

#endif

template <typename type, typename SFINAE = void>
class type_caster : public type_caster_for_class_<type> {};

template <typename type>
using make_caster = type_caster<intrinsic_t<type>>;

template <typename T>
struct is_smart_holder_type_caster {
    static constexpr bool value
        = std::is_base_of<is_smart_holder_type_caster_base_tag, make_caster<T>>::value;
};
// clang-format off

// Shortcut for calling a caster's `cast_op_type` cast operator for casting a type_caster to a T
template <typename T> typename make_caster<T>::template cast_op_type<T> cast_op(make_caster<T> &caster) {
    return caster.operator typename make_caster<T>::template cast_op_type<T>();
}
template <typename T> typename make_caster<T>::template cast_op_type<typename std::add_rvalue_reference<T>::type>
cast_op(make_caster<T> &&caster) {
    return std::move(caster).operator
        typename make_caster<T>::template cast_op_type<typename std::add_rvalue_reference<T>::type>();
}

template <typename type> class type_caster<std::reference_wrapper<type>> {
private:
    using caster_t = make_caster<type>;
    caster_t subcaster;
    using reference_t = type&;
    using subcaster_cast_op_type =
        typename caster_t::template cast_op_type<reference_t>;

    static_assert(std::is_same<typename std::remove_const<type>::type &, subcaster_cast_op_type>::value ||
                  std::is_same<reference_t, subcaster_cast_op_type>::value,
                  "std::reference_wrapper<T> caster requires T to have a caster with an "
                  "`operator T &()` or `operator const T &()`");
public:
    bool load(handle src, bool convert) { return subcaster.load(src, convert); }
    static constexpr auto name = caster_t::name;
    static handle cast(const std::reference_wrapper<type> &src, return_value_policy policy, handle parent) {
        // It is definitely wrong to take ownership of this pointer, so mask that rvp
        if (policy == return_value_policy::take_ownership || policy == return_value_policy::automatic)
            policy = return_value_policy::automatic_reference;
        return caster_t::cast(&src.get(), policy, parent);
    }
    template <typename T> using cast_op_type = std::reference_wrapper<type>;
    operator std::reference_wrapper<type>() { return cast_op<type &>(subcaster); }
};

#define PYBIND11_TYPE_CASTER(type, py_name) \
    protected: \
        type value; \
    public: \
        static constexpr auto name = py_name; \
        template <typename T_, enable_if_t<std::is_same<type, remove_cv_t<T_>>::value, int> = 0> \
        static handle cast(T_ *src, return_value_policy policy, handle parent) { \
            if (!src) return none().release(); \
            if (policy == return_value_policy::take_ownership) { \
                auto h = cast(std::move(*src), policy, parent); delete src; return h; \
            } else { \
                return cast(*src, policy, parent); \
            } \
        } \
        operator type*() { return &value; } \
        operator type&() { return value; } \
        operator type&&() && { return std::move(value); } \
        template <typename T_> using cast_op_type = pybind11::detail::movable_cast_op_type<T_>


template <typename CharT> using is_std_char_type = any_of<
    std::is_same<CharT, char>, /* std::string */
#if defined(PYBIND11_HAS_U8STRING)
    std::is_same<CharT, char8_t>, /* std::u8string */
#endif
    std::is_same<CharT, char16_t>, /* std::u16string */
    std::is_same<CharT, char32_t>, /* std::u32string */
    std::is_same<CharT, wchar_t> /* std::wstring */
>;


template <typename T>
struct type_caster<T, enable_if_t<std::is_arithmetic<T>::value && !is_std_char_type<T>::value>> {
    using _py_type_0 = conditional_t<sizeof(T) <= sizeof(long), long, long long>;
    using _py_type_1 = conditional_t<std::is_signed<T>::value, _py_type_0, typename std::make_unsigned<_py_type_0>::type>;
    using py_type = conditional_t<std::is_floating_point<T>::value, double, _py_type_1>;
public:

    bool load(handle src, bool convert) {
        py_type py_value;

        if (!src)
            return false;

#if !defined(PYPY_VERSION)
        auto index_check = [](PyObject *o) { return PyIndex_Check(o); };
#else
        // In PyPy 7.3.3, `PyIndex_Check` is implemented by calling `__index__`,
        // while CPython only considers the existence of `nb_index`/`__index__`.
        auto index_check = [](PyObject *o) { return hasattr(o, "__index__"); };
#endif

        if (std::is_floating_point<T>::value) {
            if (convert || PyFloat_Check(src.ptr()))
                py_value = (py_type) PyFloat_AsDouble(src.ptr());
            else
                return false;
        } else if (PyFloat_Check(src.ptr())) {
            return false;
        } else if (!convert && !PYBIND11_LONG_CHECK(src.ptr()) && !index_check(src.ptr())) {
            return false;
        } else {
            handle src_or_index = src;
#if PY_VERSION_HEX < 0x03080000
            object index;
            if (!PYBIND11_LONG_CHECK(src.ptr())) {  // So: index_check(src.ptr())
                index = reinterpret_steal<object>(PyNumber_Index(src.ptr()));
                if (!index) {
                    PyErr_Clear();
                    if (!convert)
                        return false;
                }
                else {
                    src_or_index = index;
                }
            }
#endif
            if (std::is_unsigned<py_type>::value) {
                py_value = as_unsigned<py_type>(src_or_index.ptr());
            } else { // signed integer:
                py_value = sizeof(T) <= sizeof(long)
                    ? (py_type) PyLong_AsLong(src_or_index.ptr())
                    : (py_type) PYBIND11_LONG_AS_LONGLONG(src_or_index.ptr());
            }
        }

        // Python API reported an error
        bool py_err = py_value == (py_type) -1 && PyErr_Occurred();

        // Check to see if the conversion is valid (integers should match exactly)
        // Signed/unsigned checks happen elsewhere
        if (py_err || (std::is_integral<T>::value && sizeof(py_type) != sizeof(T) && py_value != (py_type) (T) py_value)) {
            PyErr_Clear();
            if (py_err && convert && PyNumber_Check(src.ptr())) {
                auto tmp = reinterpret_steal<object>(std::is_floating_point<T>::value
                                                     ? PyNumber_Float(src.ptr())
                                                     : PyNumber_Long(src.ptr()));
                PyErr_Clear();
                return load(tmp, false);
            }
            return false;
        }

        value = (T) py_value;
        return true;
    }

    template<typename U = T>
    static typename std::enable_if<std::is_floating_point<U>::value, handle>::type
    cast(U src, return_value_policy /* policy */, handle /* parent */) {
        return PyFloat_FromDouble((double) src);
    }

    template<typename U = T>
    static typename std::enable_if<!std::is_floating_point<U>::value && std::is_signed<U>::value && (sizeof(U) <= sizeof(long)), handle>::type
    cast(U src, return_value_policy /* policy */, handle /* parent */) {
        return PYBIND11_LONG_FROM_SIGNED((long) src);
    }

    template<typename U = T>
    static typename std::enable_if<!std::is_floating_point<U>::value && std::is_unsigned<U>::value && (sizeof(U) <= sizeof(unsigned long)), handle>::type
    cast(U src, return_value_policy /* policy */, handle /* parent */) {
        return PYBIND11_LONG_FROM_UNSIGNED((unsigned long) src);
    }

    template<typename U = T>
    static typename std::enable_if<!std::is_floating_point<U>::value && std::is_signed<U>::value && (sizeof(U) > sizeof(long)), handle>::type
    cast(U src, return_value_policy /* policy */, handle /* parent */) {
        return PyLong_FromLongLong((long long) src);
    }

    template<typename U = T>
    static typename std::enable_if<!std::is_floating_point<U>::value && std::is_unsigned<U>::value && (sizeof(U) > sizeof(unsigned long)), handle>::type
    cast(U src, return_value_policy /* policy */, handle /* parent */) {
        return PyLong_FromUnsignedLongLong((unsigned long long) src);
    }

    PYBIND11_TYPE_CASTER(T, _<std::is_integral<T>::value>("int", "float"));
};

template<typename T> struct void_caster {
public:
    bool load(handle src, bool) {
        if (src && src.is_none())
            return true;
        return false;
    }
    static handle cast(T, return_value_policy /* policy */, handle /* parent */) {
        return none().inc_ref();
    }
    PYBIND11_TYPE_CASTER(T, _("None"));
};

template <> class type_caster<void_type> : public void_caster<void_type> {};

template <> class type_caster<void> : public type_caster<void_type> {
public:
    using type_caster<void_type>::cast;

    bool load(handle h, bool) {
        if (!h) {
            return false;
        } else if (h.is_none()) {
            value = nullptr;
            return true;
        }

        /* Check if this is a capsule */
        if (isinstance<capsule>(h)) {
            value = reinterpret_borrow<capsule>(h);
            return true;
        }

        /* Check if this is a C++ type */
        auto &bases = all_type_info((PyTypeObject *) type::handle_of(h).ptr());
        if (bases.size() == 1) { // Only allowing loading from a single-value type
            value = values_and_holders(reinterpret_cast<instance *>(h.ptr())).begin()->value_ptr();
            return true;
        }

        /* Fail */
        return false;
    }

    static handle cast(const void *ptr, return_value_policy /* policy */, handle /* parent */) {
        if (ptr)
            return capsule(ptr).release();
        else
            return none().inc_ref();
    }

    template <typename T> using cast_op_type = void*&;
    operator void *&() { return value; }
    static constexpr auto name = _("capsule");
private:
    void *value = nullptr;
};

template <> class type_caster<std::nullptr_t> : public void_caster<std::nullptr_t> { };

template <> class type_caster<bool> {
public:
    bool load(handle src, bool convert) {
        if (!src) return false;
        else if (src.ptr() == Py_True) { value = true; return true; }
        else if (src.ptr() == Py_False) { value = false; return true; }
        else if (convert || !strcmp("numpy.bool_", Py_TYPE(src.ptr())->tp_name)) {
            // (allow non-implicit conversion for numpy booleans)

            Py_ssize_t res = -1;
            if (src.is_none()) {
                res = 0;  // None is implicitly converted to False
            }
            #if defined(PYPY_VERSION)
            // On PyPy, check that "__bool__" (or "__nonzero__" on Python 2.7) attr exists
            else if (hasattr(src, PYBIND11_BOOL_ATTR)) {
                res = PyObject_IsTrue(src.ptr());
            }
            #else
            // Alternate approach for CPython: this does the same as the above, but optimized
            // using the CPython API so as to avoid an unneeded attribute lookup.
            else if (auto tp_as_number = src.ptr()->ob_type->tp_as_number) {
                if (PYBIND11_NB_BOOL(tp_as_number)) {
                    res = (*PYBIND11_NB_BOOL(tp_as_number))(src.ptr());
                }
            }
            #endif
            if (res == 0 || res == 1) {
                value = (bool) res;
                return true;
            } else {
                PyErr_Clear();
            }
        }
        return false;
    }
    static handle cast(bool src, return_value_policy /* policy */, handle /* parent */) {
        return handle(src ? Py_True : Py_False).inc_ref();
    }
    PYBIND11_TYPE_CASTER(bool, _("bool"));
};

// Helper class for UTF-{8,16,32} C++ stl strings:
template <typename StringType, bool IsView = false> struct string_caster {
    using CharT = typename StringType::value_type;

    // Simplify life by being able to assume standard char sizes (the standard only guarantees
    // minimums, but Python requires exact sizes)
    static_assert(!std::is_same<CharT, char>::value || sizeof(CharT) == 1, "Unsupported char size != 1");
#if defined(PYBIND11_HAS_U8STRING)
    static_assert(!std::is_same<CharT, char8_t>::value || sizeof(CharT) == 1, "Unsupported char8_t size != 1");
#endif
    static_assert(!std::is_same<CharT, char16_t>::value || sizeof(CharT) == 2, "Unsupported char16_t size != 2");
    static_assert(!std::is_same<CharT, char32_t>::value || sizeof(CharT) == 4, "Unsupported char32_t size != 4");
    // wchar_t can be either 16 bits (Windows) or 32 (everywhere else)
    static_assert(!std::is_same<CharT, wchar_t>::value || sizeof(CharT) == 2 || sizeof(CharT) == 4,
            "Unsupported wchar_t size != 2/4");
    static constexpr size_t UTF_N = 8 * sizeof(CharT);

    bool load(handle src, bool) {
#if PY_MAJOR_VERSION < 3
        object temp;
#endif
        handle load_src = src;
        if (!src) {
            return false;
        } else if (!PyUnicode_Check(load_src.ptr())) {
#if PY_MAJOR_VERSION >= 3
            return load_bytes(load_src);
#else
            if (std::is_same<CharT, char>::value) {
                return load_bytes(load_src);
            }

            // The below is a guaranteed failure in Python 3 when PyUnicode_Check returns false
            if (!PYBIND11_BYTES_CHECK(load_src.ptr()))
                return false;

            temp = reinterpret_steal<object>(PyUnicode_FromObject(load_src.ptr()));
            if (!temp) { PyErr_Clear(); return false; }
            load_src = temp;
#endif
        }

        auto utfNbytes = reinterpret_steal<object>(PyUnicode_AsEncodedString(
            load_src.ptr(), UTF_N == 8 ? "utf-8" : UTF_N == 16 ? "utf-16" : "utf-32", nullptr));
        if (!utfNbytes) { PyErr_Clear(); return false; }

        const auto *buffer = reinterpret_cast<const CharT *>(PYBIND11_BYTES_AS_STRING(utfNbytes.ptr()));
        size_t length = (size_t) PYBIND11_BYTES_SIZE(utfNbytes.ptr()) / sizeof(CharT);
        if (UTF_N > 8) { buffer++; length--; } // Skip BOM for UTF-16/32
        value = StringType(buffer, length);

        // If we're loading a string_view we need to keep the encoded Python object alive:
        if (IsView)
            loader_life_support::add_patient(utfNbytes);

        return true;
    }

    static handle cast(const StringType &src, return_value_policy /* policy */, handle /* parent */) {
        const char *buffer = reinterpret_cast<const char *>(src.data());
        auto nbytes = ssize_t(src.size() * sizeof(CharT));
        handle s = decode_utfN(buffer, nbytes);
        if (!s) throw error_already_set();
        return s;
    }

    PYBIND11_TYPE_CASTER(StringType, _(PYBIND11_STRING_NAME));

private:
    static handle decode_utfN(const char *buffer, ssize_t nbytes) {
#if !defined(PYPY_VERSION)
        return
            UTF_N == 8  ? PyUnicode_DecodeUTF8(buffer, nbytes, nullptr) :
            UTF_N == 16 ? PyUnicode_DecodeUTF16(buffer, nbytes, nullptr, nullptr) :
                          PyUnicode_DecodeUTF32(buffer, nbytes, nullptr, nullptr);
#else
        // PyPy segfaults when on PyUnicode_DecodeUTF16 (and possibly on PyUnicode_DecodeUTF32 as well),
        // so bypass the whole thing by just passing the encoding as a string value, which works properly:
        return PyUnicode_Decode(buffer, nbytes, UTF_N == 8 ? "utf-8" : UTF_N == 16 ? "utf-16" : "utf-32", nullptr);
#endif
    }

    // When loading into a std::string or char*, accept a bytes object as-is (i.e.
    // without any encoding/decoding attempt).  For other C++ char sizes this is a no-op.
    // which supports loading a unicode from a str, doesn't take this path.
    template <typename C = CharT>
    bool load_bytes(enable_if_t<std::is_same<C, char>::value, handle> src) {
        if (PYBIND11_BYTES_CHECK(src.ptr())) {
            // We were passed a Python 3 raw bytes; accept it into a std::string or char*
            // without any encoding attempt.
            const char *bytes = PYBIND11_BYTES_AS_STRING(src.ptr());
            if (bytes) {
                value = StringType(bytes, (size_t) PYBIND11_BYTES_SIZE(src.ptr()));
                return true;
            }
        }

        return false;
    }

    template <typename C = CharT>
    bool load_bytes(enable_if_t<!std::is_same<C, char>::value, handle>) { return false; }
};

template <typename CharT, class Traits, class Allocator>
struct type_caster<std::basic_string<CharT, Traits, Allocator>, enable_if_t<is_std_char_type<CharT>::value>>
    : string_caster<std::basic_string<CharT, Traits, Allocator>> {};

#ifdef PYBIND11_HAS_STRING_VIEW
template <typename CharT, class Traits>
struct type_caster<std::basic_string_view<CharT, Traits>, enable_if_t<is_std_char_type<CharT>::value>>
    : string_caster<std::basic_string_view<CharT, Traits>, true> {};
#endif

// Type caster for C-style strings.  We basically use a std::string type caster, but also add the
// ability to use None as a nullptr char* (which the string caster doesn't allow).
template <typename CharT> struct type_caster<CharT, enable_if_t<is_std_char_type<CharT>::value>> {
    using StringType = std::basic_string<CharT>;
    using StringCaster = type_caster<StringType>;
    StringCaster str_caster;
    bool none = false;
    CharT one_char = 0;
public:
    bool load(handle src, bool convert) {
        if (!src) return false;
        if (src.is_none()) {
            // Defer accepting None to other overloads (if we aren't in convert mode):
            if (!convert) return false;
            none = true;
            return true;
        }
        return str_caster.load(src, convert);
    }

    static handle cast(const CharT *src, return_value_policy policy, handle parent) {
        if (src == nullptr) return pybind11::none().inc_ref();
        return StringCaster::cast(StringType(src), policy, parent);
    }

    static handle cast(CharT src, return_value_policy policy, handle parent) {
        if (std::is_same<char, CharT>::value) {
            handle s = PyUnicode_DecodeLatin1((const char *) &src, 1, nullptr);
            if (!s) throw error_already_set();
            return s;
        }
        return StringCaster::cast(StringType(1, src), policy, parent);
    }

    operator CharT*() { return none ? nullptr : const_cast<CharT *>(static_cast<StringType &>(str_caster).c_str()); }
    operator CharT&() {
        if (none)
            throw value_error("Cannot convert None to a character");

        auto &value = static_cast<StringType &>(str_caster);
        size_t str_len = value.size();
        if (str_len == 0)
            throw value_error("Cannot convert empty string to a character");

        // If we're in UTF-8 mode, we have two possible failures: one for a unicode character that
        // is too high, and one for multiple unicode characters (caught later), so we need to figure
        // out how long the first encoded character is in bytes to distinguish between these two
        // errors.  We also allow want to allow unicode characters U+0080 through U+00FF, as those
        // can fit into a single char value.
        if (StringCaster::UTF_N == 8 && str_len > 1 && str_len <= 4) {
            auto v0 = static_cast<unsigned char>(value[0]);
            size_t char0_bytes = !(v0 & 0x80) ? 1 : // low bits only: 0-127
                (v0 & 0xE0) == 0xC0 ? 2 : // 0b110xxxxx - start of 2-byte sequence
                (v0 & 0xF0) == 0xE0 ? 3 : // 0b1110xxxx - start of 3-byte sequence
                4; // 0b11110xxx - start of 4-byte sequence

            if (char0_bytes == str_len) {
                // If we have a 128-255 value, we can decode it into a single char:
                if (char0_bytes == 2 && (v0 & 0xFC) == 0xC0) { // 0x110000xx 0x10xxxxxx
                    one_char = static_cast<CharT>(((v0 & 3) << 6) + (static_cast<unsigned char>(value[1]) & 0x3F));
                    return one_char;
                }
                // Otherwise we have a single character, but it's > U+00FF
                throw value_error("Character code point not in range(0x100)");
            }
        }

        // UTF-16 is much easier: we can only have a surrogate pair for values above U+FFFF, thus a
        // surrogate pair with total length 2 instantly indicates a range error (but not a "your
        // string was too long" error).
        else if (StringCaster::UTF_N == 16 && str_len == 2) {
            one_char = static_cast<CharT>(value[0]);
            if (one_char >= 0xD800 && one_char < 0xE000)
                throw value_error("Character code point not in range(0x10000)");
        }

        if (str_len != 1)
            throw value_error("Expected a character, but multi-character string found");

        one_char = value[0];
        return one_char;
    }

    static constexpr auto name = _(PYBIND11_STRING_NAME);
    template <typename _T> using cast_op_type = pybind11::detail::cast_op_type<_T>;
};

// Base implementation for std::tuple and std::pair
template <template<typename...> class Tuple, typename... Ts> class tuple_caster {
    using type = Tuple<Ts...>;
    static constexpr auto size = sizeof...(Ts);
    using indices = make_index_sequence<size>;
public:

    bool load(handle src, bool convert) {
        if (!isinstance<sequence>(src))
            return false;
        const auto seq = reinterpret_borrow<sequence>(src);
        if (seq.size() != size)
            return false;
        return load_impl(seq, convert, indices{});
    }

    template <typename T>
    static handle cast(T &&src, return_value_policy policy, handle parent) {
        return cast_impl(std::forward<T>(src), policy, parent, indices{});
    }

    // copied from the PYBIND11_TYPE_CASTER macro
    template <typename T>
    static handle cast(T *src, return_value_policy policy, handle parent) {
        if (!src) return none().release();
        if (policy == return_value_policy::take_ownership) {
            auto h = cast(std::move(*src), policy, parent); delete src; return h;
        } else {
            return cast(*src, policy, parent);
        }
    }

    static constexpr auto name = _("Tuple[") + concat(make_caster<Ts>::name...) + _("]");

    template <typename T> using cast_op_type = type;

    operator type() & { return implicit_cast(indices{}); }
    operator type() && { return std::move(*this).implicit_cast(indices{}); }

protected:
    template <size_t... Is>
    type implicit_cast(index_sequence<Is...>) & { return type(cast_op<Ts>(std::get<Is>(subcasters))...); }
    template <size_t... Is>
    type implicit_cast(index_sequence<Is...>) && { return type(cast_op<Ts>(std::move(std::get<Is>(subcasters)))...); }

    static constexpr bool load_impl(const sequence &, bool, index_sequence<>) { return true; }

    template <size_t... Is>
    bool load_impl(const sequence &seq, bool convert, index_sequence<Is...>) {
#ifdef __cpp_fold_expressions
        if ((... || !std::get<Is>(subcasters).load(seq[Is], convert)))
            return false;
#else
        for (bool r : {std::get<Is>(subcasters).load(seq[Is], convert)...})
            if (!r)
                return false;
#endif
        return true;
    }

    /* Implementation: Convert a C++ tuple into a Python tuple */
    template <typename T, size_t... Is>
    static handle cast_impl(T &&src, return_value_policy policy, handle parent, index_sequence<Is...>) {
        std::array<object, size> entries{{
            reinterpret_steal<object>(make_caster<Ts>::cast(std::get<Is>(std::forward<T>(src)), policy, parent))...
        }};
        for (const auto &entry: entries)
            if (!entry)
                return handle();
        tuple result(size);
        int counter = 0;
        for (auto & entry: entries)
            PyTuple_SET_ITEM(result.ptr(), counter++, entry.release().ptr());
        return result.release();
    }

    Tuple<make_caster<Ts>...> subcasters;
};

template <typename T1, typename T2> class type_caster<std::pair<T1, T2>>
    : public tuple_caster<std::pair, T1, T2> {};

template <typename... Ts> class type_caster<std::tuple<Ts...>>
    : public tuple_caster<std::tuple, Ts...> {};

/// Helper class which abstracts away certain actions. Users can provide specializations for
/// custom holders, but it's only necessary if the type has a non-standard interface.
template <typename T>
struct holder_helper {
    static auto get(const T &p) -> decltype(p.get()) { return p.get(); }
};

/// Type caster for holder types like std::shared_ptr, etc.
/// The SFINAE hook is provided to help work around the current lack of support
/// for smart-pointer interoperability. Please consider it an implementation
/// detail that may change in the future, as formal support for smart-pointer
/// interoperability is added into pybind11.
template <typename type, typename holder_type, typename SFINAE = void>
struct copyable_holder_caster : public type_caster_base<type> {
public:
    using base = type_caster_base<type>;
    static_assert(std::is_base_of<base, type_caster<type>>::value,
            "Holder classes are only supported for custom types");
    using base::base;
    using base::cast;
    using base::typeinfo;
    using base::value;

    bool load(handle src, bool convert) {
        return base::template load_impl<copyable_holder_caster<type, holder_type>>(src, convert);
    }

    explicit operator type*() { return this->value; }
    // static_cast works around compiler error with MSVC 17 and CUDA 10.2
    // see issue #2180
    explicit operator type&() { return *(static_cast<type *>(this->value)); }
    explicit operator holder_type*() { return std::addressof(holder); }
    explicit operator holder_type&() { return holder; }

    static handle cast(const holder_type &src, return_value_policy, handle) {
        const auto *ptr = holder_helper<holder_type>::get(src);
        return type_caster_base<type>::cast_holder(ptr, &src);
    }

protected:
    friend class type_caster_generic;
    void check_holder_compat() {
        if (typeinfo->default_holder)
            throw cast_error("Unable to load a custom holder type from a default-holder instance");
    }

    bool load_value(value_and_holder &&v_h) {
        if (v_h.holder_constructed()) {
            value = v_h.value_ptr();
            holder = v_h.template holder<holder_type>();
            return true;
        } else {
            throw cast_error("Unable to cast from non-held to held instance (T& to Holder<T>) "
#if defined(NDEBUG)
                             "(compile in debug mode for type information)");
#else
                             "of type '" + type_id<holder_type>() + "''");
#endif
        }
    }

    template <typename T = holder_type, detail::enable_if_t<!std::is_constructible<T, const T &, type*>::value, int> = 0>
    bool try_implicit_casts(handle, bool) { return false; }

    template <typename T = holder_type, detail::enable_if_t<std::is_constructible<T, const T &, type*>::value, int> = 0>
    bool try_implicit_casts(handle src, bool convert) {
        for (auto &cast : typeinfo->implicit_casts) {
            copyable_holder_caster sub_caster(*cast.first);
            if (sub_caster.load(src, convert)) {
                value = cast.second(sub_caster.value);
                holder = holder_type(sub_caster.holder, (type *) value);
                return true;
            }
        }
        return false;
    }

    static bool try_direct_conversions(handle) { return false; }


    holder_type holder;
};

#ifndef PYBIND11_USE_SMART_HOLDER_AS_DEFAULT
/// Specialize for the common std::shared_ptr, so users don't need to
template <typename T>
class type_caster<std::shared_ptr<T>> : public copyable_holder_caster<T, std::shared_ptr<T>> { };
#endif

/// Type caster for holder types like std::unique_ptr.
/// Please consider the SFINAE hook an implementation detail, as explained
/// in the comment for the copyable_holder_caster.
template <typename type, typename holder_type, typename SFINAE = void>
struct move_only_holder_caster {
    static_assert(std::is_base_of<type_caster_base<type>, type_caster<type>>::value,
            "Holder classes are only supported for custom types");

    static handle cast(holder_type &&src, return_value_policy, handle) {
        auto *ptr = holder_helper<holder_type>::get(src);
        return type_caster_base<type>::cast_holder(ptr, std::addressof(src));
    }
    static constexpr auto name = type_caster_base<type>::name;
};

#ifndef PYBIND11_USE_SMART_HOLDER_AS_DEFAULT
template <typename type, typename deleter>
class type_caster<std::unique_ptr<type, deleter>>
    : public move_only_holder_caster<type, std::unique_ptr<type, deleter>> { };
#endif

template <typename type, typename holder_type>
using type_caster_holder = conditional_t<is_copy_constructible<holder_type>::value,
                                         copyable_holder_caster<type, holder_type>,
                                         move_only_holder_caster<type, holder_type>>;

template <typename T, bool Value = false> struct always_construct_holder { static constexpr bool value = Value; };

/// Create a specialization for custom holder types (silently ignores std::shared_ptr)
#define PYBIND11_DECLARE_HOLDER_TYPE(type, holder_type, ...) \
    namespace pybind11 { namespace detail { \
    template <typename type> \
    struct always_construct_holder<holder_type> : always_construct_holder<void, ##__VA_ARGS__>  { }; \
    template <typename type> \
    class type_caster<holder_type, enable_if_t<!is_shared_ptr<holder_type>::value>> \
        : public type_caster_holder<type, holder_type> { }; \
    }}

// PYBIND11_DECLARE_HOLDER_TYPE holder types:
template <typename base, typename holder> struct is_holder_type :
    std::is_base_of<detail::type_caster_holder<base, holder>, detail::type_caster<holder>> {};
// Specialization for always-supported unique_ptr holders:
template <typename base, typename deleter> struct is_holder_type<base, std::unique_ptr<base, deleter>> :
    std::true_type {};

template <typename T> struct handle_type_name { static constexpr auto name = _<T>(); };
template <> struct handle_type_name<bytes> { static constexpr auto name = _(PYBIND11_BYTES_NAME); };
template <> struct handle_type_name<int_> { static constexpr auto name = _("int"); };
template <> struct handle_type_name<iterable> { static constexpr auto name = _("Iterable"); };
template <> struct handle_type_name<iterator> { static constexpr auto name = _("Iterator"); };
template <> struct handle_type_name<none> { static constexpr auto name = _("None"); };
template <> struct handle_type_name<args> { static constexpr auto name = _("*args"); };
template <> struct handle_type_name<kwargs> { static constexpr auto name = _("**kwargs"); };

template <typename type>
struct pyobject_caster {
    template <typename T = type, enable_if_t<std::is_same<T, handle>::value, int> = 0>
    bool load(handle src, bool /* convert */) { value = src; return static_cast<bool>(value); }

    template <typename T = type, enable_if_t<std::is_base_of<object, T>::value, int> = 0>
    bool load(handle src, bool /* convert */) {
#if PY_MAJOR_VERSION < 3 && !defined(PYBIND11_STR_LEGACY_PERMISSIVE)
        // For Python 2, without this implicit conversion, Python code would
        // need to be cluttered with six.ensure_text() or similar, only to be
        // un-cluttered later after Python 2 support is dropped.
        if (std::is_same<T, str>::value && isinstance<bytes>(src)) {
            PyObject *str_from_bytes = PyUnicode_FromEncodedObject(src.ptr(), "utf-8", nullptr);
            if (!str_from_bytes) throw error_already_set();
            value = reinterpret_steal<type>(str_from_bytes);
            return true;
        }
#endif
        if (!isinstance<type>(src))
            return false;
        value = reinterpret_borrow<type>(src);
        return true;
    }

    static handle cast(const handle &src, return_value_policy /* policy */, handle /* parent */) {
        return src.inc_ref();
    }
    PYBIND11_TYPE_CASTER(type, handle_type_name<type>::name);
};

template <typename T>
class type_caster<T, enable_if_t<is_pyobject<T>::value>> : public pyobject_caster<T> { };

// Our conditions for enabling moving are quite restrictive:
// At compile time:
// - T needs to be a non-const, non-pointer, non-reference type
// - type_caster<T>::operator T&() must exist
// - the type must be move constructible (obviously)
// At run-time:
// - if the type is non-copy-constructible, the object must be the sole owner of the type (i.e. it
//   must have ref_count() == 1)h
// If any of the above are not satisfied, we fall back to copying.
template <typename T> using move_is_plain_type = satisfies_none_of<T,
    std::is_void, std::is_pointer, std::is_reference, std::is_const
>;
template <typename T, typename SFINAE = void> struct move_always : std::false_type {};
template <typename T> struct move_always<T, enable_if_t<all_of<
    move_is_plain_type<T>,
    negation<is_copy_constructible<T>>,
    std::is_move_constructible<T>,
    std::is_same<decltype(std::declval<make_caster<T>>().operator T&()), T&>
>::value>> : std::true_type {};
template <typename T, typename SFINAE = void> struct move_if_unreferenced : std::false_type {};
template <typename T> struct move_if_unreferenced<T, enable_if_t<all_of<
    move_is_plain_type<T>,
    negation<move_always<T>>,
    std::is_move_constructible<T>,
    std::is_same<decltype(std::declval<make_caster<T>>().operator T&()), T&>
>::value>> : std::true_type {};
template <typename T> using move_never = none_of<move_always<T>, move_if_unreferenced<T>>;

// Detect whether returning a `type` from a cast on type's type_caster is going to result in a
// reference or pointer to a local variable of the type_caster.  Basically, only
// non-reference/pointer `type`s and reference/pointers from a type_caster_generic are safe;
// everything else returns a reference/pointer to a local variable.
template <typename type> using cast_is_temporary_value_reference = bool_constant<
    (std::is_reference<type>::value || std::is_pointer<type>::value) &&
    !std::is_base_of<type_caster_generic, make_caster<type>>::value &&
    !is_smart_holder_type_caster<intrinsic_t<type>>::value &&
    !std::is_same<intrinsic_t<type>, void>::value
>;

// When a value returned from a C++ function is being cast back to Python, we almost always want to
// force `policy = move`, regardless of the return value policy the function/method was declared
// with.
template <typename Return, typename SFINAE = void> struct return_value_policy_override {
    static return_value_policy policy(return_value_policy p) { return p; }
};

template <typename Return> struct return_value_policy_override<Return,
        detail::enable_if_t<std::is_base_of<type_caster_generic, make_caster<Return>>::value, void>> {
    static return_value_policy policy(return_value_policy p) {
        return !std::is_lvalue_reference<Return>::value &&
               !std::is_pointer<Return>::value
                   ? return_value_policy::move : p;
    }
};

// Basic python -> C++ casting; throws if casting fails
template <typename T, typename SFINAE> type_caster<T, SFINAE> &load_type(type_caster<T, SFINAE> &conv, const handle &handle) {
    if (!conv.load(handle, true)) {
#if defined(NDEBUG)
        throw cast_error("Unable to cast Python instance to C++ type (compile in debug mode for details)");
#else
        throw cast_error("Unable to cast Python instance of type " +
            (std::string) str(type::handle_of(handle)) + " to C++ type '" + type_id<T>() + "'");
#endif
    }
    return conv;
}
// Wrapper around the above that also constructs and returns a type_caster
template <typename T> make_caster<T> load_type(const handle &handle) {
    make_caster<T> conv;
    load_type(conv, handle);
    return conv;
}

PYBIND11_NAMESPACE_END(detail)

// pytype -> C++ type
template <typename T, detail::enable_if_t<!detail::is_pyobject<T>::value, int> = 0>
T cast(const handle &handle) {
    using namespace detail;
    static_assert(!cast_is_temporary_value_reference<T>::value,
            "Unable to cast type to reference: value is local to type caster");
    return cast_op<T>(load_type<T>(handle));
}

// pytype -> pytype (calls converting constructor)
template <typename T, detail::enable_if_t<detail::is_pyobject<T>::value, int> = 0>
T cast(const handle &handle) { return T(reinterpret_borrow<object>(handle)); }

// C++ type -> py::object
template <typename T, detail::enable_if_t<!detail::is_pyobject<T>::value, int> = 0>
object cast(T &&value, return_value_policy policy = return_value_policy::automatic_reference,
            handle parent = handle()) {
    using no_ref_T = typename std::remove_reference<T>::type;
    if (policy == return_value_policy::automatic)
        policy = std::is_pointer<no_ref_T>::value ? return_value_policy::take_ownership :
                 std::is_lvalue_reference<T>::value ? return_value_policy::copy : return_value_policy::move;
    else if (policy == return_value_policy::automatic_reference)
        policy = std::is_pointer<no_ref_T>::value ? return_value_policy::reference :
                 std::is_lvalue_reference<T>::value ? return_value_policy::copy : return_value_policy::move;
    return reinterpret_steal<object>(detail::make_caster<T>::cast(std::forward<T>(value), policy, parent));
}

template <typename T> T handle::cast() const { return pybind11::cast<T>(*this); }
template <> inline void handle::cast() const { return; }

template <typename T>
detail::enable_if_t<!detail::move_never<T>::value, T> move(object &&obj) {
    if (obj.ref_count() > 1)
#if defined(NDEBUG)
        throw cast_error("Unable to cast Python instance to C++ rvalue: instance has multiple references"
            " (compile in debug mode for details)");
#else
        throw cast_error("Unable to move from Python " + (std::string) str(type::handle_of(obj)) +
                " instance to C++ " + type_id<T>() + " instance: instance has multiple references");
#endif

    // Move into a temporary and return that, because the reference may be a local value of `conv`
    T ret = std::move(detail::load_type<T>(obj).operator T&());
    return ret;
}

// Calling cast() on an rvalue calls pybind11::cast with the object rvalue, which does:
// - If we have to move (because T has no copy constructor), do it.  This will fail if the moved
//   object has multiple references, but trying to copy will fail to compile.
// - If both movable and copyable, check ref count: if 1, move; otherwise copy
// - Otherwise (not movable), copy.
template <typename T> detail::enable_if_t<detail::move_always<T>::value, T> cast(object &&object) {
    return move<T>(std::move(object));
}
template <typename T> detail::enable_if_t<detail::move_if_unreferenced<T>::value, T> cast(object &&object) {
    if (object.ref_count() > 1)
        return cast<T>(object);
    else
        return move<T>(std::move(object));
}
template <typename T> detail::enable_if_t<detail::move_never<T>::value, T> cast(object &&object) {
    return cast<T>(object);
}

template <typename T> T object::cast() const & { return pybind11::cast<T>(*this); }
template <typename T> T object::cast() && { return pybind11::cast<T>(std::move(*this)); }
template <> inline void object::cast() const & { return; }
template <> inline void object::cast() && { return; }

PYBIND11_NAMESPACE_BEGIN(detail)

// Declared in pytypes.h:
template <typename T, enable_if_t<!is_pyobject<T>::value, int>>
object object_or_cast(T &&o) { return pybind11::cast(std::forward<T>(o)); }

struct override_unused {}; // Placeholder type for the unneeded (and dead code) static variable in the PYBIND11_OVERRIDE_OVERRIDE macro
template <typename ret_type> using override_caster_t = conditional_t<
    cast_is_temporary_value_reference<ret_type>::value, make_caster<ret_type>, override_unused>;

// Trampoline use: for reference/pointer types to value-converted values, we do a value cast, then
// store the result in the given variable.  For other types, this is a no-op.
template <typename T> enable_if_t<cast_is_temporary_value_reference<T>::value, T> cast_ref(object &&o, make_caster<T> &caster) {
    return cast_op<T>(load_type(caster, o));
}
template <typename T> enable_if_t<!cast_is_temporary_value_reference<T>::value, T> cast_ref(object &&, override_unused &) {
    pybind11_fail("Internal error: cast_ref fallback invoked"); }

// Trampoline use: Having a pybind11::cast with an invalid reference type is going to static_assert, even
// though if it's in dead code, so we provide a "trampoline" to pybind11::cast that only does anything in
// cases where pybind11::cast is valid.
template <typename T> enable_if_t<!cast_is_temporary_value_reference<T>::value, T> cast_safe(object &&o) {
    return pybind11::cast<T>(std::move(o)); }
template <typename T> enable_if_t<cast_is_temporary_value_reference<T>::value, T> cast_safe(object &&) {
    pybind11_fail("Internal error: cast_safe fallback invoked"); }
template <> inline void cast_safe<void>(object &&) {}

PYBIND11_NAMESPACE_END(detail)

template <return_value_policy policy = return_value_policy::automatic_reference>
tuple make_tuple() { return tuple(0); }

template <return_value_policy policy = return_value_policy::automatic_reference,
          typename... Args> tuple make_tuple(Args&&... args_) {
    constexpr size_t size = sizeof...(Args);
    std::array<object, size> args {
        { reinterpret_steal<object>(detail::make_caster<Args>::cast(
            std::forward<Args>(args_), policy, nullptr))... }
    };
    for (size_t i = 0; i < args.size(); i++) {
        if (!args[i]) {
#if defined(NDEBUG)
            throw cast_error("make_tuple(): unable to convert arguments to Python object (compile in debug mode for details)");
#else
            std::array<std::string, size> argtypes { {type_id<Args>()...} };
            throw cast_error("make_tuple(): unable to convert argument of type '" +
                argtypes[i] + "' to Python object");
#endif
        }
    }
    tuple result(size);
    int counter = 0;
    for (auto &arg_value : args)
        PyTuple_SET_ITEM(result.ptr(), counter++, arg_value.release().ptr());
    return result;
}

/// \ingroup annotations
/// Annotation for arguments
struct arg {
    /// Constructs an argument with the name of the argument; if null or omitted, this is a positional argument.
    constexpr explicit arg(const char *name = nullptr) : name(name), flag_noconvert(false), flag_none(true) { }
    /// Assign a value to this argument
    template <typename T> arg_v operator=(T &&value) const;
    /// Indicate that the type should not be converted in the type caster
    arg &noconvert(bool flag = true) { flag_noconvert = flag; return *this; }
    /// Indicates that the argument should/shouldn't allow None (e.g. for nullable pointer args)
    arg &none(bool flag = true) { flag_none = flag; return *this; }

    const char *name; ///< If non-null, this is a named kwargs argument
    bool flag_noconvert : 1; ///< If set, do not allow conversion (requires a supporting type caster!)
    bool flag_none : 1; ///< If set (the default), allow None to be passed to this argument
};

/// \ingroup annotations
/// Annotation for arguments with values
struct arg_v : arg {
private:
    template <typename T>
    arg_v(arg &&base, T &&x, const char *descr = nullptr)
        : arg(base),
          value(reinterpret_steal<object>(
              detail::make_caster<T>::cast(x, return_value_policy::automatic, {})
          )),
          descr(descr)
#if !defined(NDEBUG)
        , type(type_id<T>())
#endif
    {
        // Workaround! See:
        // https://github.com/pybind/pybind11/issues/2336
        // https://github.com/pybind/pybind11/pull/2685#issuecomment-731286700
        if (PyErr_Occurred()) {
            PyErr_Clear();
        }
    }

public:
    /// Direct construction with name, default, and description
    template <typename T>
    arg_v(const char *name, T &&x, const char *descr = nullptr)
        : arg_v(arg(name), std::forward<T>(x), descr) { }

    /// Called internally when invoking `py::arg("a") = value`
    template <typename T>
    arg_v(const arg &base, T &&x, const char *descr = nullptr)
        : arg_v(arg(base), std::forward<T>(x), descr) { }

    /// Same as `arg::noconvert()`, but returns *this as arg_v&, not arg&
    arg_v &noconvert(bool flag = true) { arg::noconvert(flag); return *this; }

    /// Same as `arg::nonone()`, but returns *this as arg_v&, not arg&
    arg_v &none(bool flag = true) { arg::none(flag); return *this; }

    /// The default value
    object value;
    /// The (optional) description of the default value
    const char *descr;
#if !defined(NDEBUG)
    /// The C++ type name of the default value (only available when compiled in debug mode)
    std::string type;
#endif
};

/// \ingroup annotations
/// Annotation indicating that all following arguments are keyword-only; the is the equivalent of an
/// unnamed '*' argument (in Python 3)
struct kw_only {};

/// \ingroup annotations
/// Annotation indicating that all previous arguments are positional-only; the is the equivalent of an
/// unnamed '/' argument (in Python 3.8)
struct pos_only {};

template <typename T>
arg_v arg::operator=(T &&value) const { return {std::move(*this), std::forward<T>(value)}; }

/// Alias for backward compatibility -- to be removed in version 2.0
template <typename /*unused*/> using arg_t = arg_v;

inline namespace literals {
/** \rst
    String literal version of `arg`
 \endrst */
constexpr arg operator"" _a(const char *name, size_t) { return arg(name); }
} // namespace literals

PYBIND11_NAMESPACE_BEGIN(detail)

// forward declaration (definition in attr.h)
struct function_record;

/// Internal data associated with a single function call
struct function_call {
    function_call(const function_record &f, handle p); // Implementation in attr.h

    /// The function data:
    const function_record &func;

    /// Arguments passed to the function:
    std::vector<handle> args;

    /// The `convert` value the arguments should be loaded with
    std::vector<bool> args_convert;

    /// Extra references for the optional `py::args` and/or `py::kwargs` arguments (which, if
    /// present, are also in `args` but without a reference).
    object args_ref, kwargs_ref;

    /// The parent, if any
    handle parent;

    /// If this is a call to an initializer, this argument contains `self`
    handle init_self;
};


/// Helper class which loads arguments for C++ functions called from Python
template <typename... Args>
class argument_loader {
    using indices = make_index_sequence<sizeof...(Args)>;

    template <typename Arg> using argument_is_args   = std::is_same<intrinsic_t<Arg>, args>;
    template <typename Arg> using argument_is_kwargs = std::is_same<intrinsic_t<Arg>, kwargs>;
    // Get args/kwargs argument positions relative to the end of the argument list:
    static constexpr auto args_pos = constexpr_first<argument_is_args, Args...>() - (int) sizeof...(Args),
                        kwargs_pos = constexpr_first<argument_is_kwargs, Args...>() - (int) sizeof...(Args);

    static constexpr bool args_kwargs_are_last = kwargs_pos >= - 1 && args_pos >= kwargs_pos - 1;

    static_assert(args_kwargs_are_last, "py::args/py::kwargs are only permitted as the last argument(s) of a function");

public:
    static constexpr bool has_kwargs = kwargs_pos < 0;
    static constexpr bool has_args = args_pos < 0;

    static constexpr auto arg_names = concat(type_descr(make_caster<Args>::name)...);

    bool load_args(function_call &call) {
        return load_impl_sequence(call, indices{});
    }

    template <typename Return, typename Guard, typename Func>
    enable_if_t<!std::is_void<Return>::value, Return> call(Func &&f) && {
        return std::move(*this).template call_impl<Return>(std::forward<Func>(f), indices{}, Guard{});
    }

    template <typename Return, typename Guard, typename Func>
    enable_if_t<std::is_void<Return>::value, void_type> call(Func &&f) && {
        std::move(*this).template call_impl<Return>(std::forward<Func>(f), indices{}, Guard{});
        return void_type();
    }

private:

    static bool load_impl_sequence(function_call &, index_sequence<>) { return true; }

    template <size_t... Is>
    bool load_impl_sequence(function_call &call, index_sequence<Is...>) {
#ifdef __cpp_fold_expressions
        if ((... || !std::get<Is>(argcasters).load(call.args[Is], call.args_convert[Is])))
            return false;
#else
        for (bool r : {std::get<Is>(argcasters).load(call.args[Is], call.args_convert[Is])...})
            if (!r)
                return false;
#endif
        return true;
    }

    template <typename Return, typename Func, size_t... Is, typename Guard>
    Return call_impl(Func &&f, index_sequence<Is...>, Guard &&) && {
        return std::forward<Func>(f)(cast_op<Args>(std::move(std::get<Is>(argcasters)))...);
    }

    std::tuple<make_caster<Args>...> argcasters;
};

/// Helper class which collects only positional arguments for a Python function call.
/// A fancier version below can collect any argument, but this one is optimal for simple calls.
template <return_value_policy policy>
class simple_collector {
public:
    template <typename... Ts>
    explicit simple_collector(Ts &&...values)
        : m_args(pybind11::make_tuple<policy>(std::forward<Ts>(values)...)) { }

    const tuple &args() const & { return m_args; }
    dict kwargs() const { return {}; }

    tuple args() && { return std::move(m_args); }

    /// Call a Python function and pass the collected arguments
    object call(PyObject *ptr) const {
        PyObject *result = PyObject_CallObject(ptr, m_args.ptr());
        if (!result)
            throw error_already_set();
        return reinterpret_steal<object>(result);
    }

private:
    tuple m_args;
};

/// Helper class which collects positional, keyword, * and ** arguments for a Python function call
template <return_value_policy policy>
class unpacking_collector {
public:
    template <typename... Ts>
    explicit unpacking_collector(Ts &&...values) {
        // Tuples aren't (easily) resizable so a list is needed for collection,
        // but the actual function call strictly requires a tuple.
        auto args_list = list();
        int _[] = { 0, (process(args_list, std::forward<Ts>(values)), 0)... };
        ignore_unused(_);

        m_args = std::move(args_list);
    }

    const tuple &args() const & { return m_args; }
    const dict &kwargs() const & { return m_kwargs; }

    tuple args() && { return std::move(m_args); }
    dict kwargs() && { return std::move(m_kwargs); }

    /// Call a Python function and pass the collected arguments
    object call(PyObject *ptr) const {
        PyObject *result = PyObject_Call(ptr, m_args.ptr(), m_kwargs.ptr());
        if (!result)
            throw error_already_set();
        return reinterpret_steal<object>(result);
    }

private:
    template <typename T>
    void process(list &args_list, T &&x) {
        auto o = reinterpret_steal<object>(detail::make_caster<T>::cast(std::forward<T>(x), policy, {}));
        if (!o) {
#if defined(NDEBUG)
            argument_cast_error();
#else
            argument_cast_error(std::to_string(args_list.size()), type_id<T>());
#endif
        }
        args_list.append(o);
    }

    void process(list &args_list, detail::args_proxy ap) {
        for (auto a : ap)
            args_list.append(a);
    }

    void process(list &/*args_list*/, arg_v a) {
        if (!a.name)
#if defined(NDEBUG)
            nameless_argument_error();
#else
            nameless_argument_error(a.type);
#endif

        if (m_kwargs.contains(a.name)) {
#if defined(NDEBUG)
            multiple_values_error();
#else
            multiple_values_error(a.name);
#endif
        }
        if (!a.value) {
#if defined(NDEBUG)
            argument_cast_error();
#else
            argument_cast_error(a.name, a.type);
#endif
        }
        m_kwargs[a.name] = a.value;
    }

    void process(list &/*args_list*/, detail::kwargs_proxy kp) {
        if (!kp)
            return;
        for (auto k : reinterpret_borrow<dict>(kp)) {
            if (m_kwargs.contains(k.first)) {
#if defined(NDEBUG)
                multiple_values_error();
#else
                multiple_values_error(str(k.first));
#endif
            }
            m_kwargs[k.first] = k.second;
        }
    }

    [[noreturn]] static void nameless_argument_error() {
        throw type_error("Got kwargs without a name; only named arguments "
                         "may be passed via py::arg() to a python function call. "
                         "(compile in debug mode for details)");
    }
    [[noreturn]] static void nameless_argument_error(std::string type) {
        throw type_error("Got kwargs without a name of type '" + type + "'; only named "
                         "arguments may be passed via py::arg() to a python function call. ");
    }
    [[noreturn]] static void multiple_values_error() {
        throw type_error("Got multiple values for keyword argument "
                         "(compile in debug mode for details)");
    }

    [[noreturn]] static void multiple_values_error(std::string name) {
        throw type_error("Got multiple values for keyword argument '" + name + "'");
    }

    [[noreturn]] static void argument_cast_error() {
        throw cast_error("Unable to convert call argument to Python object "
                         "(compile in debug mode for details)");
    }

    [[noreturn]] static void argument_cast_error(std::string name, std::string type) {
        throw cast_error("Unable to convert call argument '" + name
                         + "' of type '" + type + "' to Python object");
    }

private:
    tuple m_args;
    dict m_kwargs;
};

// [workaround(intel)] Separate function required here
// We need to put this into a separate function because the Intel compiler
// fails to compile enable_if_t<!all_of<is_positional<Args>...>::value>
// (tested with ICC 2021.1 Beta 20200827).
template <typename... Args>
constexpr bool args_are_all_positional()
{
  return all_of<is_positional<Args>...>::value;
}

/// Collect only positional arguments for a Python function call
template <return_value_policy policy, typename... Args,
          typename = enable_if_t<args_are_all_positional<Args...>()>>
simple_collector<policy> collect_arguments(Args &&...args) {
    return simple_collector<policy>(std::forward<Args>(args)...);
}

/// Collect all arguments, including keywords and unpacking (only instantiated when needed)
template <return_value_policy policy, typename... Args,
          typename = enable_if_t<!args_are_all_positional<Args...>()>>
unpacking_collector<policy> collect_arguments(Args &&...args) {
    // Following argument order rules for generalized unpacking according to PEP 448
    static_assert(
        constexpr_last<is_positional, Args...>() < constexpr_first<is_keyword_or_ds, Args...>()
        && constexpr_last<is_s_unpacking, Args...>() < constexpr_first<is_ds_unpacking, Args...>(),
        "Invalid function call: positional args must precede keywords and ** unpacking; "
        "* unpacking must precede ** unpacking"
    );
    return unpacking_collector<policy>(std::forward<Args>(args)...);
}

template <typename Derived>
template <return_value_policy policy, typename... Args>
object object_api<Derived>::operator()(Args &&...args) const {
    return detail::collect_arguments<policy>(std::forward<Args>(args)...).call(derived().ptr());
}

template <typename Derived>
template <return_value_policy policy, typename... Args>
object object_api<Derived>::call(Args &&...args) const {
    return operator()<policy>(std::forward<Args>(args)...);
}

PYBIND11_NAMESPACE_END(detail)


template<typename T>
handle type::handle_of() {
    static_assert(
        detail::any_of<std::is_base_of<detail::type_caster_generic, detail::make_caster<T>>,
                       detail::is_smart_holder_type_caster<T>>::value,
        "py::type::of<T> only supports the case where T is a registered C++ types.");

    return detail::get_type_handle(typeid(T), true);
}


#define PYBIND11_MAKE_OPAQUE(...) \
    namespace pybind11 { namespace detail { \
        template<> class type_caster<__VA_ARGS__> : public type_caster_for_class_<__VA_ARGS__> { }; \
    }}

/// Lets you pass a type containing a `,` through a macro parameter without needing a separate
/// typedef, e.g.: `PYBIND11_OVERRIDE(PYBIND11_TYPE(ReturnType<A, B>), PYBIND11_TYPE(Parent<C, D>), f, arg)`
#define PYBIND11_TYPE(...) __VA_ARGS__

PYBIND11_NAMESPACE_END(PYBIND11_NAMESPACE)<|MERGE_RESOLUTION|>--- conflicted
+++ resolved
@@ -13,16 +13,12 @@
 
 // clang-format on
 #ifndef PYBIND11_USE_SMART_HOLDER_AS_DEFAULT
-<<<<<<< HEAD
 #define PYBIND11_USE_SMART_HOLDER_AS_DEFAULT
-=======
-// #define PYBIND11_USE_SMART_HOLDER_AS_DEFAULT
 // Currently the main purpose of this switch is to enable non-intrusive comprehensive testing. If
 // and when `smart_holder` will actually become the released default is currently open. In the
 // meantime, the full functionality is easily available by using `py::classh`, which is just a
 // handy shortcut for `py::class_<T, py::smart_holder>` (see `pybind11/smart_holder.h`). Classes
 // wrapped in this way are fully compatible with everything existing.
->>>>>>> 797fe060
 #endif
 // clang-format off
 
