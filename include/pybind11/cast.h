--- conflicted
+++ resolved
@@ -1090,10 +1090,9 @@
 template <typename T>
 struct move_common<
     T,
-<<<<<<< HEAD
     enable_if_t<all_of<
         move_is_plain_type<T>,
-        std::is_move_constructible<T>,
+        is_move_constructible<T>,
         std::is_same<intrinsic_t<typename make_caster<T>::template cast_op_type<T &>>, T>>::value>>
     : std::true_type {};
 template <typename T, typename SFINAE = void>
@@ -1101,29 +1100,12 @@
 template <typename T>
 struct move_always<T,
                    enable_if_t<all_of<move_common<T>, negation<is_copy_constructible<T>>>::value>>
-=======
-    enable_if_t<
-        all_of<move_is_plain_type<T>,
-               negation<is_copy_constructible<T>>,
-               is_move_constructible<T>,
-               std::is_same<decltype(std::declval<make_caster<T>>().operator T &()), T &>>::value>>
->>>>>>> 8a099e44
     : std::true_type {};
 template <typename T, typename SFINAE = void>
 struct move_if_unreferenced : std::false_type {};
 template <typename T>
-<<<<<<< HEAD
 struct move_if_unreferenced<T,
                             enable_if_t<all_of<move_common<T>, is_copy_constructible<T>>::value>>
-=======
-struct move_if_unreferenced<
-    T,
-    enable_if_t<
-        all_of<move_is_plain_type<T>,
-               negation<move_always<T>>,
-               is_move_constructible<T>,
-               std::is_same<decltype(std::declval<make_caster<T>>().operator T &()), T &>>::value>>
->>>>>>> 8a099e44
     : std::true_type {};
 template <typename T>
 using move_never = negation<move_common<T>>;
