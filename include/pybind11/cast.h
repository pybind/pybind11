/*
    pybind11/cast.h: Partial template specializations to cast between
    C++ and Python types

    Copyright (c) 2016 Wenzel Jakob <wenzel.jakob@epfl.ch>

    All rights reserved. Use of this source code is governed by a
    BSD-style license that can be found in the LICENSE file.
*/

#pragma once

#include "pytypes.h"
#include "detail/typeid.h"
#include "detail/descr.h"
#include "detail/internals.h"
#include <array>
#include <limits>
#include <tuple>
#include <type_traits>

#if defined(PYBIND11_CPP17)
#  if defined(__has_include)
#    if __has_include(<string_view>)
#      define PYBIND11_HAS_STRING_VIEW
#    endif
#  elif defined(_MSC_VER)
#    define PYBIND11_HAS_STRING_VIEW
#  endif
#endif
#ifdef PYBIND11_HAS_STRING_VIEW
#include <string_view>
#endif

#if defined(__cpp_lib_char8_t) && __cpp_lib_char8_t >= 201811L
#  define PYBIND11_HAS_U8STRING
#endif

NAMESPACE_BEGIN(PYBIND11_NAMESPACE)
NAMESPACE_BEGIN(detail)

/// A life support system for temporary objects created by `type_caster::load()`.
/// Adding a patient will keep it alive up until the enclosing function returns.
class loader_life_support {
public:
    /// A new patient frame is created when a function is entered
    loader_life_support() {
        get_internals().loader_patient_stack.push_back(nullptr);
    }

    /// ... and destroyed after it returns
    ~loader_life_support() {
        auto &stack = get_internals().loader_patient_stack;
        if (stack.empty())
            pybind11_fail("loader_life_support: internal error");

        auto ptr = stack.back();
        stack.pop_back();
        Py_CLEAR(ptr);

        // A heuristic to reduce the stack's capacity (e.g. after long recursive calls)
        if (stack.capacity() > 16 && stack.size() != 0 && stack.capacity() / stack.size() > 2)
            stack.shrink_to_fit();
    }

    /// This can only be used inside a pybind11-bound function, either by `argument_loader`
    /// at argument preparation time or by `py::cast()` at execution time.
    PYBIND11_NOINLINE static void add_patient(handle h) {
        auto &stack = get_internals().loader_patient_stack;
        if (stack.empty())
            throw cast_error("When called outside a bound function, py::cast() cannot "
                             "do Python -> C++ conversions which require the creation "
                             "of temporary values");

        auto &list_ptr = stack.back();
        if (list_ptr == nullptr) {
            list_ptr = PyList_New(1);
            if (!list_ptr)
                pybind11_fail("loader_life_support: error allocating list");
            PyList_SET_ITEM(list_ptr, 0, h.inc_ref().ptr());
        } else {
            auto result = PyList_Append(list_ptr, h.ptr());
            if (result == -1)
                pybind11_fail("loader_life_support: error adding patient");
        }
    }
};

// Gets the cache entry for the given type, creating it if necessary.  The return value is the pair
// returned by emplace, i.e. an iterator for the entry and a bool set to `true` if the entry was
// just created.
inline std::pair<decltype(internals::registered_types_py)::iterator, bool> all_type_info_get_cache(PyTypeObject *type);

// Populates a just-created cache entry.
PYBIND11_NOINLINE inline void all_type_info_populate(PyTypeObject *t, std::vector<type_info *> &bases) {
    std::vector<PyTypeObject *> check;
    for (handle parent : reinterpret_borrow<tuple>(t->tp_bases))
        check.push_back((PyTypeObject *) parent.ptr());

    auto const &type_dict = get_internals().registered_types_py;
    for (size_t i = 0; i < check.size(); i++) {
        auto type = check[i];
        // Ignore Python2 old-style class super type:
        if (!PyType_Check((PyObject *) type)) continue;

        // Check `type` in the current set of registered python types:
        auto it = type_dict.find(type);
        if (it != type_dict.end()) {
            // We found a cache entry for it, so it's either pybind-registered or has pre-computed
            // pybind bases, but we have to make sure we haven't already seen the type(s) before: we
            // want to follow Python/virtual C++ rules that there should only be one instance of a
            // common base.
            for (auto *tinfo : it->second) {
                // NB: Could use a second set here, rather than doing a linear search, but since
                // having a large number of immediate pybind11-registered types seems fairly
                // unlikely, that probably isn't worthwhile.
                bool found = false;
                for (auto *known : bases) {
                    if (known == tinfo) { found = true; break; }
                }
                if (!found) bases.push_back(tinfo);
            }
        }
        else if (type->tp_bases) {
            // It's some python type, so keep follow its bases classes to look for one or more
            // registered types
            if (i + 1 == check.size()) {
                // When we're at the end, we can pop off the current element to avoid growing
                // `check` when adding just one base (which is typical--i.e. when there is no
                // multiple inheritance)
                check.pop_back();
                i--;
            }
            for (handle parent : reinterpret_borrow<tuple>(type->tp_bases))
                check.push_back((PyTypeObject *) parent.ptr());
        }
    }
}

/**
 * Extracts vector of type_info pointers of pybind-registered roots of the given Python type.  Will
 * be just 1 pybind type for the Python type of a pybind-registered class, or for any Python-side
 * derived class that uses single inheritance.  Will contain as many types as required for a Python
 * class that uses multiple inheritance to inherit (directly or indirectly) from multiple
 * pybind-registered classes.  Will be empty if neither the type nor any base classes are
 * pybind-registered.
 *
 * The value is cached for the lifetime of the Python type.
 */
inline const std::vector<detail::type_info *> &all_type_info(PyTypeObject *type) {
    auto ins = all_type_info_get_cache(type);
    if (ins.second)
        // New cache entry: populate it
        all_type_info_populate(type, ins.first->second);

    return ins.first->second;
}

/**
 * Gets a single pybind11 type info for a python type.  Returns nullptr if neither the type nor any
 * ancestors are pybind11-registered.  Throws an exception if there are multiple bases--use
 * `all_type_info` instead if you want to support multiple bases.
 */
PYBIND11_NOINLINE inline detail::type_info* get_type_info(PyTypeObject *type, bool do_throw = true) {
    auto &bases = all_type_info(type);
    if (bases.size() == 0)
        return nullptr;
    if (bases.size() > 1) {
        if (do_throw)
            pybind11_fail("pybind11::detail::get_type_info: type has multiple pybind11-registered bases");
        else
            return nullptr;
    }
    return bases.front();
}

inline detail::type_info *get_local_type_info(const std::type_index &tp) {
    auto &locals = registered_local_types_cpp();
    auto it = locals.find(tp);
    if (it != locals.end())
        return it->second;
    return nullptr;
}

inline detail::type_info *get_global_type_info(const std::type_index &tp) {
    auto &types = get_internals().registered_types_cpp;
    auto it = types.find(tp);
    if (it != types.end())
        return it->second;
    return nullptr;
}

/// Return the type info for a given C++ type; on lookup failure can either throw or return nullptr.
PYBIND11_NOINLINE inline detail::type_info *get_type_info(const std::type_index &tp,
                                                          bool throw_if_missing = false) {
    if (auto ltype = get_local_type_info(tp))
        return ltype;
    if (auto gtype = get_global_type_info(tp))
        return gtype;

    if (throw_if_missing) {
        std::string tname = tp.name();
        detail::clean_type_id(tname);
        pybind11_fail("pybind11::detail::get_type_info: unable to find type info for \"" + tname + "\"");
    }
    return nullptr;
}

PYBIND11_NOINLINE inline handle get_type_handle(const std::type_info &tp, bool throw_if_missing) {
    detail::type_info *type_info = get_type_info(tp, throw_if_missing);
    return handle(type_info ? ((PyObject *) type_info->type) : nullptr);
}

struct value_and_holder {
    instance *inst = nullptr;
    size_t index = 0u;
    const detail::type_info *type = nullptr;
    void **vh = nullptr;

    // Main constructor for a found value/holder:
    value_and_holder(instance *i, const detail::type_info *type, size_t vpos, size_t index) :
        inst{i}, index{index}, type{type},
        vh{inst->simple_layout ? inst->simple_value_holder : &inst->nonsimple.values_and_holders[vpos]}
    {}

    // Default constructor (used to signal a value-and-holder not found by get_value_and_holder())
    value_and_holder() {}

    // Used for past-the-end iterator
    value_and_holder(size_t index) : index{index} {}

    template <typename V = void> V *&value_ptr() const {
        return reinterpret_cast<V *&>(vh[0]);
    }
    // True if this `value_and_holder` has a non-null value pointer
    explicit operator bool() const { return value_ptr(); }

    template <typename H> H &holder() const {
        return reinterpret_cast<H &>(vh[1]);
    }
    void* holder_ptr() const { return &vh[1]; }
    bool holder_constructed() const {
        return inst->simple_layout
            ? inst->simple_holder_constructed
            : inst->nonsimple.status[index] & instance::status_holder_constructed;
    }
    void set_holder_constructed(bool v = true) {
        if (inst->simple_layout)
            inst->simple_holder_constructed = v;
        else if (v)
            inst->nonsimple.status[index] |= instance::status_holder_constructed;
        else
            inst->nonsimple.status[index] &= (uint8_t) ~instance::status_holder_constructed;
    }
    bool instance_registered() const {
        return inst->simple_layout
            ? inst->simple_instance_registered
            : inst->nonsimple.status[index] & instance::status_instance_registered;
    }
    void set_instance_registered(bool v = true) {
        if (inst->simple_layout)
            inst->simple_instance_registered = v;
        else if (v)
            inst->nonsimple.status[index] |= instance::status_instance_registered;
        else
            inst->nonsimple.status[index] &= (uint8_t) ~instance::status_instance_registered;
    }
};

// Container for accessing and iterating over an instance's values/holders
struct values_and_holders {
private:
    instance *inst;
    using type_vec = std::vector<detail::type_info *>;
    const type_vec &tinfo;

public:
    values_and_holders(instance *inst) : inst{inst}, tinfo(all_type_info(Py_TYPE(inst))) {}

    struct iterator {
    private:
        instance *inst = nullptr;
        const type_vec *types = nullptr;
        value_and_holder curr;
        friend struct values_and_holders;
        iterator(instance *inst, const type_vec *tinfo)
            : inst{inst}, types{tinfo},
            curr(inst /* instance */,
                 types->empty() ? nullptr : (*types)[0] /* type info */,
                 0, /* vpos: (non-simple types only): the first vptr comes first */
                 0 /* index */)
        {}
        // Past-the-end iterator:
        iterator(size_t end) : curr(end) {}
    public:
        bool operator==(const iterator &other) { return curr.index == other.curr.index; }
        bool operator!=(const iterator &other) { return curr.index != other.curr.index; }
        iterator &operator++() {
            if (!inst->simple_layout)
                curr.vh += 1 + (*types)[curr.index]->holder_size_in_ptrs;
            ++curr.index;
            curr.type = curr.index < types->size() ? (*types)[curr.index] : nullptr;
            return *this;
        }
        value_and_holder &operator*() { return curr; }
        value_and_holder *operator->() { return &curr; }
    };

    iterator begin() { return iterator(inst, &tinfo); }
    iterator end() { return iterator(tinfo.size()); }

    iterator find(const type_info *find_type) {
        auto it = begin(), endit = end();
        while (it != endit && it->type != find_type) ++it;
        return it;
    }

    size_t size() { return tinfo.size(); }
};

/**
 * Extracts C++ value and holder pointer references from an instance (which may contain multiple
 * values/holders for python-side multiple inheritance) that match the given type.  Throws an error
 * if the given type (or ValueType, if omitted) is not a pybind11 base of the given instance.  If
 * `find_type` is omitted (or explicitly specified as nullptr) the first value/holder are returned,
 * regardless of type (and the resulting .type will be nullptr).
 *
 * The returned object should be short-lived: in particular, it must not outlive the called-upon
 * instance.
 */
PYBIND11_NOINLINE inline value_and_holder instance::get_value_and_holder(const type_info *find_type /*= nullptr default in common.h*/, bool throw_if_missing /*= true in common.h*/) {
    // Optimize common case:
    if (!find_type || Py_TYPE(this) == find_type->type)
        return value_and_holder(this, find_type, 0, 0);

    detail::values_and_holders vhs(this);
    auto it = vhs.find(find_type);
    if (it != vhs.end())
        return *it;

    if (!throw_if_missing)
        return value_and_holder();

#if defined(NDEBUG)
    pybind11_fail("pybind11::detail::instance::get_value_and_holder: "
            "type is not a pybind11 base of the given instance "
            "(compile in debug mode for type details)");
#else
    pybind11_fail("pybind11::detail::instance::get_value_and_holder: `" +
            std::string(find_type->type->tp_name) + "' is not a pybind11 base of the given `" +
            std::string(Py_TYPE(this)->tp_name) + "' instance");
#endif
}

PYBIND11_NOINLINE inline void instance::allocate_layout() {
    auto &tinfo = all_type_info(Py_TYPE(this));

    const size_t n_types = tinfo.size();

    if (n_types == 0)
        pybind11_fail("instance allocation failed: new instance has no pybind11-registered base types");

    simple_layout =
        n_types == 1 && tinfo.front()->holder_size_in_ptrs <= instance_simple_holder_in_ptrs();

    // Simple path: no python-side multiple inheritance, and a small-enough holder
    if (simple_layout) {
        simple_value_holder[0] = nullptr;
        simple_holder_constructed = false;
        simple_instance_registered = false;
    }
    else { // multiple base types or a too-large holder
        // Allocate space to hold: [v1*][h1][v2*][h2]...[bb...] where [vN*] is a value pointer,
        // [hN] is the (uninitialized) holder instance for value N, and [bb...] is a set of bool
        // values that tracks whether each associated holder has been initialized.  Each [block] is
        // padded, if necessary, to an integer multiple of sizeof(void *).
        size_t space = 0;
        for (auto t : tinfo) {
            space += 1; // value pointer
            space += t->holder_size_in_ptrs; // holder instance
        }
        size_t flags_at = space;
        space += size_in_ptrs(n_types); // status bytes (holder_constructed and instance_registered)

        // Allocate space for flags, values, and holders, and initialize it to 0 (flags and values,
        // in particular, need to be 0).  Use Python's memory allocation functions: in Python 3.6
        // they default to using pymalloc, which is designed to be efficient for small allocations
        // like the one we're doing here; in earlier versions (and for larger allocations) they are
        // just wrappers around malloc.
#if PY_VERSION_HEX >= 0x03050000
        nonsimple.values_and_holders = (void **) PyMem_Calloc(space, sizeof(void *));
        if (!nonsimple.values_and_holders) throw std::bad_alloc();
#else
        nonsimple.values_and_holders = (void **) PyMem_New(void *, space);
        if (!nonsimple.values_and_holders) throw std::bad_alloc();
        std::memset(nonsimple.values_and_holders, 0, space * sizeof(void *));
#endif
        nonsimple.status = reinterpret_cast<uint8_t *>(&nonsimple.values_and_holders[flags_at]);
    }
    owned = true;
}

PYBIND11_NOINLINE inline void instance::deallocate_layout() {
    if (!simple_layout)
        PyMem_Free(nonsimple.values_and_holders);
}

PYBIND11_NOINLINE inline bool isinstance_generic(handle obj, const std::type_info &tp) {
    handle type = detail::get_type_handle(tp, false);
    if (!type)
        return false;
    return isinstance(obj, type);
}

PYBIND11_NOINLINE inline std::string error_string() {
    if (!PyErr_Occurred()) {
        PyErr_SetString(PyExc_RuntimeError, "Unknown internal error occurred");
        return "Unknown internal error occurred";
    }

    error_scope scope; // Preserve error state

    std::string errorString;
    if (scope.type) {
        errorString += handle(scope.type).attr("__name__").cast<std::string>();
        errorString += ": ";
    }
    if (scope.value)
        errorString += (std::string) str(scope.value);

    PyErr_NormalizeException(&scope.type, &scope.value, &scope.trace);

#if PY_MAJOR_VERSION >= 3
    if (scope.trace != nullptr)
        PyException_SetTraceback(scope.value, scope.trace);
#endif

#if !defined(PYPY_VERSION)
    if (scope.trace) {
        PyTracebackObject *trace = (PyTracebackObject *) scope.trace;

        /* Get the deepest trace possible */
        while (trace->tb_next)
            trace = trace->tb_next;

        PyFrameObject *frame = trace->tb_frame;
        errorString += "\n\nAt:\n";
        while (frame) {
            int lineno = PyFrame_GetLineNumber(frame);
            errorString +=
                "  " + handle(frame->f_code->co_filename).cast<std::string>() +
                "(" + std::to_string(lineno) + "): " +
                handle(frame->f_code->co_name).cast<std::string>() + "\n";
            frame = frame->f_back;
        }
    }
#endif

    return errorString;
}

PYBIND11_NOINLINE inline handle get_object_handle(const void *ptr, const detail::type_info *type ) {
    auto &instances = get_internals().registered_instances;
    auto range = instances.equal_range(ptr);
    for (auto it = range.first; it != range.second; ++it) {
        for (auto vh : values_and_holders(it->second)) {
            if (vh.type == type)
                return handle((PyObject *) it->second);
        }
    }
    return handle();
}

inline PyThreadState *get_thread_state_unchecked() {
#if defined(PYPY_VERSION)
    return PyThreadState_GET();
#elif PY_VERSION_HEX < 0x03000000
    return _PyThreadState_Current;
#elif PY_VERSION_HEX < 0x03050000
    return (PyThreadState*) _Py_atomic_load_relaxed(&_PyThreadState_Current);
#elif PY_VERSION_HEX < 0x03050200
    return (PyThreadState*) _PyThreadState_Current.value;
#else
    return _PyThreadState_UncheckedGet();
#endif
}

// Forward declarations
inline void keep_alive_impl(handle nurse, handle patient);
inline PyObject *make_new_instance(PyTypeObject *type);

enum class LoadType {
  PureCpp,
  DerivedCppSinglePySingle,
  DerivedCppSinglePyMulti,
  DerivedCppMulti,
  /// Polymorphic casting or copy-based casting may be necessary.
  ConversionNeeded,
};

typedef type_info* base_ptr_t;
typedef const std::vector<base_ptr_t> bases_t;

inline LoadType determine_load_type(handle src, const type_info* typeinfo,
                             const bases_t** out_bases = nullptr,
                             base_ptr_t* out_base = nullptr) {
    // Null out inputs.
    if (out_bases)
        *out_bases = nullptr;
    if (out_base)
        *out_base = nullptr;
    PyTypeObject *srctype = Py_TYPE(src.ptr());
    // See `type_caster_generic::load_impl` below for more detail on comments.

    // Case 1: If src is an exact type match for the target type then we can reinterpret_cast
    // the instance's value pointer to the target type:
    if (srctype == typeinfo->type) {
        // TODO(eric.cousineau): Determine if the type is upcast from a type, which is
        // still a pure C++ object?
        return LoadType::PureCpp;
    }
    // Case 2: We have a derived class
    else if (PyType_IsSubtype(srctype, typeinfo->type)) {
        const bases_t& bases = all_type_info(srctype);
        if (out_bases)
            *out_bases = &bases;  // Copy to output for caching.
        const bool no_cpp_mi = typeinfo->simple_type;
        // Case 2a: the python type is a Python-inherited derived class that inherits from just
        // one simple (no MI) pybind11 class, or is an exact match, so the C++ instance is of
        // the right type and we can use reinterpret_cast.
        // (This is essentially the same as case 2b, but because not using multiple inheritance
        // is extremely common, we handle it specially to avoid the loop iterator and type
        // pointer lookup overhead)
        // TODO(eric.cousineau): This seems to also capture C++-registered classes as well, not just Python-derived
        // classes.
        if (bases.size() == 1 && (no_cpp_mi || bases.front()->type == typeinfo->type)) {
            return LoadType::DerivedCppSinglePySingle;
        }
        // Case 2b: the python type inherits from multiple C++ bases.  Check the bases to see if
        // we can find an exact match (or, for a simple C++ type, an inherited match); if so, we
        // can safely reinterpret_cast to the relevant pointer.
        else if (bases.size() > 1) {
           for (auto base : bases) {
               if (no_cpp_mi ? PyType_IsSubtype(base->type, typeinfo->type) : base->type == typeinfo->type) {
                   if (out_base) {
                       *out_base = base;
                   }
                   return LoadType::DerivedCppSinglePyMulti;
               }
           }
        }
        // Case 2c: C++ multiple inheritance is involved and we couldn't find an exact type match
        // in the registered bases, above, so try implicit casting (needed for proper C++ casting
        // when MI is involved).
        return LoadType::DerivedCppMulti;
    } else {
        return LoadType::ConversionNeeded;
    }
}

class type_caster_generic {
public:
    PYBIND11_NOINLINE type_caster_generic(const std::type_info &type_info)
        : typeinfo(get_type_info(type_info)), cpptype(&type_info) { }

    type_caster_generic(const type_info *typeinfo)
        : typeinfo(typeinfo), cpptype(typeinfo ? typeinfo->cpptype : nullptr) { }

    bool load(handle src, bool convert) {
        return load_impl<type_caster_generic>(src, convert);
    }

    PYBIND11_NOINLINE static handle cast(const void *_src, return_value_policy policy, handle parent,
                                         const detail::type_info *tinfo,
                                         void *(*copy_constructor)(const void *),
                                         void *(*move_constructor)(const void *),
                                         holder_erased existing_holder = {}) {
        if (!tinfo) // no type info: error will be set already
            return handle();

        void *src = const_cast<void *>(_src);
        if (src == nullptr)
            return none().release();

        const bool take_ownership = policy == return_value_policy::automatic || policy == return_value_policy::take_ownership;
        // We only come across `!existing_holder` if we are coming from `cast` and not `cast_holder`.
        const bool is_bare_ptr = !existing_holder.ptr() && existing_holder.type_id() == HolderTypeId::Unknown;

        auto it_instances = get_internals().registered_instances.equal_range(src);
        for (auto it_i = it_instances.first; it_i != it_instances.second; ++it_i) {
            for (auto instance_type : detail::all_type_info(Py_TYPE(it_i->second))) {
                if (instance_type && same_type(*instance_type->cpptype, *tinfo->cpptype)) {
                    instance* const inst = it_i->second;

                    bool try_to_reclaim = false;
                    if (!is_bare_ptr) {
                        switch (instance_type->release_info.holder_type_id) {
                            case detail::HolderTypeId::UniquePtr: {
                                try_to_reclaim = take_ownership;
                                break;
                            }
                            case detail::HolderTypeId::SharedPtr: {
                                if (take_ownership) {
                                    // Only try to reclaim the object if (a) it is not owned and (b) has no holder.
                                    if (!inst->simple_holder_constructed) {
                                        if (inst->owned)
                                            throw std::runtime_error("Internal error?");
                                        try_to_reclaim = true;
                                    }
                                }
                                break;
                            }
                            default: {
                                // Otherwise, do not try any reclaiming.
                                break;
                            }
                        }
                    }
                    if (try_to_reclaim) {
                        // If this object has already been registered, but we wish to take ownership of it,
                        // then use the `has_cpp_release` mechanisms to reclaim ownership.
                        // @note This should be the sole occurrence of this registered object when releasing back.
                        // @note This code path should not be invoked for pure C++

                        // TODO(eric.cousineau): This may be still be desirable if this is a raw pointer...
                        // Need to think of a desirable workflow - and if there is possible interop.
                        if (!existing_holder) {
                            throw std::runtime_error("Internal error: Should have non-null holder.");
                        }
                        // TODO(eric.cousineau): This field may not be necessary if the lowest-level type is valid.
                        // See `move_only_holder_caster::load_value`.
                        if (!inst->reclaim_from_cpp) {
                            throw std::runtime_error("Instance is registered but does not have a registered reclaim method. Internal error?");
                        }
                        return inst->reclaim_from_cpp(inst, existing_holder).release();
                    } else {
                        // TODO(eric.cousineau): Should really check that ownership is consistent.
                        // e.g. if we say to take ownership of a pointer that is passed, does not have a holder...
                        // In the end, pybind11 would let ownership slip, and leak memory, possibly violating RAII (if someone is using that...)
                        return handle((PyObject *) it_i->second).inc_ref();
                    }
                }
            }
        }

        auto inst = reinterpret_steal<object>(make_new_instance(tinfo->type));
        auto wrapper = reinterpret_cast<instance *>(inst.ptr());
        wrapper->owned = false;
        void *&valueptr = values_and_holders(wrapper).begin()->value_ptr();

        switch (policy) {
            case return_value_policy::automatic:
            case return_value_policy::take_ownership:
                valueptr = src;
                wrapper->owned = true;
                break;

            case return_value_policy::automatic_reference:
            case return_value_policy::reference:
                valueptr = src;
                wrapper->owned = false;
                break;

            case return_value_policy::copy:
                if (copy_constructor)
                    valueptr = copy_constructor(src);
                else {
#if defined(NDEBUG)
                    throw cast_error("return_value_policy = copy, but type is "
                                     "non-copyable! (compile in debug mode for details)");
#else
                    std::string type_name(tinfo->cpptype->name());
                    detail::clean_type_id(type_name);
                    throw cast_error("return_value_policy = copy, but type " +
                                     type_name + " is non-copyable!");
#endif
                }
                wrapper->owned = true;
                break;

            case return_value_policy::move:
                if (move_constructor)
                    valueptr = move_constructor(src);
                else if (copy_constructor)
                    valueptr = copy_constructor(src);
                else {
#if defined(NDEBUG)
                    throw cast_error("return_value_policy = move, but type is neither "
                                     "movable nor copyable! "
                                     "(compile in debug mode for details)");
#else
                    std::string type_name(tinfo->cpptype->name());
                    detail::clean_type_id(type_name);
                    throw cast_error("return_value_policy = move, but type " +
                                     type_name + " is neither movable nor copyable!");
#endif
                }
                wrapper->owned = true;
                break;

            case return_value_policy::reference_internal:
                valueptr = src;
                wrapper->owned = false;
                keep_alive_impl(inst, parent);
                break;

            default:
                throw cast_error("unhandled return_value_policy: should not happen!");
        }

        // TODO(eric.cousineau): Propagate `holder_erased` through this chain.
        tinfo->init_instance(wrapper, existing_holder);
        return inst.release();
    }

    // Base methods for generic caster; there are overridden in copyable_holder_caster
    void load_value(value_and_holder &&v_h, LoadType) {
        auto *&vptr = v_h.value_ptr();
        // Lazy allocation for unallocated values:
        if (vptr == nullptr) {
            auto *type = v_h.type ? v_h.type : typeinfo;
            if (type->operator_new) {
                vptr = type->operator_new(type->type_size);
            } else {
<<<<<<< HEAD
                #ifdef __cpp_aligned_new
=======
                #if defined(__cpp_aligned_new) && (!defined(_MSC_VER) || _MSC_VER >= 1912)
>>>>>>> 07e22593
                    if (type->type_align > __STDCPP_DEFAULT_NEW_ALIGNMENT__)
                        vptr = ::operator new(type->type_size,
                                              std::align_val_t(type->type_align));
                    else
                #endif
                vptr = ::operator new(type->type_size);
            }
        }
        value = vptr;
    }
    bool try_implicit_casts(handle src, bool convert) {
        for (auto &cast : typeinfo->implicit_casts) {
            type_caster_generic sub_caster(*cast.first);
            if (sub_caster.load(src, convert)) {
                value = cast.second(sub_caster.value);
                return true;
            }
        }
        return false;
    }
    bool try_direct_conversions(handle src) {
        for (auto &converter : *typeinfo->direct_conversions) {
            if (converter(src.ptr(), value))
                return true;
        }
        return false;
    }
    void check_holder_compat() {}

    PYBIND11_NOINLINE static void *local_load(PyObject *src, const type_info *ti) {
        auto caster = type_caster_generic(ti);
        if (caster.load(src, false))
            return caster.value;
        return nullptr;
    }

    /// Try to load with foreign typeinfo, if available. Used when there is no
    /// native typeinfo, or when the native one wasn't able to produce a value.
    PYBIND11_NOINLINE bool try_load_foreign_module_local(handle src) {
        constexpr auto *local_key = PYBIND11_MODULE_LOCAL_ID;
        const auto pytype = src.get_type();
        if (!hasattr(pytype, local_key))
            return false;

        type_info *foreign_typeinfo = reinterpret_borrow<capsule>(getattr(pytype, local_key));
        // Only consider this foreign loader if actually foreign and is a loader of the correct cpp type
        if (foreign_typeinfo->module_local_load == &local_load
            || (cpptype && !same_type(*cpptype, *foreign_typeinfo->cpptype)))
            return false;

        if (auto result = foreign_typeinfo->module_local_load(src.ptr(), foreign_typeinfo)) {
            value = result;
            return true;
        }
        return false;
    }

    // Implementation of `load`; this takes the type of `this` so that it can dispatch the relevant
    // bits of code between here and copyable_holder_caster where the two classes need different
    // logic (without having to resort to virtual inheritance).
    template <typename ThisT>
    PYBIND11_NOINLINE bool load_impl(handle src, bool convert) {
        if (!src) return false;
        if (!typeinfo) return try_load_foreign_module_local(src);
        if (src.is_none()) {
            // Defer accepting None to other overloads (if we aren't in convert mode):
            if (!convert) return false;
            value = nullptr;
            return true;
        }

        auto &this_ = static_cast<ThisT &>(*this);
        this_.check_holder_compat();

        const bases_t* bases = nullptr;
        base_ptr_t base_py_multi = nullptr;
        LoadType load_type = determine_load_type(src, typeinfo, &bases, &base_py_multi);
        switch (load_type) {
            case LoadType::PureCpp: {
                this_.load_value(reinterpret_cast<instance *>(src.ptr())->get_value_and_holder(),
                                 load_type);
                return true;
            }
            case LoadType::DerivedCppSinglePySingle: {
                this_.load_value(reinterpret_cast<instance *>(src.ptr())->get_value_and_holder(),
                                 load_type);
                return true;
            }
            case LoadType::DerivedCppSinglePyMulti: {
                this_.load_value(reinterpret_cast<instance *>(src.ptr())->get_value_and_holder(base_py_multi),
                                 load_type);
                return true;
            }
            case LoadType::DerivedCppMulti: {
                if (this_.try_implicit_casts(src, convert))
                    return true;
            }
            case LoadType::ConversionNeeded: {
                break;
            }
        }

        // If nothing else succeeds, perform an implicit conversion
        if (convert) {
            for (auto &converter : typeinfo->implicit_conversions) {
                auto temp = reinterpret_steal<object>(converter(src.ptr(), typeinfo->type));
                if (load_impl<ThisT>(temp, false)) {
                    loader_life_support::add_patient(temp);
                    return true;
                }
            }
            if (this_.try_direct_conversions(src))
                return true;
        }

        // Failed to match local typeinfo. Try again with global.
        if (typeinfo->module_local) {
            if (auto gtype = get_global_type_info(*typeinfo->cpptype)) {
                typeinfo = gtype;
                return load(src, false);
            }
        }

        // Global typeinfo has precedence over foreign module_local
        return try_load_foreign_module_local(src);
    }


    // Called to do type lookup and wrap the pointer and type in a pair when a dynamic_cast
    // isn't needed or can't be used.  If the type is unknown, sets the error and returns a pair
    // with .second = nullptr.  (p.first = nullptr is not an error: it becomes None).
    PYBIND11_NOINLINE static std::pair<const void *, const type_info *> src_and_type(
            const void *src, const std::type_info &cast_type, const std::type_info *rtti_type = nullptr) {
        if (auto *tpi = get_type_info(cast_type))
            return {src, const_cast<const type_info *>(tpi)};

        // Not found, set error:
        std::string tname = rtti_type ? rtti_type->name() : cast_type.name();
        detail::clean_type_id(tname);
        std::string msg = "Unregistered type : " + tname;
        PyErr_SetString(PyExc_TypeError, msg.c_str());
        return {nullptr, nullptr};
    }

    const type_info *typeinfo = nullptr;
    const std::type_info *cpptype = nullptr;
    void *value = nullptr;
};

/**
 * Determine suitable casting operator for pointer-or-lvalue-casting type casters.  The type caster
 * needs to provide `operator T*()` and `operator T&()` operators.
 *
 * If the type supports moving the value away via an `operator T&&() &&` method, it should use
 * `movable_cast_op_type` instead.
 */
template <typename T>
using cast_op_type =
    conditional_t<std::is_pointer<remove_reference_t<T>>::value,
        typename std::add_pointer<intrinsic_t<T>>::type,
        typename std::add_lvalue_reference<intrinsic_t<T>>::type>;

/**
 * Determine suitable casting operator for a type caster with a movable value.  Such a type caster
 * needs to provide `operator T*()`, `operator T&()`, and `operator T&&() &&`.  The latter will be
 * called in appropriate contexts where the value can be moved rather than copied.
 *
 * These operator are automatically provided when using the PYBIND11_TYPE_CASTER macro.
 */
template <typename T>
using movable_cast_op_type =
    conditional_t<std::is_pointer<typename std::remove_reference<T>::type>::value,
        typename std::add_pointer<intrinsic_t<T>>::type,
    conditional_t<std::is_rvalue_reference<T>::value,
        typename std::add_rvalue_reference<intrinsic_t<T>>::type,
        typename std::add_lvalue_reference<intrinsic_t<T>>::type>>;

// std::is_copy_constructible isn't quite enough: it lets std::vector<T> (and similar) through when
// T is non-copyable, but code containing such a copy constructor fails to actually compile.
template <typename T, typename SFINAE = void> struct is_copy_constructible : std::is_copy_constructible<T> {};

// Specialization for types that appear to be copy constructible but also look like stl containers
// (we specifically check for: has `value_type` and `reference` with `reference = value_type&`): if
// so, copy constructability depends on whether the value_type is copy constructible.
template <typename Container> struct is_copy_constructible<Container, enable_if_t<all_of<
        std::is_copy_constructible<Container>,
        std::is_same<typename Container::value_type &, typename Container::reference>,
        // Avoid infinite recursion
        negation<std::is_same<Container, typename Container::value_type>>
    >::value>> : is_copy_constructible<typename Container::value_type> {};

// Likewise for std::pair
// (after C++17 it is mandatory that the copy constructor not exist when the two types aren't themselves
// copy constructible, but this can not be relied upon when T1 or T2 are themselves containers).
template <typename T1, typename T2> struct is_copy_constructible<std::pair<T1, T2>>
    : all_of<is_copy_constructible<T1>, is_copy_constructible<T2>> {};

// The same problems arise with std::is_copy_assignable, so we use the same workaround.
template <typename T, typename SFINAE = void> struct is_copy_assignable : std::is_copy_assignable<T> {};
template <typename Container> struct is_copy_assignable<Container, enable_if_t<all_of<
        std::is_copy_assignable<Container>,
        std::is_same<typename Container::value_type &, typename Container::reference>
    >::value>> : is_copy_assignable<typename Container::value_type> {};
template <typename T1, typename T2> struct is_copy_assignable<std::pair<T1, T2>>
    : all_of<is_copy_assignable<T1>, is_copy_assignable<T2>> {};

NAMESPACE_END(detail)

// polymorphic_type_hook<itype>::get(src, tinfo) determines whether the object pointed
// to by `src` actually is an instance of some class derived from `itype`.
// If so, it sets `tinfo` to point to the std::type_info representing that derived
// type, and returns a pointer to the start of the most-derived object of that type
// (in which `src` is a subobject; this will be the same address as `src` in most
// single inheritance cases). If not, or if `src` is nullptr, it simply returns `src`
// and leaves `tinfo` at its default value of nullptr.
//
// The default polymorphic_type_hook just returns src. A specialization for polymorphic
// types determines the runtime type of the passed object and adjusts the this-pointer
// appropriately via dynamic_cast<void*>. This is what enables a C++ Animal* to appear
// to Python as a Dog (if Dog inherits from Animal, Animal is polymorphic, Dog is
// registered with pybind11, and this Animal is in fact a Dog).
//
// You may specialize polymorphic_type_hook yourself for types that want to appear
// polymorphic to Python but do not use C++ RTTI. (This is a not uncommon pattern
// in performance-sensitive applications, used most notably in LLVM.)
template <typename itype, typename SFINAE = void>
struct polymorphic_type_hook
{
    static const void *get(const itype *src, const std::type_info*&) { return src; }
};
template <typename itype>
struct polymorphic_type_hook<itype, detail::enable_if_t<std::is_polymorphic<itype>::value>>
{
    static const void *get(const itype *src, const std::type_info*& type) {
        type = src ? &typeid(*src) : nullptr;
        return dynamic_cast<const void*>(src);
    }
};

NAMESPACE_BEGIN(detail)

/// Generic type caster for objects stored on the heap
template <typename type> class type_caster_base : public type_caster_generic {
    using itype = intrinsic_t<type>;

public:
    static constexpr auto name = _<type>();

    type_caster_base() : type_caster_base(typeid(type)) { }
    explicit type_caster_base(const std::type_info &info) : type_caster_generic(info) { }

    static handle cast(const itype &src, return_value_policy policy, handle parent) {
        if (policy == return_value_policy::automatic || policy == return_value_policy::automatic_reference)
            policy = return_value_policy::copy;
        return cast(&src, policy, parent);
    }

    static handle cast(itype &&src, return_value_policy, handle parent) {
        return cast(&src, return_value_policy::move, parent);
    }

    // Returns a (pointer, type_info) pair taking care of necessary type lookup for a
    // polymorphic type (using RTTI by default, but can be overridden by specializing
    // polymorphic_type_hook). If the instance isn't derived, returns the base version.
    static std::pair<const void *, const type_info *> src_and_type(const itype *src) {
        auto &cast_type = typeid(itype);
        const std::type_info *instance_type = nullptr;
        const void *vsrc = polymorphic_type_hook<itype>::get(src, instance_type);
        if (instance_type && !same_type(cast_type, *instance_type)) {
            // This is a base pointer to a derived type. If the derived type is registered
            // with pybind11, we want to make the full derived object available.
            // In the typical case where itype is polymorphic, we get the correct
            // derived pointer (which may be != base pointer) by a dynamic_cast to
            // most derived type. If itype is not polymorphic, we won't get here
            // except via a user-provided specialization of polymorphic_type_hook,
            // and the user has promised that no this-pointer adjustment is
            // required in that case, so it's OK to use static_cast.
            if (const auto *tpi = get_type_info(*instance_type))
                return {vsrc, tpi};
        }
        // Otherwise we have either a nullptr, an `itype` pointer, or an unknown derived pointer, so
        // don't do a cast
        return type_caster_generic::src_and_type(src, cast_type, instance_type);
    }

    static handle cast(const itype *src, return_value_policy policy, handle parent) {
        auto st = src_and_type(src);
        return type_caster_generic::cast(
            st.first, policy, parent, st.second,
            make_copy_constructor(src), make_move_constructor(src));
    }

    static handle cast_holder(const itype *src, holder_erased holder) {
        auto st = src_and_type(src);
        if (!holder) {
            throw std::runtime_error("Internal error: Should not have null holder");
        }
        return type_caster_generic::cast(
            st.first, return_value_policy::take_ownership, {}, st.second,
            nullptr, nullptr, holder);
    }

    template <typename T> using cast_op_type = detail::cast_op_type<T>;

    operator itype*() { return (type *) value; }
    operator itype&() { if (!value) throw reference_cast_error(); return *((itype *) value); }

protected:
    using Constructor = void *(*)(const void *);

    /* Only enabled when the types are {copy,move}-constructible *and* when the type
       does not have a private operator new implementation. */
    template <typename T, typename = enable_if_t<is_copy_constructible<T>::value>>
    static auto make_copy_constructor(const T *x) -> decltype(new T(*x), Constructor{}) {
        return [](const void *arg) -> void * {
            return new T(*reinterpret_cast<const T *>(arg));
        };
    }

    template <typename T, typename = enable_if_t<std::is_move_constructible<T>::value>>
    static auto make_move_constructor(const T *x) -> decltype(new T(std::move(*const_cast<T *>(x))), Constructor{}) {
        return [](const void *arg) -> void * {
            return new T(std::move(*const_cast<T *>(reinterpret_cast<const T *>(arg))));
        };
    }

    static Constructor make_copy_constructor(...) { return nullptr; }
    static Constructor make_move_constructor(...) { return nullptr; }
};

template <typename type, typename SFINAE = void> class type_caster : public type_caster_base<type> { };
template <typename type> using make_caster = type_caster<intrinsic_t<type>>;

// Shortcut for calling a caster's `cast_op_type` cast operator for casting a type_caster to a T
template <typename T> typename make_caster<T>::template cast_op_type<T> cast_op(make_caster<T> &caster) {
    return caster.operator typename make_caster<T>::template cast_op_type<T>();
}
template <typename T> typename make_caster<T>::template cast_op_type<typename std::add_rvalue_reference<T>::type>
cast_op(make_caster<T> &&caster) {
    return std::move(caster).operator
        typename make_caster<T>::template cast_op_type<typename std::add_rvalue_reference<T>::type>();
}

template <typename type> class type_caster<std::reference_wrapper<type>> {
private:
    using caster_t = make_caster<type>;
    caster_t subcaster;
    using subcaster_cast_op_type = typename caster_t::template cast_op_type<type>;
    static_assert(std::is_same<typename std::remove_const<type>::type &, subcaster_cast_op_type>::value,
            "std::reference_wrapper<T> caster requires T to have a caster with an `T &` operator");
public:
    bool load(handle src, bool convert) { return subcaster.load(src, convert); }
    static constexpr auto name = caster_t::name;
    static handle cast(const std::reference_wrapper<type> &src, return_value_policy policy, handle parent) {
        // It is definitely wrong to take ownership of this pointer, so mask that rvp
        if (policy == return_value_policy::take_ownership || policy == return_value_policy::automatic)
            policy = return_value_policy::automatic_reference;
        return caster_t::cast(&src.get(), policy, parent);
    }
    template <typename T> using cast_op_type = std::reference_wrapper<type>;
    operator std::reference_wrapper<type>() { return subcaster.operator subcaster_cast_op_type&(); }
};

#define PYBIND11_TYPE_CASTER(type, py_name) \
    protected: \
        type value; \
    public: \
        static constexpr auto name = py_name; \
        template <typename T_, enable_if_t<std::is_same<type, remove_cv_t<T_>>::value, int> = 0> \
        static handle cast(T_ *src, return_value_policy policy, handle parent) { \
            if (!src) return none().release(); \
            if (policy == return_value_policy::take_ownership) { \
                auto h = cast(std::move(*src), policy, parent); delete src; return h; \
            } else { \
                return cast(*src, policy, parent); \
            } \
        } \
        operator type*() { return &value; } \
        operator type&() { return value; } \
        operator type&&() && { return std::move(value); } \
        template <typename T_> using cast_op_type = pybind11::detail::movable_cast_op_type<T_>


template <typename CharT> using is_std_char_type = any_of<
    std::is_same<CharT, char>, /* std::string */
#if defined(PYBIND11_HAS_U8STRING)
    std::is_same<CharT, char8_t>, /* std::u8string */
#endif
    std::is_same<CharT, char16_t>, /* std::u16string */
    std::is_same<CharT, char32_t>, /* std::u32string */
    std::is_same<CharT, wchar_t> /* std::wstring */
>;

template <typename T>
struct type_caster<T, enable_if_t<std::is_arithmetic<T>::value && !is_std_char_type<T>::value>> {
    using _py_type_0 = conditional_t<sizeof(T) <= sizeof(long), long, long long>;
    using _py_type_1 = conditional_t<std::is_signed<T>::value, _py_type_0, typename std::make_unsigned<_py_type_0>::type>;
    using py_type = conditional_t<std::is_floating_point<T>::value, double, _py_type_1>;
public:

    bool load(handle src, bool convert) {
        py_type py_value;

        if (!src)
            return false;

        if (std::is_floating_point<T>::value) {
            if (convert || PyFloat_Check(src.ptr()))
                py_value = (py_type) PyFloat_AsDouble(src.ptr());
            else
                return false;
        } else if (PyFloat_Check(src.ptr())) {
            return false;
        } else if (std::is_unsigned<py_type>::value) {
            py_value = as_unsigned<py_type>(src.ptr());
        } else { // signed integer:
            py_value = sizeof(T) <= sizeof(long)
                ? (py_type) PyLong_AsLong(src.ptr())
                : (py_type) PYBIND11_LONG_AS_LONGLONG(src.ptr());
        }

        bool py_err = py_value == (py_type) -1 && PyErr_Occurred();

        // Protect std::numeric_limits::min/max with parentheses
        if (py_err || (std::is_integral<T>::value && sizeof(py_type) != sizeof(T) &&
                       (py_value < (py_type) (std::numeric_limits<T>::min)() ||
                        py_value > (py_type) (std::numeric_limits<T>::max)()))) {
            bool type_error = py_err && PyErr_ExceptionMatches(
#if PY_VERSION_HEX < 0x03000000 && !defined(PYPY_VERSION)
                PyExc_SystemError
#else
                PyExc_TypeError
#endif
            );
            PyErr_Clear();
            if (type_error && convert && PyNumber_Check(src.ptr())) {
                auto tmp = reinterpret_steal<object>(std::is_floating_point<T>::value
                                                     ? PyNumber_Float(src.ptr())
                                                     : PyNumber_Long(src.ptr()));
                PyErr_Clear();
                return load(tmp, false);
            }
            return false;
        }

        value = (T) py_value;
        return true;
    }

    template<typename U = T>
    static typename std::enable_if<std::is_floating_point<U>::value, handle>::type
    cast(U src, return_value_policy /* policy */, handle /* parent */) {
        return PyFloat_FromDouble((double) src);
    }

    template<typename U = T>
    static typename std::enable_if<!std::is_floating_point<U>::value && std::is_signed<U>::value && (sizeof(U) <= sizeof(long)), handle>::type
    cast(U src, return_value_policy /* policy */, handle /* parent */) {
        return PYBIND11_LONG_FROM_SIGNED((long) src);
    }

    template<typename U = T>
    static typename std::enable_if<!std::is_floating_point<U>::value && std::is_unsigned<U>::value && (sizeof(U) <= sizeof(unsigned long)), handle>::type
    cast(U src, return_value_policy /* policy */, handle /* parent */) {
        return PYBIND11_LONG_FROM_UNSIGNED((unsigned long) src);
    }

    template<typename U = T>
    static typename std::enable_if<!std::is_floating_point<U>::value && std::is_signed<U>::value && (sizeof(U) > sizeof(long)), handle>::type
    cast(U src, return_value_policy /* policy */, handle /* parent */) {
        return PyLong_FromLongLong((long long) src);
    }

    template<typename U = T>
    static typename std::enable_if<!std::is_floating_point<U>::value && std::is_unsigned<U>::value && (sizeof(U) > sizeof(unsigned long)), handle>::type
    cast(U src, return_value_policy /* policy */, handle /* parent */) {
        return PyLong_FromUnsignedLongLong((unsigned long long) src);
    }

    PYBIND11_TYPE_CASTER(T, _<std::is_integral<T>::value>("int", "float"));
};

template<typename T> struct void_caster {
public:
    bool load(handle src, bool) {
        if (src && src.is_none())
            return true;
        return false;
    }
    static handle cast(T, return_value_policy /* policy */, handle /* parent */) {
        return none().inc_ref();
    }
    PYBIND11_TYPE_CASTER(T, _("None"));
};

template <> class type_caster<void_type> : public void_caster<void_type> {};

template <> class type_caster<void> : public type_caster<void_type> {
public:
    using type_caster<void_type>::cast;

    bool load(handle h, bool) {
        if (!h) {
            return false;
        } else if (h.is_none()) {
            value = nullptr;
            return true;
        }

        /* Check if this is a capsule */
        if (isinstance<capsule>(h)) {
            value = reinterpret_borrow<capsule>(h);
            return true;
        }

        /* Check if this is a C++ type */
        auto &bases = all_type_info((PyTypeObject *) h.get_type().ptr());
        if (bases.size() == 1) { // Only allowing loading from a single-value type
            value = values_and_holders(reinterpret_cast<instance *>(h.ptr())).begin()->value_ptr();
            return true;
        }

        /* Fail */
        return false;
    }

    static handle cast(const void *ptr, return_value_policy /* policy */, handle /* parent */) {
        if (ptr)
            return capsule(ptr).release();
        else
            return none().inc_ref();
    }

    template <typename T> using cast_op_type = void*&;
    operator void *&() { return value; }
    static constexpr auto name = _("capsule");
private:
    void *value = nullptr;
};

template <> class type_caster<std::nullptr_t> : public void_caster<std::nullptr_t> { };

template <> class type_caster<bool> {
public:
    bool load(handle src, bool convert) {
        if (!src) return false;
        else if (src.ptr() == Py_True) { value = true; return true; }
        else if (src.ptr() == Py_False) { value = false; return true; }
        else if (convert || !strcmp("numpy.bool_", Py_TYPE(src.ptr())->tp_name)) {
            // (allow non-implicit conversion for numpy booleans)

            Py_ssize_t res = -1;
            if (src.is_none()) {
                res = 0;  // None is implicitly converted to False
            }
            #if defined(PYPY_VERSION)
            // On PyPy, check that "__bool__" (or "__nonzero__" on Python 2.7) attr exists
            else if (hasattr(src, PYBIND11_BOOL_ATTR)) {
                res = PyObject_IsTrue(src.ptr());
            }
            #else
            // Alternate approach for CPython: this does the same as the above, but optimized
            // using the CPython API so as to avoid an unneeded attribute lookup.
            else if (auto tp_as_number = src.ptr()->ob_type->tp_as_number) {
                if (PYBIND11_NB_BOOL(tp_as_number)) {
                    res = (*PYBIND11_NB_BOOL(tp_as_number))(src.ptr());
                }
            }
            #endif
            if (res == 0 || res == 1) {
                value = (bool) res;
                return true;
            } else {
                PyErr_Clear();
            }
        }
        return false;
    }
    static handle cast(bool src, return_value_policy /* policy */, handle /* parent */) {
        return handle(src ? Py_True : Py_False).inc_ref();
    }
    PYBIND11_TYPE_CASTER(bool, _("bool"));
};

// Helper class for UTF-{8,16,32} C++ stl strings:
template <typename StringType, bool IsView = false> struct string_caster {
    using CharT = typename StringType::value_type;

    // Simplify life by being able to assume standard char sizes (the standard only guarantees
    // minimums, but Python requires exact sizes)
    static_assert(!std::is_same<CharT, char>::value || sizeof(CharT) == 1, "Unsupported char size != 1");
#if defined(PYBIND11_HAS_U8STRING)
    static_assert(!std::is_same<CharT, char8_t>::value || sizeof(CharT) == 1, "Unsupported char8_t size != 1");
#endif
    static_assert(!std::is_same<CharT, char16_t>::value || sizeof(CharT) == 2, "Unsupported char16_t size != 2");
    static_assert(!std::is_same<CharT, char32_t>::value || sizeof(CharT) == 4, "Unsupported char32_t size != 4");
    // wchar_t can be either 16 bits (Windows) or 32 (everywhere else)
    static_assert(!std::is_same<CharT, wchar_t>::value || sizeof(CharT) == 2 || sizeof(CharT) == 4,
            "Unsupported wchar_t size != 2/4");
    static constexpr size_t UTF_N = 8 * sizeof(CharT);

    bool load(handle src, bool) {
#if PY_MAJOR_VERSION < 3
        object temp;
#endif
        handle load_src = src;
        if (!src) {
            return false;
        } else if (!PyUnicode_Check(load_src.ptr())) {
#if PY_MAJOR_VERSION >= 3
            return load_bytes(load_src);
#else
            if (std::is_same<CharT, char>::value) {
                return load_bytes(load_src);
            }

            // The below is a guaranteed failure in Python 3 when PyUnicode_Check returns false
            if (!PYBIND11_BYTES_CHECK(load_src.ptr()))
                return false;

            temp = reinterpret_steal<object>(PyUnicode_FromObject(load_src.ptr()));
            if (!temp) { PyErr_Clear(); return false; }
            load_src = temp;
#endif
        }

        object utfNbytes = reinterpret_steal<object>(PyUnicode_AsEncodedString(
            load_src.ptr(), UTF_N == 8 ? "utf-8" : UTF_N == 16 ? "utf-16" : "utf-32", nullptr));
        if (!utfNbytes) { PyErr_Clear(); return false; }

        const CharT *buffer = reinterpret_cast<const CharT *>(PYBIND11_BYTES_AS_STRING(utfNbytes.ptr()));
        size_t length = (size_t) PYBIND11_BYTES_SIZE(utfNbytes.ptr()) / sizeof(CharT);
        if (UTF_N > 8) { buffer++; length--; } // Skip BOM for UTF-16/32
        value = StringType(buffer, length);

        // If we're loading a string_view we need to keep the encoded Python object alive:
        if (IsView)
            loader_life_support::add_patient(utfNbytes);

        return true;
    }

    static handle cast(const StringType &src, return_value_policy /* policy */, handle /* parent */) {
        const char *buffer = reinterpret_cast<const char *>(src.data());
        ssize_t nbytes = ssize_t(src.size() * sizeof(CharT));
        handle s = decode_utfN(buffer, nbytes);
        if (!s) throw error_already_set();
        return s;
    }

    PYBIND11_TYPE_CASTER(StringType, _(PYBIND11_STRING_NAME));

private:
    static handle decode_utfN(const char *buffer, ssize_t nbytes) {
#if !defined(PYPY_VERSION)
        return
            UTF_N == 8  ? PyUnicode_DecodeUTF8(buffer, nbytes, nullptr) :
            UTF_N == 16 ? PyUnicode_DecodeUTF16(buffer, nbytes, nullptr, nullptr) :
                          PyUnicode_DecodeUTF32(buffer, nbytes, nullptr, nullptr);
#else
        // PyPy seems to have multiple problems related to PyUnicode_UTF*: the UTF8 version
        // sometimes segfaults for unknown reasons, while the UTF16 and 32 versions require a
        // non-const char * arguments, which is also a nuisance, so bypass the whole thing by just
        // passing the encoding as a string value, which works properly:
        return PyUnicode_Decode(buffer, nbytes, UTF_N == 8 ? "utf-8" : UTF_N == 16 ? "utf-16" : "utf-32", nullptr);
#endif
    }

    // When loading into a std::string or char*, accept a bytes object as-is (i.e.
    // without any encoding/decoding attempt).  For other C++ char sizes this is a no-op.
    // which supports loading a unicode from a str, doesn't take this path.
    template <typename C = CharT>
    bool load_bytes(enable_if_t<std::is_same<C, char>::value, handle> src) {
        if (PYBIND11_BYTES_CHECK(src.ptr())) {
            // We were passed a Python 3 raw bytes; accept it into a std::string or char*
            // without any encoding attempt.
            const char *bytes = PYBIND11_BYTES_AS_STRING(src.ptr());
            if (bytes) {
                value = StringType(bytes, (size_t) PYBIND11_BYTES_SIZE(src.ptr()));
                return true;
            }
        }

        return false;
    }

    template <typename C = CharT>
    bool load_bytes(enable_if_t<!std::is_same<C, char>::value, handle>) { return false; }
};

template <typename CharT, class Traits, class Allocator>
struct type_caster<std::basic_string<CharT, Traits, Allocator>, enable_if_t<is_std_char_type<CharT>::value>>
    : string_caster<std::basic_string<CharT, Traits, Allocator>> {};

#ifdef PYBIND11_HAS_STRING_VIEW
template <typename CharT, class Traits>
struct type_caster<std::basic_string_view<CharT, Traits>, enable_if_t<is_std_char_type<CharT>::value>>
    : string_caster<std::basic_string_view<CharT, Traits>, true> {};
#endif

// Type caster for C-style strings.  We basically use a std::string type caster, but also add the
// ability to use None as a nullptr char* (which the string caster doesn't allow).
template <typename CharT> struct type_caster<CharT, enable_if_t<is_std_char_type<CharT>::value>> {
    using StringType = std::basic_string<CharT>;
    using StringCaster = type_caster<StringType>;
    StringCaster str_caster;
    bool none = false;
    CharT one_char = 0;
public:
    bool load(handle src, bool convert) {
        if (!src) return false;
        if (src.is_none()) {
            // Defer accepting None to other overloads (if we aren't in convert mode):
            if (!convert) return false;
            none = true;
            return true;
        }
        return str_caster.load(src, convert);
    }

    static handle cast(const CharT *src, return_value_policy policy, handle parent) {
        if (src == nullptr) return pybind11::none().inc_ref();
        return StringCaster::cast(StringType(src), policy, parent);
    }

    static handle cast(CharT src, return_value_policy policy, handle parent) {
        if (std::is_same<char, CharT>::value) {
            handle s = PyUnicode_DecodeLatin1((const char *) &src, 1, nullptr);
            if (!s) throw error_already_set();
            return s;
        }
        return StringCaster::cast(StringType(1, src), policy, parent);
    }

    operator CharT*() { return none ? nullptr : const_cast<CharT *>(static_cast<StringType &>(str_caster).c_str()); }
    operator CharT&() {
        if (none)
            throw value_error("Cannot convert None to a character");

        auto &value = static_cast<StringType &>(str_caster);
        size_t str_len = value.size();
        if (str_len == 0)
            throw value_error("Cannot convert empty string to a character");

        // If we're in UTF-8 mode, we have two possible failures: one for a unicode character that
        // is too high, and one for multiple unicode characters (caught later), so we need to figure
        // out how long the first encoded character is in bytes to distinguish between these two
        // errors.  We also allow want to allow unicode characters U+0080 through U+00FF, as those
        // can fit into a single char value.
        if (StringCaster::UTF_N == 8 && str_len > 1 && str_len <= 4) {
            unsigned char v0 = static_cast<unsigned char>(value[0]);
            size_t char0_bytes = !(v0 & 0x80) ? 1 : // low bits only: 0-127
                (v0 & 0xE0) == 0xC0 ? 2 : // 0b110xxxxx - start of 2-byte sequence
                (v0 & 0xF0) == 0xE0 ? 3 : // 0b1110xxxx - start of 3-byte sequence
                4; // 0b11110xxx - start of 4-byte sequence

            if (char0_bytes == str_len) {
                // If we have a 128-255 value, we can decode it into a single char:
                if (char0_bytes == 2 && (v0 & 0xFC) == 0xC0) { // 0x110000xx 0x10xxxxxx
                    one_char = static_cast<CharT>(((v0 & 3) << 6) + (static_cast<unsigned char>(value[1]) & 0x3F));
                    return one_char;
                }
                // Otherwise we have a single character, but it's > U+00FF
                throw value_error("Character code point not in range(0x100)");
            }
        }

        // UTF-16 is much easier: we can only have a surrogate pair for values above U+FFFF, thus a
        // surrogate pair with total length 2 instantly indicates a range error (but not a "your
        // string was too long" error).
        else if (StringCaster::UTF_N == 16 && str_len == 2) {
            one_char = static_cast<CharT>(value[0]);
            if (one_char >= 0xD800 && one_char < 0xE000)
                throw value_error("Character code point not in range(0x10000)");
        }

        if (str_len != 1)
            throw value_error("Expected a character, but multi-character string found");

        one_char = value[0];
        return one_char;
    }

    static constexpr auto name = _(PYBIND11_STRING_NAME);
    template <typename _T> using cast_op_type = pybind11::detail::cast_op_type<_T>;
};

// Base implementation for std::tuple and std::pair
template <template<typename...> class Tuple, typename... Ts> class tuple_caster {
    using type = Tuple<Ts...>;
    static constexpr auto size = sizeof...(Ts);
    using indices = make_index_sequence<size>;
public:

    bool load(handle src, bool convert) {
        if (!isinstance<sequence>(src))
            return false;
        const auto seq = reinterpret_borrow<sequence>(src);
        if (seq.size() != size)
            return false;
        return load_impl(seq, convert, indices{});
    }

    template <typename T>
    static handle cast(T &&src, return_value_policy policy, handle parent) {
        return cast_impl(std::forward<T>(src), policy, parent, indices{});
    }

    static constexpr auto name = _("Tuple[") + concat(make_caster<Ts>::name...) + _("]");

    template <typename T> using cast_op_type = type;

    operator type() & { return implicit_cast(indices{}); }
    operator type() && { return std::move(*this).implicit_cast(indices{}); }

protected:
    template <size_t... Is>
    type implicit_cast(index_sequence<Is...>) & { return type(cast_op<Ts>(std::get<Is>(subcasters))...); }
    template <size_t... Is>
    type implicit_cast(index_sequence<Is...>) && { return type(cast_op<Ts>(std::move(std::get<Is>(subcasters)))...); }

    static constexpr bool load_impl(const sequence &, bool, index_sequence<>) { return true; }

    template <size_t... Is>
    bool load_impl(const sequence &seq, bool convert, index_sequence<Is...>) {
#ifdef __cpp_fold_expressions
        if ((... || !std::get<Is>(subcasters).load(seq[Is], convert)))
            return false;
#else
        for (bool r : {std::get<Is>(subcasters).load(seq[Is], convert)...})
            if (!r)
                return false;
#endif
        return true;
    }

    /* Implementation: Convert a C++ tuple into a Python tuple */
    template <typename T, size_t... Is>
    static handle cast_impl(T &&src, return_value_policy policy, handle parent, index_sequence<Is...>) {
        std::array<object, size> entries{{
            reinterpret_steal<object>(make_caster<Ts>::cast(std::get<Is>(std::forward<T>(src)), policy, parent))...
        }};
        for (const auto &entry: entries)
            if (!entry)
                return handle();
        tuple result(size);
        int counter = 0;
        for (auto & entry: entries)
            PyTuple_SET_ITEM(result.ptr(), counter++, entry.release().ptr());
        return result.release();
    }

    Tuple<make_caster<Ts>...> subcasters;
};

template <typename T1, typename T2> class type_caster<std::pair<T1, T2>>
    : public tuple_caster<std::pair, T1, T2> {};

template <typename... Ts> class type_caster<std::tuple<Ts...>>
    : public tuple_caster<std::tuple, Ts...> {};

/// Helper class which abstracts away certain actions. Users can provide specializations for
/// custom holders, but it's only necessary if the type has a non-standard interface.
template <typename T>
struct holder_helper {
    static auto get(const T &p) -> decltype(p.get()) { return p.get(); }
};

inline const detail::type_info* get_lowest_type(handle src, bool do_throw = true) {
    auto* py_type = (PyTypeObject*)src.get_type().ptr();
    return detail::get_type_info(py_type, do_throw);
}


/// Type caster for holder types like std::shared_ptr, etc.
template <typename type, typename holder_type>
struct copyable_holder_caster : public type_caster_base<type> {
public:
    using base = type_caster_base<type>;
    static_assert(std::is_base_of<base, type_caster<type>>::value,
            "Holder classes are only supported for custom types");
    using base::base;
    using base::cast;
    using base::typeinfo;
    using base::value;

    handle src;

    bool load(handle src_in, bool convert) {
        src = src_in;
        return base::template load_impl<copyable_holder_caster<type, holder_type>>(src, convert);
    }

    explicit operator type*() { return this->value; }
    explicit operator type&() { return *(this->value); }
    explicit operator holder_type*() { return std::addressof(holder); }

    // Workaround for Intel compiler bug
    // see pybind11 issue 94
    #if defined(__ICC) || defined(__INTEL_COMPILER)
    operator holder_type&() { return holder; }
    #else
    explicit operator holder_type&() { return holder; }
    #endif

    // Risk increasing the `shared_ptr` ref count temporarily to maintain writeable
    // semantics without too much `const_cast<>` ooginess.
    static handle cast(holder_type &&src, return_value_policy, handle) {
        const auto *ptr = holder_helper<holder_type>::get(src);
        return type_caster_base<type>::cast_holder(ptr, holder_erased(std::addressof(src)));
    }

    static handle cast(const holder_type &src, return_value_policy, handle) {
        const auto *ptr = holder_helper<holder_type>::get(src);
        return type_caster_base<type>::cast_holder(ptr, holder_erased(std::addressof(src)));
    }

  // TODO(eric.cousineau): Define cast_op_type???

protected:
    friend class type_caster_generic;
    void check_holder_compat() {
        if (typeinfo->default_holder)
            throw cast_error("Unable to load a custom holder type from a default-holder instance");
    }

    bool load_value(value_and_holder &&v_h, LoadType load_type) {
        bool do_release_to_cpp = false;
        const type_info* lowest_type = nullptr;
        if (src.ref_count() == 1 && load_type == LoadType::DerivedCppSinglePySingle) {
            // Go ahead and release ownership to C++, if able.
            auto* py_type = (PyTypeObject*)src.get_type().ptr();
            lowest_type = detail::get_type_info(py_type);
            // Double-check that we did not get along C++ inheritance.
            // TODO(eric.cousineau): Generalize this to unique_ptr<> case as well.
            const bool is_actually_pure_cpp = lowest_type->type == py_type;
            if (!is_actually_pure_cpp) {
                if (lowest_type->release_info.can_derive_from_wrapper) {
                    do_release_to_cpp = true;
                } else {
                    std::cerr << "WARNING! Casting to std::shared_ptr<> will cause Python subclass of pybind11 C++ instance to lose its Python portion. "
                                 "Make your base class extend from pybind11::wrapper<> to prevent aliasing."
                              << std::endl;
                }
            }
        }

        if (v_h.holder_constructed()) {
            value = v_h.value_ptr();
            holder = v_h.template holder<holder_type>();
            return true;
        } else {
            throw cast_error("Unable to cast from non-held to held instance (T& to Holder<T>) "
#if defined(NDEBUG)
                             "(compile in debug mode for type information)");
#else
                             "of type '" + type_id<holder_type>() + "''");
#endif
        }

        // Release *after* we already have
        if (do_release_to_cpp) {
            assert(v_h.inst->owned);
            assert(lowest_type->release_info.release_to_cpp);
            // Increase reference count to pass to release mechanism.
            object obj = reinterpret_borrow<object>(src);
            lowest_type->release_info.release_to_cpp(v_h.inst, &holder, std::move(obj));
        }

        return true;
    }

    template <typename T = holder_type, detail::enable_if_t<!std::is_constructible<T, const T &, type*>::value, int> = 0>
    bool try_implicit_casts(handle, bool) { return false; }

    template <typename T = holder_type, detail::enable_if_t<std::is_constructible<T, const T &, type*>::value, int> = 0>
    bool try_implicit_casts(handle src, bool convert) {
        for (auto &cast : typeinfo->implicit_casts) {
            copyable_holder_caster sub_caster(*cast.first);
            if (sub_caster.load(src, convert)) {
                value = cast.second(sub_caster.value);
                holder = holder_type(sub_caster.holder, (type *) value);
                return true;
            }
        }
        return false;
    }

    static bool try_direct_conversions(handle) { return false; }


    holder_type holder;
    constexpr static detail::HolderTypeId holder_type_id = detail::get_holder_type_id<holder_type>::value;
};

/// Specialize for the common std::shared_ptr, so users don't need to
template <typename T>
class type_caster<std::shared_ptr<T>> : public copyable_holder_caster<T, std::shared_ptr<T>> { };

template <typename type, typename holder_type>
struct move_only_holder_caster : type_caster_base<type> {
        using base = type_caster_base<type>;
    static_assert(std::is_base_of<base, type_caster<type>>::value,
            "Holder classes are only supported for custom types");
    using base::base;
    using base::cast;
    using base::typeinfo;
    using base::value;

    // We must explicitly define the default constructor(s) since we define a
    // destructor; otherwise, the compiler will incorrectly use the copy
    // constructor.
    move_only_holder_caster() = default;
    move_only_holder_caster(move_only_holder_caster&&) = default;
    move_only_holder_caster(const move_only_holder_caster&) = delete;
    ~move_only_holder_caster() {
        if (holder) {
            // If the argument was loaded into C++, but not transferred out,
            // then this was most likely part of a failed overload in
            // `argument_loader`. Transfer ownership back to Python.
            move_only_holder_caster::cast(
                std::move(holder), return_value_policy{}, handle{});
        }
    }

    static_assert(std::is_base_of<type_caster_base<type>, type_caster<type>>::value,
            "Holder classes are only supported for custom types");

    static handle cast(holder_type &&src, return_value_policy, handle) {
        // Move `src` so that `holder_helper<>::get()` can call `release` if need be.
        // That way, if we mix `holder_type`s, we don't have to worry about `existing_holder`
        // from being mistakenly reinterpret_cast'd to `shared_ptr<type>` (#1138).
        auto *ptr = holder_helper<holder_type>::get(src);
        return type_caster_base<type>::cast_holder(ptr, holder_erased(std::addressof(src)));
    }

  // Disable these?
//  explicit operator type*() { return this->value; }
//  explicit operator type&() { return *(this->value); }

//  explicit operator holder_type*() { return &holder; }

  // Force rvalue.
  template <typename T>
  using cast_op_type = holder_type&&;

  explicit operator holder_type&&() { return std::move(holder); }

    bool load(handle src, bool convert) {
        return base::template load_impl<move_only_holder_caster>(src, convert);
    }

    static constexpr auto name = type_caster_base<type>::name;

protected:
    friend class type_caster_generic;
    void check_holder_compat() {
        if (!typeinfo->default_holder)
            throw cast_error("Unable to load a non-default holder type (unique_ptr)");
    }

    bool load_value(value_and_holder &&v_h, LoadType load_type) {
        // TODO(eric.cousineau): This should try and find the downcast-lowest
        // level (closest to child) `release_to_cpp` method that is derived-releasable
        // (which derives from `wrapper<type>`).
        // This should resolve general casting, and should also avoid alias
        // branch issues:
        //   Example: `Base` has wrapper `PyBase` which extends `wrapper<Base>`.
        //   `Child` extends `Base`, has its own wrapper `PyChild`, which extends
        //   `wrapper<Child>`.
        //   Anything deriving from `Child` does not derive from `PyBase`, so we should
        //   NOT try to release using `PyBase`s mechanism.
        //   Additionally, if `Child` does not have a wrapper (for whatever reason) and is extended,
        //   then we still can NOT use `PyBase` since it's not part of the hierachy.
        handle src = (PyObject*)v_h.inst;
        object obj = reinterpret_borrow<object>(src);
        // Try to get the lowest-hierarchy level of the type.
        // This requires that we are single-inheritance at most.
        const detail::type_info* lowest_type = nullptr;
        switch (load_type) {
            case LoadType::PureCpp: {
                // We already have the lowest type.
                lowest_type = typeinfo;
                break;
            }
            // If the base type is explicitly mentioned, then we can rely on `DerivedCppSinglePySingle` being used.
            case LoadType::DerivedCppSinglePySingle:
                // However, if it is not, it may be that we have a C++ type inheriting from another C++ type without the inheritance being registered.
                // In this case, we delegate by effectively downcasting in Python by finding the lowest-level type.
                // @note No `break` here on purpose!
            case LoadType::ConversionNeeded: {
                    // Try to get the lowest-hierarchy (closets to child class) of the type.
                // The usage of `get_type_info` implicitly requires single inheritance.
                auto* py_type = (PyTypeObject*)obj.get_type().ptr();
                lowest_type = detail::get_type_info(py_type);
                break;
            }
            case LoadType::DerivedCppMulti: {
                throw std::runtime_error(
                    "pybind11 does not support avoiding slicing with "
                    "multiple inheritance");
            }
            default: {
                throw std::runtime_error("Unsupported load type");
            }
        }
        if (!lowest_type)
            throw std::runtime_error("No valid lowest type. Internal error?");
        auto& release_info = lowest_type->release_info;
        if (!release_info.release_to_cpp)
            throw std::runtime_error("No release mechanism in lowest type?");
        release_info.release_to_cpp(v_h.inst, &holder, std::move(obj));
        return true;
    }

    holder_type holder;
};

template <typename type, typename deleter>
class type_caster<std::unique_ptr<type, deleter>>
    : public move_only_holder_caster<type, std::unique_ptr<type, deleter>> { };

template <typename type, typename holder_type>
using type_caster_holder = conditional_t<is_copy_constructible<holder_type>::value,
                                         copyable_holder_caster<type, holder_type>,
                                         move_only_holder_caster<type, holder_type>>;

template <typename T, bool Value = false> struct always_construct_holder { static constexpr bool value = Value; };

/// Create a specialization for custom holder types (silently ignores std::shared_ptr)
#define PYBIND11_DECLARE_HOLDER_TYPE(type, holder_type, ...) \
    namespace pybind11 { namespace detail { \
    template <typename type> \
    struct always_construct_holder<holder_type> : always_construct_holder<void, ##__VA_ARGS__>  { }; \
    template <typename type> \
    class type_caster<holder_type, enable_if_t<!is_shared_ptr<holder_type>::value>> \
        : public type_caster_holder<type, holder_type> { }; \
    }}

// PYBIND11_DECLARE_HOLDER_TYPE holder types:
template <typename base, typename holder> struct is_holder_type :
    std::is_base_of<detail::type_caster_holder<base, holder>, detail::type_caster<holder>> {};
// Specialization for always-supported unique_ptr holders:
template <typename base, typename deleter> struct is_holder_type<base, std::unique_ptr<base, deleter>> :
    std::true_type {};

template <typename T> struct handle_type_name { static constexpr auto name = _<T>(); };
template <> struct handle_type_name<bytes> { static constexpr auto name = _(PYBIND11_BYTES_NAME); };
template <> struct handle_type_name<args> { static constexpr auto name = _("*args"); };
template <> struct handle_type_name<kwargs> { static constexpr auto name = _("**kwargs"); };

template <typename type>
struct pyobject_caster {
    template <typename T = type, enable_if_t<std::is_same<T, handle>::value, int> = 0>
    bool load(handle src, bool /* convert */) { value = src; return static_cast<bool>(value); }

    template <typename T = type, enable_if_t<std::is_base_of<object, T>::value, int> = 0>
    bool load(handle src, bool /* convert */) {
        if (!isinstance<type>(src))
            return false;
        value = reinterpret_borrow<type>(src);
        return true;
    }

    static handle cast(const handle &src, return_value_policy /* policy */, handle /* parent */) {
        return src.inc_ref();
    }
    PYBIND11_TYPE_CASTER(type, handle_type_name<type>::name);
};

template <typename T>
class type_caster<T, enable_if_t<is_pyobject<T>::value>> : public pyobject_caster<T> { };

// Our conditions for enabling moving are quite restrictive:
// At compile time:
// - T needs to be a non-const, non-pointer, non-reference type
// - type_caster<T>::operator T&() must exist
// - the type must be move constructible (obviously)
// At run-time:
// - if the type is non-copy-constructible, the object must be the sole owner of the type (i.e. it
//   must have ref_count() == 1)h
// If any of the above are not satisfied, we fall back to copying.
template <typename T> using move_is_plain_type = satisfies_none_of<T,
    std::is_void, std::is_pointer, std::is_reference, std::is_const
>;
template <typename T, typename SFINAE = void> struct move_common : std::false_type {};
template <typename T> struct move_common<T, enable_if_t<all_of<
    move_is_plain_type<T>,
    std::is_move_constructible<T>,
    std::is_same<
        intrinsic_t<typename make_caster<T>::template cast_op_type<T&>>,
        T>
>::value>> : std::true_type {};
template <typename T, typename SFINAE = void> struct move_always : std::false_type {};
template <typename T> struct move_always<T, enable_if_t<all_of<
    move_common<T>,
    negation<is_copy_constructible<T>>
>::value>> : std::true_type {};
template <typename T, typename SFINAE = void> struct move_if_unreferenced : std::false_type {};
template <typename T> struct move_if_unreferenced<T, enable_if_t<all_of<
    move_common<T>,
    is_copy_constructible<T>
>::value>> : std::true_type {};
template <typename T> using move_never = negation<move_common<T>>;

// Detect whether returning a `type` from a cast on type's type_caster is going to result in a
// reference or pointer to a local variable of the type_caster.  Basically, only
// non-reference/pointer `type`s and reference/pointers from a type_caster_generic are safe;
// everything else returns a reference/pointer to a local variable.
template <typename type> using cast_is_temporary_value_reference = bool_constant<
    (std::is_reference<type>::value || std::is_pointer<type>::value) &&
    !std::is_base_of<type_caster_generic, make_caster<type>>::value &&
    !std::is_same<intrinsic_t<type>, void>::value
>;

// When a value returned from a C++ function is being cast back to Python, we almost always want to
// force `policy = move`, regardless of the return value policy the function/method was declared
// with.
template <typename Return, typename SFINAE = void> struct return_value_policy_override {
    static return_value_policy policy(return_value_policy p) { return p; }
};

template <typename Return> struct return_value_policy_override<Return,
        detail::enable_if_t<std::is_base_of<type_caster_generic, make_caster<Return>>::value, void>> {
    static return_value_policy policy(return_value_policy p) {
        return !std::is_lvalue_reference<Return>::value &&
               !std::is_pointer<Return>::value
                   ? return_value_policy::move : p;
    }
};

// Basic python -> C++ casting; throws if casting fails
template <typename T, typename SFINAE> type_caster<T, SFINAE> &load_type(type_caster<T, SFINAE> &conv, const handle &handle) {
    if (!conv.load(handle, true)) {
#if defined(NDEBUG)
        throw cast_error("Unable to cast Python instance to C++ type (compile in debug mode for details)");
#else
        throw cast_error("Unable to cast Python instance of type " +
            (std::string) str(handle.get_type()) + " to C++ type '" + type_id<T>() + "'");
#endif
    }
    return conv;
}
// Wrapper around the above that also constructs and returns a type_caster
template <typename T> make_caster<T> load_type(const handle &handle) {
    make_caster<T> conv;
    load_type(conv, handle);
    return conv;
}

NAMESPACE_END(detail)

// pytype -> C++ type
template <typename T, detail::enable_if_t<!detail::is_pyobject<T>::value, int> = 0>
T cast(const handle &handle) {
    using namespace detail;
    static_assert(!cast_is_temporary_value_reference<T>::value,
            "Unable to cast type to reference: value is local to type caster");
    return cast_op<T>(load_type<T>(handle));
}

// pytype -> pytype (calls converting constructor)
template <typename T, detail::enable_if_t<detail::is_pyobject<T>::value, int> = 0>
T cast(const handle &handle) { return T(reinterpret_borrow<object>(handle)); }

// C++ type -> py::object
template <typename T, detail::enable_if_t<!detail::is_pyobject<T>::value, int> = 0>
object cast(const T &value, return_value_policy policy = return_value_policy::automatic_reference,
            handle parent = handle()) {
    if (policy == return_value_policy::automatic)
        policy = std::is_pointer<T>::value ? return_value_policy::take_ownership : return_value_policy::copy;
    else if (policy == return_value_policy::automatic_reference)
        policy = std::is_pointer<T>::value ? return_value_policy::reference : return_value_policy::copy;
    return reinterpret_steal<object>(detail::make_caster<T>::cast(value, policy, parent));
}

template <typename T> T handle::cast() const { return pybind11::cast<T>(*this); }
template <> inline void handle::cast() const { return; }

template <typename T>
detail::enable_if_t<
        // TODO(eric.cousineau): Figure out how to prevent perfect-forwarding more elegantly.
        std::is_rvalue_reference<T&&>::value && !detail::is_pyobject<detail::intrinsic_t<T>>::value, object>
    move(T&& value) {
    // TODO(eric.cousineau): Add policies, parent, etc.
    // It'd be nice to supply a parent, but for now, just leave it as-is.
    handle no_parent;
    return reinterpret_steal<object>(
        detail::make_caster<T>::cast(std::move(value), return_value_policy::take_ownership, no_parent));
}

template <typename T>
detail::enable_if_t<
        std::is_rvalue_reference<T&&>::value && !std::is_pointer<T>::value && !detail::is_pyobject<detail::intrinsic_t<T>>::value, object>
    cast(T&& value) {
    // Have to use `pybind11::move` because some compilers might try to bind `move` to `std::move`...
    return pybind11::move<T>(std::move(value));
}

template <typename T>
detail::enable_if_t<!detail::move_never<T>::value, T> move(object &&obj) {
    if (obj.ref_count() > 1)
#if defined(NDEBUG)
        throw cast_error("Unable to cast Python instance to C++ rvalue: instance has multiple references"
            " (compile in debug mode for details)");
#else
        throw cast_error("Unable to move from Python " + (std::string) str(obj.get_type()) +
                " instance to C++ " + type_id<T>() + " instance: instance has multiple references");
#endif

    // Move into a temporary and return that, because the reference may be a local value of `conv`
    T ret = std::move(detail::cast_op<T>(detail::load_type<T>(obj)));
    return ret;
}

// Calling cast() on an rvalue calls pybind::cast with the object rvalue, which does:
// - If we have to move (because T has no copy constructor), do it.  This will fail if the moved
//   object has multiple references, but trying to copy will fail to compile.
// - If both movable and copyable, check ref count: if 1, move; otherwise copy
// - Otherwise (not movable), copy.
template <typename T> detail::enable_if_t<detail::move_always<T>::value, T> cast(object &&object) {
    return move<T>(std::move(object));
}
template <typename T> detail::enable_if_t<detail::move_if_unreferenced<T>::value, T> cast(object &&object) {
    if (object.ref_count() > 1)
        return cast<T>(object);
    else
        return move<T>(std::move(object));
}
template <typename T> detail::enable_if_t<detail::move_never<T>::value, T> cast(object &&object) {
    return cast<T>(object);
}

template <typename T> T object::cast() const & { return pybind11::cast<T>(*this); }
template <typename T> T object::cast() && { return pybind11::cast<T>(std::move(*this)); }
template <> inline void object::cast() const & { return; }
template <> inline void object::cast() && { return; }

NAMESPACE_BEGIN(detail)

// Declared in pytypes.h:
template <typename T, enable_if_t<!is_pyobject<T>::value, int>>
object object_or_cast(T &&o) { return pybind11::cast(std::forward<T>(o)); }

struct overload_unused {}; // Placeholder type for the unneeded (and dead code) static variable in the OVERLOAD_INT macro
template <typename ret_type> using overload_caster_t = conditional_t<
    cast_is_temporary_value_reference<ret_type>::value, make_caster<ret_type>, overload_unused>;

// Trampoline use: for reference/pointer types to value-converted values, we do a value cast, then
// store the result in the given variable.  For other types, this is a no-op.
template <typename T> enable_if_t<cast_is_temporary_value_reference<T>::value, T> cast_ref(object &&o, make_caster<T> &caster) {
    return cast_op<T>(load_type(caster, o));
}
template <typename T> enable_if_t<!cast_is_temporary_value_reference<T>::value, T> cast_ref(object &&, overload_unused &) {
    pybind11_fail("Internal error: cast_ref fallback invoked"); }

// Trampoline use: Having a pybind11::cast with an invalid reference type is going to static_assert, even
// though if it's in dead code, so we provide a "trampoline" to pybind11::cast that only does anything in
// cases where pybind11::cast is valid.
template <typename T> enable_if_t<!cast_is_temporary_value_reference<T>::value, T> cast_safe(object &&o) {
    return pybind11::cast<T>(std::move(o)); }
template <typename T> enable_if_t<cast_is_temporary_value_reference<T>::value, T> cast_safe(object &&) {
    pybind11_fail("Internal error: cast_safe fallback invoked"); }
template <> inline void cast_safe<void>(object &&) {}

NAMESPACE_END(detail)

template <return_value_policy policy = return_value_policy::automatic_reference>
tuple make_tuple() { return tuple(0); }

template <return_value_policy policy = return_value_policy::automatic_reference,
          typename... Args> tuple make_tuple(Args&&... args_) {
    constexpr size_t size = sizeof...(Args);
    std::array<object, size> args {
        { reinterpret_steal<object>(detail::make_caster<Args>::cast(
            std::forward<Args>(args_), policy, nullptr))... }
    };
    for (size_t i = 0; i < args.size(); i++) {
        if (!args[i]) {
#if defined(NDEBUG)
            throw cast_error("make_tuple(): unable to convert arguments to Python object (compile in debug mode for details)");
#else
            std::array<std::string, size> argtypes { {type_id<Args>()...} };
            throw cast_error("make_tuple(): unable to convert argument of type '" +
                argtypes[i] + "' to Python object");
#endif
        }
    }
    tuple result(size);
    int counter = 0;
    for (auto &arg_value : args)
        PyTuple_SET_ITEM(result.ptr(), counter++, arg_value.release().ptr());
    return result;
}

/// \ingroup annotations
/// Annotation for arguments
struct arg {
    /// Constructs an argument with the name of the argument; if null or omitted, this is a positional argument.
    constexpr explicit arg(const char *name = nullptr) : name(name), flag_noconvert(false), flag_none(true) { }
    /// Assign a value to this argument
    template <typename T> arg_v operator=(T &&value) const;
    /// Indicate that the type should not be converted in the type caster
    arg &noconvert(bool flag = true) { flag_noconvert = flag; return *this; }
    /// Indicates that the argument should/shouldn't allow None (e.g. for nullable pointer args)
    arg &none(bool flag = true) { flag_none = flag; return *this; }

    const char *name; ///< If non-null, this is a named kwargs argument
    bool flag_noconvert : 1; ///< If set, do not allow conversion (requires a supporting type caster!)
    bool flag_none : 1; ///< If set (the default), allow None to be passed to this argument
};

/// \ingroup annotations
/// Annotation for arguments with values
struct arg_v : arg {
private:
    template <typename T>
    arg_v(arg &&base, T &&x, const char *descr = nullptr)
        : arg(base),
          value(reinterpret_steal<object>(
              detail::make_caster<T>::cast(x, return_value_policy::automatic, {})
          )),
          descr(descr)
#if !defined(NDEBUG)
        , type(type_id<T>())
#endif
    { }

public:
    /// Direct construction with name, default, and description
    template <typename T>
    arg_v(const char *name, T &&x, const char *descr = nullptr)
        : arg_v(arg(name), std::forward<T>(x), descr) { }

    /// Called internally when invoking `py::arg("a") = value`
    template <typename T>
    arg_v(const arg &base, T &&x, const char *descr = nullptr)
        : arg_v(arg(base), std::forward<T>(x), descr) { }

    /// Same as `arg::noconvert()`, but returns *this as arg_v&, not arg&
    arg_v &noconvert(bool flag = true) { arg::noconvert(flag); return *this; }

    /// Same as `arg::nonone()`, but returns *this as arg_v&, not arg&
    arg_v &none(bool flag = true) { arg::none(flag); return *this; }

    /// The default value
    object value;
    /// The (optional) description of the default value
    const char *descr;
#if !defined(NDEBUG)
    /// The C++ type name of the default value (only available when compiled in debug mode)
    std::string type;
#endif
};

template <typename T>
arg_v arg::operator=(T &&value) const { return {std::move(*this), std::forward<T>(value)}; }

/// Alias for backward compatibility -- to be removed in version 2.0
template <typename /*unused*/> using arg_t = arg_v;

inline namespace literals {
/** \rst
    String literal version of `arg`
 \endrst */
constexpr arg operator"" _a(const char *name, size_t) { return arg(name); }
}

NAMESPACE_BEGIN(detail)

// forward declaration (definition in attr.h)
struct function_record;

/// Internal data associated with a single function call
struct function_call {
    function_call(const function_record &f, handle p); // Implementation in attr.h

    /// The function data:
    const function_record &func;

    /// Arguments passed to the function:
    std::vector<handle> args;

    /// The `convert` value the arguments should be loaded with
    std::vector<bool> args_convert;

    /// Extra references for the optional `py::args` and/or `py::kwargs` arguments (which, if
    /// present, are also in `args` but without a reference).
    object args_ref, kwargs_ref;

    /// The parent, if any
    handle parent;

    /// If this is a call to an initializer, this argument contains `self`
    handle init_self;
};


/// Helper class which loads arguments for C++ functions called from Python
template <typename... Args>
class argument_loader {
    using indices = make_index_sequence<sizeof...(Args)>;

    template <typename Arg> using argument_is_args   = std::is_same<intrinsic_t<Arg>, args>;
    template <typename Arg> using argument_is_kwargs = std::is_same<intrinsic_t<Arg>, kwargs>;
    // Get args/kwargs argument positions relative to the end of the argument list:
    static constexpr auto args_pos = constexpr_first<argument_is_args, Args...>() - (int) sizeof...(Args),
                        kwargs_pos = constexpr_first<argument_is_kwargs, Args...>() - (int) sizeof...(Args);

    static constexpr bool args_kwargs_are_last = kwargs_pos >= - 1 && args_pos >= kwargs_pos - 1;

    static_assert(args_kwargs_are_last, "py::args/py::kwargs are only permitted as the last argument(s) of a function");

public:
    static constexpr bool has_kwargs = kwargs_pos < 0;
    static constexpr bool has_args = args_pos < 0;

    static constexpr auto arg_names = concat(type_descr(make_caster<Args>::name)...);

    bool load_args(function_call &call) {
        return load_impl_sequence(call, indices{});
    }

    template <typename Return, typename Guard, typename Func>
    enable_if_t<!std::is_void<Return>::value, Return> call(Func &&f) && {
        return std::move(*this).template call_impl<Return>(std::forward<Func>(f), indices{}, Guard{});
    }

    template <typename Return, typename Guard, typename Func>
    enable_if_t<std::is_void<Return>::value, void_type> call(Func &&f) && {
        std::move(*this).template call_impl<Return>(std::forward<Func>(f), indices{}, Guard{});
        return void_type();
    }

private:

    static bool load_impl_sequence(function_call &, index_sequence<>) { return true; }

    template <size_t... Is>
    bool load_impl_sequence(function_call &call, index_sequence<Is...>) {
#ifdef __cpp_fold_expressions
        if ((... || !std::get<Is>(argcasters).load(call.args[Is], call.args_convert[Is])))
            return false;
#else
        for (bool r : {std::get<Is>(argcasters).load(call.args[Is], call.args_convert[Is])...})
            if (!r)
                return false;
#endif
        return true;
    }

    template <typename Return, typename Func, size_t... Is, typename Guard>
    Return call_impl(Func &&f, index_sequence<Is...>, Guard &&) && {
        return std::forward<Func>(f)(cast_op<Args>(std::move(std::get<Is>(argcasters)))...);
    }

    std::tuple<make_caster<Args>...> argcasters;
};

/// Helper class which collects only positional arguments for a Python function call.
/// A fancier version below can collect any argument, but this one is optimal for simple calls.
template <return_value_policy policy>
class simple_collector {
public:
    template <typename... Ts>
    explicit simple_collector(Ts &&...values)
        : m_args(pybind11::make_tuple<policy>(std::forward<Ts>(values)...)) { }

    const tuple &args() const & { return m_args; }
    dict kwargs() const { return {}; }

    tuple args() && { return std::move(m_args); }

    /// Call a Python function and pass the collected arguments
    object call(PyObject *ptr) const {
        PyObject *result = PyObject_CallObject(ptr, m_args.ptr());
        if (!result)
            throw error_already_set();
        return reinterpret_steal<object>(result);
    }

private:
    tuple m_args;
};

/// Helper class which collects positional, keyword, * and ** arguments for a Python function call
template <return_value_policy policy>
class unpacking_collector {
public:
    template <typename... Ts>
    explicit unpacking_collector(Ts &&...values) {
        // Tuples aren't (easily) resizable so a list is needed for collection,
        // but the actual function call strictly requires a tuple.
        auto args_list = list();
        int _[] = { 0, (process(args_list, std::forward<Ts>(values)), 0)... };
        ignore_unused(_);

        m_args = std::move(args_list);
    }

    const tuple &args() const & { return m_args; }
    const dict &kwargs() const & { return m_kwargs; }

    tuple args() && { return std::move(m_args); }
    dict kwargs() && { return std::move(m_kwargs); }

    /// Call a Python function and pass the collected arguments
    object call(PyObject *ptr) const {
        PyObject *result = PyObject_Call(ptr, m_args.ptr(), m_kwargs.ptr());
        if (!result)
            throw error_already_set();
        return reinterpret_steal<object>(result);
    }

private:
    template <typename T>
    void process(list &args_list, T &&x) {
        auto o = reinterpret_steal<object>(detail::make_caster<T>::cast(std::forward<T>(x), policy, {}));
        if (!o) {
#if defined(NDEBUG)
            argument_cast_error();
#else
            argument_cast_error(std::to_string(args_list.size()), type_id<T>());
#endif
        }
        args_list.append(o);
    }

    void process(list &args_list, detail::args_proxy ap) {
        for (const auto &a : ap)
            args_list.append(a);
    }

    void process(list &/*args_list*/, arg_v a) {
        if (!a.name)
#if defined(NDEBUG)
            nameless_argument_error();
#else
            nameless_argument_error(a.type);
#endif

        if (m_kwargs.contains(a.name)) {
#if defined(NDEBUG)
            multiple_values_error();
#else
            multiple_values_error(a.name);
#endif
        }
        if (!a.value) {
#if defined(NDEBUG)
            argument_cast_error();
#else
            argument_cast_error(a.name, a.type);
#endif
        }
        m_kwargs[a.name] = a.value;
    }

    void process(list &/*args_list*/, detail::kwargs_proxy kp) {
        if (!kp)
            return;
        for (const auto &k : reinterpret_borrow<dict>(kp)) {
            if (m_kwargs.contains(k.first)) {
#if defined(NDEBUG)
                multiple_values_error();
#else
                multiple_values_error(str(k.first));
#endif
            }
            m_kwargs[k.first] = k.second;
        }
    }

    [[noreturn]] static void nameless_argument_error() {
        throw type_error("Got kwargs without a name; only named arguments "
                         "may be passed via py::arg() to a python function call. "
                         "(compile in debug mode for details)");
    }
    [[noreturn]] static void nameless_argument_error(std::string type) {
        throw type_error("Got kwargs without a name of type '" + type + "'; only named "
                         "arguments may be passed via py::arg() to a python function call. ");
    }
    [[noreturn]] static void multiple_values_error() {
        throw type_error("Got multiple values for keyword argument "
                         "(compile in debug mode for details)");
    }

    [[noreturn]] static void multiple_values_error(std::string name) {
        throw type_error("Got multiple values for keyword argument '" + name + "'");
    }

    [[noreturn]] static void argument_cast_error() {
        throw cast_error("Unable to convert call argument to Python object "
                         "(compile in debug mode for details)");
    }

    [[noreturn]] static void argument_cast_error(std::string name, std::string type) {
        throw cast_error("Unable to convert call argument '" + name
                         + "' of type '" + type + "' to Python object");
    }

private:
    tuple m_args;
    dict m_kwargs;
};

/// Collect only positional arguments for a Python function call
template <return_value_policy policy, typename... Args,
          typename = enable_if_t<all_of<is_positional<Args>...>::value>>
simple_collector<policy> collect_arguments(Args &&...args) {
    return simple_collector<policy>(std::forward<Args>(args)...);
}

/// Collect all arguments, including keywords and unpacking (only instantiated when needed)
template <return_value_policy policy, typename... Args,
          typename = enable_if_t<!all_of<is_positional<Args>...>::value>>
unpacking_collector<policy> collect_arguments(Args &&...args) {
    // Following argument order rules for generalized unpacking according to PEP 448
    static_assert(
        constexpr_last<is_positional, Args...>() < constexpr_first<is_keyword_or_ds, Args...>()
        && constexpr_last<is_s_unpacking, Args...>() < constexpr_first<is_ds_unpacking, Args...>(),
        "Invalid function call: positional args must precede keywords and ** unpacking; "
        "* unpacking must precede ** unpacking"
    );
    return unpacking_collector<policy>(std::forward<Args>(args)...);
}

template <typename Derived>
template <return_value_policy policy, typename... Args>
object object_api<Derived>::operator()(Args &&...args) const {
    return detail::collect_arguments<policy>(std::forward<Args>(args)...).call(derived().ptr());
}

template <typename Derived>
template <return_value_policy policy, typename... Args>
object object_api<Derived>::call(Args &&...args) const {
    return operator()<policy>(std::forward<Args>(args)...);
}

NAMESPACE_END(detail)

#define PYBIND11_MAKE_OPAQUE(...) \
    namespace pybind11 { namespace detail { \
        template<> class type_caster<__VA_ARGS__> : public type_caster_base<__VA_ARGS__> { }; \
    }}

/// Lets you pass a type containing a `,` through a macro parameter without needing a separate
/// typedef, e.g.: `PYBIND11_OVERLOAD(PYBIND11_TYPE(ReturnType<A, B>), PYBIND11_TYPE(Parent<C, D>), f, arg)`
#define PYBIND11_TYPE(...) __VA_ARGS__

NAMESPACE_END(PYBIND11_NAMESPACE)<|MERGE_RESOLUTION|>--- conflicted
+++ resolved
@@ -722,11 +722,7 @@
             if (type->operator_new) {
                 vptr = type->operator_new(type->type_size);
             } else {
-<<<<<<< HEAD
-                #ifdef __cpp_aligned_new
-=======
                 #if defined(__cpp_aligned_new) && (!defined(_MSC_VER) || _MSC_VER >= 1912)
->>>>>>> 07e22593
                     if (type->type_align > __STDCPP_DEFAULT_NEW_ALIGNMENT__)
                         vptr = ::operator new(type->type_size,
                                               std::align_val_t(type->type_align));
