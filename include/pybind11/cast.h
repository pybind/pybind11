/*
    pybind11/cast.h: Partial template specializations to cast between
    C++ and Python types

    Copyright (c) 2016 Wenzel Jakob <wenzel.jakob@epfl.ch>

    All rights reserved. Use of this source code is governed by a
    BSD-style license that can be found in the LICENSE file.
*/

#pragma once

#include "detail/common.h"
#include "detail/descr.h"
#include "detail/type_caster_base.h"
#include "detail/typeid.h"
#include "pytypes.h"

#include <array>
#include <cstring>
#include <functional>
#include <iosfwd>
#include <iterator>
#include <memory>
#include <string>
#include <tuple>
#include <type_traits>
#include <utility>
#include <vector>

PYBIND11_NAMESPACE_BEGIN(PYBIND11_NAMESPACE)
PYBIND11_NAMESPACE_BEGIN(detail)

template <typename type, typename SFINAE = void>
class type_caster : public type_caster_base<type> {};
template <typename type>
using make_caster = type_caster<intrinsic_t<type>>;

// Shortcut for calling a caster's `cast_op_type` cast operator for casting a type_caster to a T
template <typename T>
typename make_caster<T>::template cast_op_type<T> cast_op(make_caster<T> &caster) {
    return caster.operator typename make_caster<T>::template cast_op_type<T>();
}
template <typename T>
typename make_caster<T>::template cast_op_type<typename std::add_rvalue_reference<T>::type>
cast_op(make_caster<T> &&caster) {
    return std::move(caster).operator typename make_caster<T>::
        template cast_op_type<typename std::add_rvalue_reference<T>::type>();
}

template <typename type>
class type_caster<std::reference_wrapper<type>> {
private:
    using caster_t = make_caster<type>;
    caster_t subcaster;
    using reference_t = type &;
    using subcaster_cast_op_type = typename caster_t::template cast_op_type<reference_t>;

    static_assert(
        std::is_same<typename std::remove_const<type>::type &, subcaster_cast_op_type>::value
            || std::is_same<reference_t, subcaster_cast_op_type>::value,
        "std::reference_wrapper<T> caster requires T to have a caster with an "
        "`operator T &()` or `operator const T &()`");

public:
    bool load(handle src, bool convert) { return subcaster.load(src, convert); }
    static constexpr auto name = caster_t::name;
    static handle
    cast(const std::reference_wrapper<type> &src, return_value_policy policy, handle parent) {
        // It is definitely wrong to take ownership of this pointer, so mask that rvp
        if (policy == return_value_policy::take_ownership
            || policy == return_value_policy::automatic) {
            policy = return_value_policy::automatic_reference;
        }
        return caster_t::cast(&src.get(), policy, parent);
    }
    template <typename T>
    using cast_op_type = std::reference_wrapper<type>;
    explicit operator std::reference_wrapper<type>() { return cast_op<type &>(subcaster); }
};

#define PYBIND11_TYPE_CASTER(type, py_name)                                                       \
protected:                                                                                        \
    type value;                                                                                   \
                                                                                                  \
public:                                                                                           \
    static constexpr auto name = py_name;                                                         \
    template <typename T_, enable_if_t<std::is_same<type, remove_cv_t<T_>>::value, int> = 0>      \
    static handle cast(T_ *src, return_value_policy policy, handle parent) {                      \
        if (!src)                                                                                 \
            return none().release();                                                              \
        if (policy == return_value_policy::take_ownership) {                                      \
            auto h = cast(std::move(*src), policy, parent);                                       \
            delete src;                                                                           \
            return h;                                                                             \
        }                                                                                         \
        return cast(*src, policy, parent);                                                        \
    }                                                                                             \
    operator type *() { return &value; }               /* NOLINT(bugprone-macro-parentheses) */   \
    operator type &() { return value; }                /* NOLINT(bugprone-macro-parentheses) */   \
    operator type &&() && { return std::move(value); } /* NOLINT(bugprone-macro-parentheses) */   \
    template <typename T_>                                                                        \
    using cast_op_type = pybind11::detail::movable_cast_op_type<T_>

template <typename CharT>
using is_std_char_type = any_of<std::is_same<CharT, char>, /* std::string */
#if defined(PYBIND11_HAS_U8STRING)
                                std::is_same<CharT, char8_t>, /* std::u8string */
#endif
                                std::is_same<CharT, char16_t>, /* std::u16string */
                                std::is_same<CharT, char32_t>, /* std::u32string */
                                std::is_same<CharT, wchar_t>   /* std::wstring */
                                >;

template <typename T>
struct type_caster<T, enable_if_t<std::is_arithmetic<T>::value && !is_std_char_type<T>::value>> {
    using _py_type_0 = conditional_t<sizeof(T) <= sizeof(long), long, long long>;
    using _py_type_1 = conditional_t<std::is_signed<T>::value,
                                     _py_type_0,
                                     typename std::make_unsigned<_py_type_0>::type>;
    using py_type = conditional_t<std::is_floating_point<T>::value, double, _py_type_1>;

public:
    bool load(handle src, bool convert) {
        py_type py_value;

        if (!src) {
            return false;
        }

#if !defined(PYPY_VERSION)
        auto index_check = [](PyObject *o) { return PyIndex_Check(o); };
#else
        // In PyPy 7.3.3, `PyIndex_Check` is implemented by calling `__index__`,
        // while CPython only considers the existence of `nb_index`/`__index__`.
        auto index_check = [](PyObject *o) { return hasattr(o, "__index__"); };
#endif

        if (std::is_floating_point<T>::value) {
            if (convert || PyFloat_Check(src.ptr())) {
                py_value = (py_type) PyFloat_AsDouble(src.ptr());
            } else {
                return false;
            }
        } else if (PyFloat_Check(src.ptr())
                   || (!convert && !PYBIND11_LONG_CHECK(src.ptr()) && !index_check(src.ptr()))) {
            return false;
        } else {
            handle src_or_index = src;
            // PyPy: 7.3.7's 3.8 does not implement PyLong_*'s __index__ calls.
#if PY_VERSION_HEX < 0x03080000 || defined(PYPY_VERSION)
            object index;
            if (!PYBIND11_LONG_CHECK(src.ptr())) { // So: index_check(src.ptr())
                index = reinterpret_steal<object>(PyNumber_Index(src.ptr()));
                if (!index) {
                    PyErr_Clear();
                    if (!convert)
                        return false;
                } else {
                    src_or_index = index;
                }
            }
#endif
            if (std::is_unsigned<py_type>::value) {
                py_value = as_unsigned<py_type>(src_or_index.ptr());
            } else { // signed integer:
                py_value = sizeof(T) <= sizeof(long)
                               ? (py_type) PyLong_AsLong(src_or_index.ptr())
                               : (py_type) PYBIND11_LONG_AS_LONGLONG(src_or_index.ptr());
            }
        }

        // Python API reported an error
        bool py_err = py_value == (py_type) -1 && PyErr_Occurred();

        // Check to see if the conversion is valid (integers should match exactly)
        // Signed/unsigned checks happen elsewhere
        if (py_err
            || (std::is_integral<T>::value && sizeof(py_type) != sizeof(T)
                && py_value != (py_type) (T) py_value)) {
            PyErr_Clear();
            if (py_err && convert && (PyNumber_Check(src.ptr()) != 0)) {
                auto tmp = reinterpret_steal<object>(std::is_floating_point<T>::value
                                                         ? PyNumber_Float(src.ptr())
                                                         : PyNumber_Long(src.ptr()));
                PyErr_Clear();
                return load(tmp, false);
            }
            return false;
        }

        value = (T) py_value;
        return true;
    }

    template <typename U = T>
    static typename std::enable_if<std::is_floating_point<U>::value, handle>::type
    cast(U src, return_value_policy /* policy */, handle /* parent */) {
        return PyFloat_FromDouble((double) src);
    }

    template <typename U = T>
    static typename std::enable_if<!std::is_floating_point<U>::value && std::is_signed<U>::value
                                       && (sizeof(U) <= sizeof(long)),
                                   handle>::type
    cast(U src, return_value_policy /* policy */, handle /* parent */) {
        return PYBIND11_LONG_FROM_SIGNED((long) src);
    }

    template <typename U = T>
    static typename std::enable_if<!std::is_floating_point<U>::value && std::is_unsigned<U>::value
                                       && (sizeof(U) <= sizeof(unsigned long)),
                                   handle>::type
    cast(U src, return_value_policy /* policy */, handle /* parent */) {
        return PYBIND11_LONG_FROM_UNSIGNED((unsigned long) src);
    }

    template <typename U = T>
    static typename std::enable_if<!std::is_floating_point<U>::value && std::is_signed<U>::value
                                       && (sizeof(U) > sizeof(long)),
                                   handle>::type
    cast(U src, return_value_policy /* policy */, handle /* parent */) {
        return PyLong_FromLongLong((long long) src);
    }

    template <typename U = T>
    static typename std::enable_if<!std::is_floating_point<U>::value && std::is_unsigned<U>::value
                                       && (sizeof(U) > sizeof(unsigned long)),
                                   handle>::type
    cast(U src, return_value_policy /* policy */, handle /* parent */) {
        return PyLong_FromUnsignedLongLong((unsigned long long) src);
    }

    PYBIND11_TYPE_CASTER(T, const_name<std::is_integral<T>::value>("int", "float"));
};

template <typename T>
struct void_caster {
public:
    bool load(handle src, bool) {
        if (src && src.is_none()) {
            return true;
        }
        return false;
    }
    static handle cast(T, return_value_policy /* policy */, handle /* parent */) {
        return none().inc_ref();
    }
    PYBIND11_TYPE_CASTER(T, const_name("None"));
};

template <>
class type_caster<void_type> : public void_caster<void_type> {};

template <>
class type_caster<void> : public type_caster<void_type> {
public:
    using type_caster<void_type>::cast;

    bool load(handle h, bool) {
        if (!h) {
            return false;
        }
        if (h.is_none()) {
            value = nullptr;
            return true;
        }

        /* Check if this is a capsule */
        if (isinstance<capsule>(h)) {
            value = reinterpret_borrow<capsule>(h);
            return true;
        }

        /* Check if this is a C++ type */
        const auto &bases = all_type_info((PyTypeObject *) type::handle_of(h).ptr());
        if (bases.size() == 1) { // Only allowing loading from a single-value type
            value = values_and_holders(reinterpret_cast<instance *>(h.ptr())).begin()->value_ptr();
            return true;
        }

        /* Fail */
        return false;
    }

    static handle cast(const void *ptr, return_value_policy /* policy */, handle /* parent */) {
        if (ptr) {
            return capsule(ptr).release();
        }
        return none().inc_ref();
    }

    template <typename T>
    using cast_op_type = void *&;
    explicit operator void *&() { return value; }
    static constexpr auto name = const_name("capsule");

private:
    void *value = nullptr;
};

template <>
class type_caster<std::nullptr_t> : public void_caster<std::nullptr_t> {};

template <>
class type_caster<bool> {
public:
    bool load(handle src, bool convert) {
        if (!src) {
            return false;
        }
        if (src.ptr() == Py_True) {
            value = true;
            return true;
        }
        if (src.ptr() == Py_False) {
            value = false;
            return true;
        }
        if (convert || (std::strcmp("numpy.bool_", Py_TYPE(src.ptr())->tp_name) == 0)) {
            // (allow non-implicit conversion for numpy booleans)

            Py_ssize_t res = -1;
            if (src.is_none()) {
                res = 0; // None is implicitly converted to False
            }
#if defined(PYPY_VERSION)
            // On PyPy, check that "__bool__" attr exists
            else if (hasattr(src, PYBIND11_BOOL_ATTR)) {
                res = PyObject_IsTrue(src.ptr());
            }
#else
            // Alternate approach for CPython: this does the same as the above, but optimized
            // using the CPython API so as to avoid an unneeded attribute lookup.
            else if (auto *tp_as_number = src.ptr()->ob_type->tp_as_number) {
                if (PYBIND11_NB_BOOL(tp_as_number)) {
                    res = (*PYBIND11_NB_BOOL(tp_as_number))(src.ptr());
                }
            }
#endif
            if (res == 0 || res == 1) {
                value = (res != 0);
                return true;
            }
            PyErr_Clear();
        }
        return false;
    }
    static handle cast(bool src, return_value_policy /* policy */, handle /* parent */) {
        return handle(src ? Py_True : Py_False).inc_ref();
    }
    PYBIND11_TYPE_CASTER(bool, const_name("bool"));
};

// Helper class for UTF-{8,16,32} C++ stl strings:
template <typename StringType, bool IsView = false>
struct string_caster {
    using CharT = typename StringType::value_type;

    // Simplify life by being able to assume standard char sizes (the standard only guarantees
    // minimums, but Python requires exact sizes)
    static_assert(!std::is_same<CharT, char>::value || sizeof(CharT) == 1,
                  "Unsupported char size != 1");
#if defined(PYBIND11_HAS_U8STRING)
    static_assert(!std::is_same<CharT, char8_t>::value || sizeof(CharT) == 1,
                  "Unsupported char8_t size != 1");
#endif
    static_assert(!std::is_same<CharT, char16_t>::value || sizeof(CharT) == 2,
                  "Unsupported char16_t size != 2");
    static_assert(!std::is_same<CharT, char32_t>::value || sizeof(CharT) == 4,
                  "Unsupported char32_t size != 4");
    // wchar_t can be either 16 bits (Windows) or 32 (everywhere else)
    static_assert(!std::is_same<CharT, wchar_t>::value || sizeof(CharT) == 2 || sizeof(CharT) == 4,
                  "Unsupported wchar_t size != 2/4");
    static constexpr size_t UTF_N = 8 * sizeof(CharT);

    bool load(handle src, bool) {
        handle load_src = src;
        if (!src) {
            return false;
        }
        if (!PyUnicode_Check(load_src.ptr())) {
<<<<<<< HEAD
            return load_raw(load_src);
=======
            return load_bytes(load_src);
>>>>>>> ac37829e
        }

        // For UTF-8 we avoid the need for a temporary `bytes` object by using
        // `PyUnicode_AsUTF8AndSize`.
        if (PYBIND11_SILENCE_MSVC_C4127(UTF_N == 8)) {
            Py_ssize_t size = -1;
            const auto *buffer
                = reinterpret_cast<const CharT *>(PyUnicode_AsUTF8AndSize(load_src.ptr(), &size));
            if (!buffer) {
                PyErr_Clear();
                return false;
            }
            value = StringType(buffer, static_cast<size_t>(size));
            return true;
        }

        auto utfNbytes
            = reinterpret_steal<object>(PyUnicode_AsEncodedString(load_src.ptr(),
                                                                  UTF_N == 8    ? "utf-8"
                                                                  : UTF_N == 16 ? "utf-16"
                                                                                : "utf-32",
                                                                  nullptr));
        if (!utfNbytes) {
            PyErr_Clear();
            return false;
        }

        const auto *buffer
            = reinterpret_cast<const CharT *>(PYBIND11_BYTES_AS_STRING(utfNbytes.ptr()));
        size_t length = (size_t) PYBIND11_BYTES_SIZE(utfNbytes.ptr()) / sizeof(CharT);
        // Skip BOM for UTF-16/32
        if (PYBIND11_SILENCE_MSVC_C4127(UTF_N > 8)) {
            buffer++;
            length--;
        }
        value = StringType(buffer, length);

        // If we're loading a string_view we need to keep the encoded Python object alive:
        if (IsView) {
            loader_life_support::add_patient(utfNbytes);
        }

        return true;
    }

    static handle
    cast(const StringType &src, return_value_policy /* policy */, handle /* parent */) {
        const char *buffer = reinterpret_cast<const char *>(src.data());
        auto nbytes = ssize_t(src.size() * sizeof(CharT));
        handle s = decode_utfN(buffer, nbytes);
        if (!s) {
            throw error_already_set();
        }
        return s;
    }

    PYBIND11_TYPE_CASTER(StringType, const_name(PYBIND11_STRING_NAME));

private:
    static handle decode_utfN(const char *buffer, ssize_t nbytes) {
#if !defined(PYPY_VERSION)
        return UTF_N == 8    ? PyUnicode_DecodeUTF8(buffer, nbytes, nullptr)
               : UTF_N == 16 ? PyUnicode_DecodeUTF16(buffer, nbytes, nullptr, nullptr)
                             : PyUnicode_DecodeUTF32(buffer, nbytes, nullptr, nullptr);
#else
        // PyPy segfaults when on PyUnicode_DecodeUTF16 (and possibly on PyUnicode_DecodeUTF32 as
        // well), so bypass the whole thing by just passing the encoding as a string value, which
        // works properly:
        return PyUnicode_Decode(buffer,
                                nbytes,
                                UTF_N == 8    ? "utf-8"
                                : UTF_N == 16 ? "utf-16"
                                              : "utf-32",
                                nullptr);
#endif
    }

    // When loading into a std::string or char*, accept a bytes/bytearray object as-is (i.e.
    // without any encoding/decoding attempt).  For other C++ char sizes this is a no-op.
    // which supports loading a unicode from a str, doesn't take this path.
    template <typename C = CharT>
    bool load_raw(enable_if_t<std::is_same<C, char>::value, handle> src) {
        if (PYBIND11_BYTES_CHECK(src.ptr())) {
            // We were passed raw bytes; accept it into a std::string or char*
            // without any encoding attempt.
            const char *bytes = PYBIND11_BYTES_AS_STRING(src.ptr());
            if (bytes) {
                value = StringType(bytes, (size_t) PYBIND11_BYTES_SIZE(src.ptr()));
                return true;
            }
        }
        if (PyByteArray_Check(src.ptr())) {
            // We were passed a bytearray; accept it into a std::string or char*
            // without any encoding attempt.
            const char *bytearray = PyByteArray_AsString(src.ptr());
            if (bytearray) {
                value = StringType(bytearray, (size_t) PyByteArray_Size(src.ptr()));
                return true;
            }
        }

        return false;
    }

    template <typename C = CharT>
<<<<<<< HEAD
    bool load_raw(enable_if_t<!std::is_same<C, char>::value, handle>) { 
        return false; 
=======
    bool load_bytes(enable_if_t<!std::is_same<C, char>::value, handle>) {
        return false;
>>>>>>> ac37829e
    }
};

template <typename CharT, class Traits, class Allocator>
struct type_caster<std::basic_string<CharT, Traits, Allocator>,
                   enable_if_t<is_std_char_type<CharT>::value>>
    : string_caster<std::basic_string<CharT, Traits, Allocator>> {};

#ifdef PYBIND11_HAS_STRING_VIEW
template <typename CharT, class Traits>
struct type_caster<std::basic_string_view<CharT, Traits>,
                   enable_if_t<is_std_char_type<CharT>::value>>
    : string_caster<std::basic_string_view<CharT, Traits>, true> {};
#endif

// Type caster for C-style strings.  We basically use a std::string type caster, but also add the
// ability to use None as a nullptr char* (which the string caster doesn't allow).
template <typename CharT>
struct type_caster<CharT, enable_if_t<is_std_char_type<CharT>::value>> {
    using StringType = std::basic_string<CharT>;
    using StringCaster = type_caster<StringType>;
    StringCaster str_caster;
    bool none = false;
    CharT one_char = 0;

public:
    bool load(handle src, bool convert) {
        if (!src) {
            return false;
        }
        if (src.is_none()) {
            // Defer accepting None to other overloads (if we aren't in convert mode):
            if (!convert) {
                return false;
            }
            none = true;
            return true;
        }
        return str_caster.load(src, convert);
    }

    static handle cast(const CharT *src, return_value_policy policy, handle parent) {
        if (src == nullptr) {
            return pybind11::none().inc_ref();
        }
        return StringCaster::cast(StringType(src), policy, parent);
    }

    static handle cast(CharT src, return_value_policy policy, handle parent) {
        if (std::is_same<char, CharT>::value) {
            handle s = PyUnicode_DecodeLatin1((const char *) &src, 1, nullptr);
            if (!s) {
                throw error_already_set();
            }
            return s;
        }
        return StringCaster::cast(StringType(1, src), policy, parent);
    }

    explicit operator CharT *() {
        return none ? nullptr : const_cast<CharT *>(static_cast<StringType &>(str_caster).c_str());
    }
    explicit operator CharT &() {
        if (none) {
            throw value_error("Cannot convert None to a character");
        }

        auto &value = static_cast<StringType &>(str_caster);
        size_t str_len = value.size();
        if (str_len == 0) {
            throw value_error("Cannot convert empty string to a character");
        }

        // If we're in UTF-8 mode, we have two possible failures: one for a unicode character that
        // is too high, and one for multiple unicode characters (caught later), so we need to
        // figure out how long the first encoded character is in bytes to distinguish between these
        // two errors.  We also allow want to allow unicode characters U+0080 through U+00FF, as
        // those can fit into a single char value.
        if (PYBIND11_SILENCE_MSVC_C4127(StringCaster::UTF_N == 8) && str_len > 1 && str_len <= 4) {
            auto v0 = static_cast<unsigned char>(value[0]);
            // low bits only: 0-127
            // 0b110xxxxx - start of 2-byte sequence
            // 0b1110xxxx - start of 3-byte sequence
            // 0b11110xxx - start of 4-byte sequence
            size_t char0_bytes = (v0 & 0x80) == 0      ? 1
                                 : (v0 & 0xE0) == 0xC0 ? 2
                                 : (v0 & 0xF0) == 0xE0 ? 3
                                                       : 4;

            if (char0_bytes == str_len) {
                // If we have a 128-255 value, we can decode it into a single char:
                if (char0_bytes == 2 && (v0 & 0xFC) == 0xC0) { // 0x110000xx 0x10xxxxxx
                    one_char = static_cast<CharT>(((v0 & 3) << 6)
                                                  + (static_cast<unsigned char>(value[1]) & 0x3F));
                    return one_char;
                }
                // Otherwise we have a single character, but it's > U+00FF
                throw value_error("Character code point not in range(0x100)");
            }
        }

        // UTF-16 is much easier: we can only have a surrogate pair for values above U+FFFF, thus a
        // surrogate pair with total length 2 instantly indicates a range error (but not a "your
        // string was too long" error).
        else if (PYBIND11_SILENCE_MSVC_C4127(StringCaster::UTF_N == 16) && str_len == 2) {
            one_char = static_cast<CharT>(value[0]);
            if (one_char >= 0xD800 && one_char < 0xE000) {
                throw value_error("Character code point not in range(0x10000)");
            }
        }

        if (str_len != 1) {
            throw value_error("Expected a character, but multi-character string found");
        }

        one_char = value[0];
        return one_char;
    }

    static constexpr auto name = const_name(PYBIND11_STRING_NAME);
    template <typename _T>
    using cast_op_type = pybind11::detail::cast_op_type<_T>;
};

// Base implementation for std::tuple and std::pair
template <template <typename...> class Tuple, typename... Ts>
class tuple_caster {
    using type = Tuple<Ts...>;
    static constexpr auto size = sizeof...(Ts);
    using indices = make_index_sequence<size>;

public:
    bool load(handle src, bool convert) {
        if (!isinstance<sequence>(src)) {
            return false;
        }
        const auto seq = reinterpret_borrow<sequence>(src);
        if (seq.size() != size) {
            return false;
        }
        return load_impl(seq, convert, indices{});
    }

    template <typename T>
    static handle cast(T &&src, return_value_policy policy, handle parent) {
        return cast_impl(std::forward<T>(src), policy, parent, indices{});
    }

    // copied from the PYBIND11_TYPE_CASTER macro
    template <typename T>
    static handle cast(T *src, return_value_policy policy, handle parent) {
        if (!src) {
            return none().release();
        }
        if (policy == return_value_policy::take_ownership) {
            auto h = cast(std::move(*src), policy, parent);
            delete src;
            return h;
        }
        return cast(*src, policy, parent);
    }

    static constexpr auto name
        = const_name("Tuple[") + concat(make_caster<Ts>::name...) + const_name("]");

    template <typename T>
    using cast_op_type = type;

    explicit operator type() & { return implicit_cast(indices{}); }
    explicit operator type() && { return std::move(*this).implicit_cast(indices{}); }

protected:
    template <size_t... Is>
    type implicit_cast(index_sequence<Is...>) & {
        return type(cast_op<Ts>(std::get<Is>(subcasters))...);
    }
    template <size_t... Is>
    type implicit_cast(index_sequence<Is...>) && {
        return type(cast_op<Ts>(std::move(std::get<Is>(subcasters)))...);
    }

    static constexpr bool load_impl(const sequence &, bool, index_sequence<>) { return true; }

    template <size_t... Is>
    bool load_impl(const sequence &seq, bool convert, index_sequence<Is...>) {
#ifdef __cpp_fold_expressions
        if ((... || !std::get<Is>(subcasters).load(seq[Is], convert))) {
            return false;
        }
#else
        for (bool r : {std::get<Is>(subcasters).load(seq[Is], convert)...}) {
            if (!r) {
                return false;
            }
        }
#endif
        return true;
    }

    /* Implementation: Convert a C++ tuple into a Python tuple */
    template <typename T, size_t... Is>
    static handle
    cast_impl(T &&src, return_value_policy policy, handle parent, index_sequence<Is...>) {
        PYBIND11_WORKAROUND_INCORRECT_MSVC_C4100(src, policy, parent);
        PYBIND11_WORKAROUND_INCORRECT_GCC_UNUSED_BUT_SET_PARAMETER(policy, parent);
<<<<<<< HEAD
        std::array<object, size> entries{{
            reinterpret_steal<object>(make_caster<Ts>::cast(std::get<Is>(std::forward<T>(src)), policy, parent))...
        }};
=======
        std::array<object, size> entries{{reinterpret_steal<object>(
            make_caster<Ts>::cast(std::get<Is>(std::forward<T>(src)), policy, parent))...}};
>>>>>>> ac37829e
        for (const auto &entry : entries) {
            if (!entry) {
                return handle();
            }
        }
        tuple result(size);
        int counter = 0;
        for (auto &entry : entries) {
            PyTuple_SET_ITEM(result.ptr(), counter++, entry.release().ptr());
        }
        return result.release();
    }

    Tuple<make_caster<Ts>...> subcasters;
};

template <typename T1, typename T2>
class type_caster<std::pair<T1, T2>> : public tuple_caster<std::pair, T1, T2> {};

template <typename... Ts>
class type_caster<std::tuple<Ts...>> : public tuple_caster<std::tuple, Ts...> {};

/// Helper class which abstracts away certain actions. Users can provide specializations for
/// custom holders, but it's only necessary if the type has a non-standard interface.
template <typename T>
struct holder_helper {
    static auto get(const T &p) -> decltype(p.get()) { return p.get(); }
};

/// Type caster for holder types like std::shared_ptr, etc.
/// The SFINAE hook is provided to help work around the current lack of support
/// for smart-pointer interoperability. Please consider it an implementation
/// detail that may change in the future, as formal support for smart-pointer
/// interoperability is added into pybind11.
template <typename type, typename holder_type, typename SFINAE = void>
struct copyable_holder_caster : public type_caster_base<type> {
public:
    using base = type_caster_base<type>;
    static_assert(std::is_base_of<base, type_caster<type>>::value,
                  "Holder classes are only supported for custom types");
    using base::base;
    using base::cast;
    using base::typeinfo;
    using base::value;

    bool load(handle src, bool convert) {
        return base::template load_impl<copyable_holder_caster<type, holder_type>>(src, convert);
    }

    explicit operator type *() { return this->value; }
    // static_cast works around compiler error with MSVC 17 and CUDA 10.2
    // see issue #2180
    explicit operator type &() { return *(static_cast<type *>(this->value)); }
    explicit operator holder_type *() { return std::addressof(holder); }
    explicit operator holder_type &() { return holder; }

    static handle cast(const holder_type &src, return_value_policy, handle) {
        const auto *ptr = holder_helper<holder_type>::get(src);
        return type_caster_base<type>::cast_holder(ptr, &src);
    }

protected:
    friend class type_caster_generic;
    void check_holder_compat() {
        if (typeinfo->default_holder) {
            throw cast_error("Unable to load a custom holder type from a default-holder instance");
        }
    }

    bool load_value(value_and_holder &&v_h) {
        if (v_h.holder_constructed()) {
            value = v_h.value_ptr();
            holder = v_h.template holder<holder_type>();
            return true;
        }
        throw cast_error("Unable to cast from non-held to held instance (T& to Holder<T>) "
#if defined(NDEBUG)
                         "(compile in debug mode for type information)");
#else
                         "of type '"
                         + type_id<holder_type>() + "''");
#endif
    }

    template <typename T = holder_type,
              detail::enable_if_t<!std::is_constructible<T, const T &, type *>::value, int> = 0>
    bool try_implicit_casts(handle, bool) {
        return false;
    }

    template <typename T = holder_type,
              detail::enable_if_t<std::is_constructible<T, const T &, type *>::value, int> = 0>
    bool try_implicit_casts(handle src, bool convert) {
        for (auto &cast : typeinfo->implicit_casts) {
            copyable_holder_caster sub_caster(*cast.first);
            if (sub_caster.load(src, convert)) {
                value = cast.second(sub_caster.value);
                holder = holder_type(sub_caster.holder, (type *) value);
                return true;
            }
        }
        return false;
    }

    static bool try_direct_conversions(handle) { return false; }

    holder_type holder;
};

/// Specialize for the common std::shared_ptr, so users don't need to
template <typename T>
class type_caster<std::shared_ptr<T>> : public copyable_holder_caster<T, std::shared_ptr<T>> {};

/// Type caster for holder types like std::unique_ptr.
/// Please consider the SFINAE hook an implementation detail, as explained
/// in the comment for the copyable_holder_caster.
template <typename type, typename holder_type, typename SFINAE = void>
struct move_only_holder_caster {
    static_assert(std::is_base_of<type_caster_base<type>, type_caster<type>>::value,
                  "Holder classes are only supported for custom types");

    static handle cast(holder_type &&src, return_value_policy, handle) {
        auto *ptr = holder_helper<holder_type>::get(src);
        return type_caster_base<type>::cast_holder(ptr, std::addressof(src));
    }
    static constexpr auto name = type_caster_base<type>::name;
};

template <typename type, typename deleter>
class type_caster<std::unique_ptr<type, deleter>>
    : public move_only_holder_caster<type, std::unique_ptr<type, deleter>> {};

template <typename type, typename holder_type>
using type_caster_holder = conditional_t<is_copy_constructible<holder_type>::value,
                                         copyable_holder_caster<type, holder_type>,
                                         move_only_holder_caster<type, holder_type>>;

template <typename T, bool Value = false>
struct always_construct_holder {
    static constexpr bool value = Value;
};

/// Create a specialization for custom holder types (silently ignores std::shared_ptr)
#define PYBIND11_DECLARE_HOLDER_TYPE(type, holder_type, ...)                                      \
    namespace pybind11 {                                                                          \
    namespace detail {                                                                            \
    template <typename type>                                                                      \
    struct always_construct_holder<holder_type> : always_construct_holder<void, ##__VA_ARGS__> {  \
    };                                                                                            \
    template <typename type>                                                                      \
    class type_caster<holder_type, enable_if_t<!is_shared_ptr<holder_type>::value>>               \
        : public type_caster_holder<type, holder_type> {};                                        \
    }                                                                                             \
    }

// PYBIND11_DECLARE_HOLDER_TYPE holder types:
template <typename base, typename holder>
struct is_holder_type
    : std::is_base_of<detail::type_caster_holder<base, holder>, detail::type_caster<holder>> {};
// Specialization for always-supported unique_ptr holders:
template <typename base, typename deleter>
struct is_holder_type<base, std::unique_ptr<base, deleter>> : std::true_type {};

template <typename T>
struct handle_type_name {
    static constexpr auto name = const_name<T>();
};
template <>
struct handle_type_name<bool_> {
    static constexpr auto name = const_name("bool");
};
template <>
struct handle_type_name<bytes> {
    static constexpr auto name = const_name(PYBIND11_BYTES_NAME);
};
template <>
struct handle_type_name<int_> {
    static constexpr auto name = const_name("int");
};
template <>
struct handle_type_name<iterable> {
    static constexpr auto name = const_name("Iterable");
};
template <>
struct handle_type_name<iterator> {
    static constexpr auto name = const_name("Iterator");
};
template <>
struct handle_type_name<float_> {
    static constexpr auto name = const_name("float");
};
template <>
struct handle_type_name<none> {
    static constexpr auto name = const_name("None");
};
template <>
struct handle_type_name<args> {
    static constexpr auto name = const_name("*args");
};
template <>
struct handle_type_name<kwargs> {
    static constexpr auto name = const_name("**kwargs");
};

template <typename type>
struct pyobject_caster {
    template <typename T = type, enable_if_t<std::is_same<T, handle>::value, int> = 0>
    bool load(handle src, bool /* convert */) {
        value = src;
        return static_cast<bool>(value);
    }

    template <typename T = type, enable_if_t<std::is_base_of<object, T>::value, int> = 0>
    bool load(handle src, bool /* convert */) {
<<<<<<< HEAD
#if PY_MAJOR_VERSION < 3 && !defined(PYBIND11_STR_LEGACY_PERMISSIVE)
        // For Python 2, without this implicit conversion, Python code would
        // need to be cluttered with six.ensure_text() or similar, only to be
        // un-cluttered later after Python 2 support is dropped.
        if (PYBIND11_SILENCE_MSVC_C4127(std::is_same<T, str>::value) && isinstance<bytes>(src)) {
            PyObject *str_from_bytes = PyUnicode_FromEncodedObject(src.ptr(), "utf-8", nullptr);
            if (!str_from_bytes) throw error_already_set();
            value = reinterpret_steal<type>(str_from_bytes);
            return true;
        }
#endif
=======
>>>>>>> ac37829e
        if (!isinstance<type>(src)) {
            return false;
        }
        value = reinterpret_borrow<type>(src);
        return true;
    }

    static handle cast(const handle &src, return_value_policy /* policy */, handle /* parent */) {
        return src.inc_ref();
    }
    PYBIND11_TYPE_CASTER(type, handle_type_name<type>::name);
};

template <typename T>
class type_caster<T, enable_if_t<is_pyobject<T>::value>> : public pyobject_caster<T> {};

// Our conditions for enabling moving are quite restrictive:
// At compile time:
// - T needs to be a non-const, non-pointer, non-reference type
// - type_caster<T>::operator T&() must exist
// - the type must be move constructible (obviously)
// At run-time:
// - if the type is non-copy-constructible, the object must be the sole owner of the type (i.e. it
//   must have ref_count() == 1)h
// If any of the above are not satisfied, we fall back to copying.
template <typename T>
using move_is_plain_type
    = satisfies_none_of<T, std::is_void, std::is_pointer, std::is_reference, std::is_const>;
template <typename T, typename SFINAE = void>
struct move_always : std::false_type {};
template <typename T>
struct move_always<
    T,
    enable_if_t<
        all_of<move_is_plain_type<T>,
               negation<is_copy_constructible<T>>,
               std::is_move_constructible<T>,
               std::is_same<decltype(std::declval<make_caster<T>>().operator T &()), T &>>::value>>
    : std::true_type {};
template <typename T, typename SFINAE = void>
struct move_if_unreferenced : std::false_type {};
template <typename T>
struct move_if_unreferenced<
    T,
    enable_if_t<
        all_of<move_is_plain_type<T>,
               negation<move_always<T>>,
               std::is_move_constructible<T>,
               std::is_same<decltype(std::declval<make_caster<T>>().operator T &()), T &>>::value>>
    : std::true_type {};
template <typename T>
using move_never = none_of<move_always<T>, move_if_unreferenced<T>>;

// Detect whether returning a `type` from a cast on type's type_caster is going to result in a
// reference or pointer to a local variable of the type_caster.  Basically, only
// non-reference/pointer `type`s and reference/pointers from a type_caster_generic are safe;
// everything else returns a reference/pointer to a local variable.
template <typename type>
using cast_is_temporary_value_reference
    = bool_constant<(std::is_reference<type>::value || std::is_pointer<type>::value)
                    && !std::is_base_of<type_caster_generic, make_caster<type>>::value
                    && !std::is_same<intrinsic_t<type>, void>::value>;

// When a value returned from a C++ function is being cast back to Python, we almost always want to
// force `policy = move`, regardless of the return value policy the function/method was declared
// with.
template <typename Return, typename SFINAE = void>
struct return_value_policy_override {
    static return_value_policy policy(return_value_policy p) { return p; }
};

template <typename Return>
struct return_value_policy_override<
    Return,
    detail::enable_if_t<std::is_base_of<type_caster_generic, make_caster<Return>>::value, void>> {
    static return_value_policy policy(return_value_policy p) {
        return !std::is_lvalue_reference<Return>::value && !std::is_pointer<Return>::value
                   ? return_value_policy::move
                   : p;
    }
};

// Basic python -> C++ casting; throws if casting fails
template <typename T, typename SFINAE>
type_caster<T, SFINAE> &load_type(type_caster<T, SFINAE> &conv, const handle &handle) {
    if (!conv.load(handle, true)) {
#if defined(NDEBUG)
        throw cast_error(
            "Unable to cast Python instance to C++ type (compile in debug mode for details)");
#else
        throw cast_error("Unable to cast Python instance of type "
                         + (std::string) str(type::handle_of(handle)) + " to C++ type '"
                         + type_id<T>() + "'");
#endif
    }
    return conv;
}
// Wrapper around the above that also constructs and returns a type_caster
template <typename T>
make_caster<T> load_type(const handle &handle) {
    make_caster<T> conv;
    load_type(conv, handle);
    return conv;
}

PYBIND11_NAMESPACE_END(detail)

// pytype -> C++ type
template <typename T, detail::enable_if_t<!detail::is_pyobject<T>::value, int> = 0>
T cast(const handle &handle) {
    using namespace detail;
    static_assert(!cast_is_temporary_value_reference<T>::value,
                  "Unable to cast type to reference: value is local to type caster");
    return cast_op<T>(load_type<T>(handle));
}

// pytype -> pytype (calls converting constructor)
template <typename T, detail::enable_if_t<detail::is_pyobject<T>::value, int> = 0>
T cast(const handle &handle) {
    return T(reinterpret_borrow<object>(handle));
}

// C++ type -> py::object
template <typename T, detail::enable_if_t<!detail::is_pyobject<T>::value, int> = 0>
object cast(T &&value,
            return_value_policy policy = return_value_policy::automatic_reference,
            handle parent = handle()) {
    using no_ref_T = typename std::remove_reference<T>::type;
    if (policy == return_value_policy::automatic) {
<<<<<<< HEAD
        policy = std::is_pointer<no_ref_T>::value ? return_value_policy::take_ownership :
                 std::is_lvalue_reference<T>::value ? return_value_policy::copy : return_value_policy::move;
=======
        policy = std::is_pointer<no_ref_T>::value     ? return_value_policy::take_ownership
                 : std::is_lvalue_reference<T>::value ? return_value_policy::copy
                                                      : return_value_policy::move;
>>>>>>> ac37829e
    } else if (policy == return_value_policy::automatic_reference) {
        policy = std::is_pointer<no_ref_T>::value     ? return_value_policy::reference
                 : std::is_lvalue_reference<T>::value ? return_value_policy::copy
                                                      : return_value_policy::move;
    }
<<<<<<< HEAD
    return reinterpret_steal<object>(detail::make_caster<T>::cast(std::forward<T>(value), policy, parent));
=======
    return reinterpret_steal<object>(
        detail::make_caster<T>::cast(std::forward<T>(value), policy, parent));
>>>>>>> ac37829e
}

template <typename T>
T handle::cast() const {
    return pybind11::cast<T>(*this);
}
template <>
inline void handle::cast() const {
    return;
}

template <typename T>
detail::enable_if_t<!detail::move_never<T>::value, T> move(object &&obj) {
    if (obj.ref_count() > 1) {
#if defined(NDEBUG)
        throw cast_error(
            "Unable to cast Python instance to C++ rvalue: instance has multiple references"
            " (compile in debug mode for details)");
#else
        throw cast_error("Unable to move from Python " + (std::string) str(type::handle_of(obj))
                         + " instance to C++ " + type_id<T>()
                         + " instance: instance has multiple references");
#endif
    }

    // Move into a temporary and return that, because the reference may be a local value of `conv`
    T ret = std::move(detail::load_type<T>(obj).operator T &());
    return ret;
}

// Calling cast() on an rvalue calls pybind11::cast with the object rvalue, which does:
// - If we have to move (because T has no copy constructor), do it.  This will fail if the moved
//   object has multiple references, but trying to copy will fail to compile.
// - If both movable and copyable, check ref count: if 1, move; otherwise copy
// - Otherwise (not movable), copy.
template <typename T>
detail::enable_if_t<detail::move_always<T>::value, T> cast(object &&object) {
    return move<T>(std::move(object));
}
<<<<<<< HEAD
template <typename T> detail::enable_if_t<detail::move_if_unreferenced<T>::value, T> cast(object &&object) {
=======
template <typename T>
detail::enable_if_t<detail::move_if_unreferenced<T>::value, T> cast(object &&object) {
>>>>>>> ac37829e
    if (object.ref_count() > 1) {
        return cast<T>(object);
    }
    return move<T>(std::move(object));
}
template <typename T>
detail::enable_if_t<detail::move_never<T>::value, T> cast(object &&object) {
    return cast<T>(object);
}

template <typename T>
T object::cast() const & {
    return pybind11::cast<T>(*this);
}
template <typename T>
T object::cast() && {
    return pybind11::cast<T>(std::move(*this));
}
template <>
inline void object::cast() const & {
    return;
}
template <>
inline void object::cast() && {
    return;
}

PYBIND11_NAMESPACE_BEGIN(detail)

// Declared in pytypes.h:
template <typename T, enable_if_t<!is_pyobject<T>::value, int>>
object object_or_cast(T &&o) {
    return pybind11::cast(std::forward<T>(o));
}

// Placeholder type for the unneeded (and dead code) static variable in the
// PYBIND11_OVERRIDE_OVERRIDE macro
struct override_unused {};
template <typename ret_type>
using override_caster_t = conditional_t<cast_is_temporary_value_reference<ret_type>::value,
                                        make_caster<ret_type>,
                                        override_unused>;

// Trampoline use: for reference/pointer types to value-converted values, we do a value cast, then
// store the result in the given variable.  For other types, this is a no-op.
template <typename T>
enable_if_t<cast_is_temporary_value_reference<T>::value, T> cast_ref(object &&o,
                                                                     make_caster<T> &caster) {
    return cast_op<T>(load_type(caster, o));
}
template <typename T>
enable_if_t<!cast_is_temporary_value_reference<T>::value, T> cast_ref(object &&,
                                                                      override_unused &) {
    pybind11_fail("Internal error: cast_ref fallback invoked");
}

// Trampoline use: Having a pybind11::cast with an invalid reference type is going to
// static_assert, even though if it's in dead code, so we provide a "trampoline" to pybind11::cast
// that only does anything in cases where pybind11::cast is valid.
template <typename T>
enable_if_t<!cast_is_temporary_value_reference<T>::value, T> cast_safe(object &&o) {
    return pybind11::cast<T>(std::move(o));
}
template <typename T>
enable_if_t<cast_is_temporary_value_reference<T>::value, T> cast_safe(object &&) {
    pybind11_fail("Internal error: cast_safe fallback invoked");
}
template <>
inline void cast_safe<void>(object &&) {}

PYBIND11_NAMESPACE_END(detail)

// The overloads could coexist, i.e. the #if is not strictly speaking needed,
// but it is an easy minor optimization.
#if defined(NDEBUG)
inline cast_error cast_error_unable_to_convert_call_arg() {
    return cast_error(
        "Unable to convert call argument to Python object (compile in debug mode for details)");
}
#else
inline cast_error cast_error_unable_to_convert_call_arg(const std::string &name,
                                                        const std::string &type) {
    return cast_error("Unable to convert call argument '" + name + "' of type '" + type
                      + "' to Python object");
}
#endif

template <return_value_policy policy = return_value_policy::automatic_reference>
tuple make_tuple() {
    return tuple(0);
}

template <return_value_policy policy = return_value_policy::automatic_reference, typename... Args>
tuple make_tuple(Args &&...args_) {
    constexpr size_t size = sizeof...(Args);
    std::array<object, size> args{{reinterpret_steal<object>(
        detail::make_caster<Args>::cast(std::forward<Args>(args_), policy, nullptr))...}};
    for (size_t i = 0; i < args.size(); i++) {
        if (!args[i]) {
#if defined(NDEBUG)
            throw cast_error_unable_to_convert_call_arg();
#else
            std::array<std::string, size> argtypes{{type_id<Args>()...}};
            throw cast_error_unable_to_convert_call_arg(std::to_string(i), argtypes[i]);
#endif
        }
    }
    tuple result(size);
    int counter = 0;
    for (auto &arg_value : args) {
        PyTuple_SET_ITEM(result.ptr(), counter++, arg_value.release().ptr());
    }
    return result;
}

/// \ingroup annotations
/// Annotation for arguments
struct arg {
    /// Constructs an argument with the name of the argument; if null or omitted, this is a
    /// positional argument.
    constexpr explicit arg(const char *name = nullptr)
        : name(name), flag_noconvert(false), flag_none(true) {}
    /// Assign a value to this argument
    template <typename T>
    arg_v operator=(T &&value) const;
    /// Indicate that the type should not be converted in the type caster
    arg &noconvert(bool flag = true) {
        flag_noconvert = flag;
        return *this;
    }
    /// Indicates that the argument should/shouldn't allow None (e.g. for nullable pointer args)
    arg &none(bool flag = true) {
        flag_none = flag;
        return *this;
    }

    const char *name;        ///< If non-null, this is a named kwargs argument
    bool flag_noconvert : 1; ///< If set, do not allow conversion (requires a supporting type
                             ///< caster!)
    bool flag_none : 1;      ///< If set (the default), allow None to be passed to this argument
};

/// \ingroup annotations
/// Annotation for arguments with values
struct arg_v : arg {
private:
    template <typename T>
    arg_v(arg &&base, T &&x, const char *descr = nullptr)
        : arg(base), value(reinterpret_steal<object>(
                         detail::make_caster<T>::cast(x, return_value_policy::automatic, {}))),
          descr(descr)
#if !defined(NDEBUG)
          ,
          type(type_id<T>())
#endif
    {
        // Workaround! See:
        // https://github.com/pybind/pybind11/issues/2336
        // https://github.com/pybind/pybind11/pull/2685#issuecomment-731286700
        if (PyErr_Occurred()) {
            PyErr_Clear();
        }
    }

public:
    /// Direct construction with name, default, and description
    template <typename T>
    arg_v(const char *name, T &&x, const char *descr = nullptr)
        : arg_v(arg(name), std::forward<T>(x), descr) {}

    /// Called internally when invoking `py::arg("a") = value`
    template <typename T>
    arg_v(const arg &base, T &&x, const char *descr = nullptr)
        : arg_v(arg(base), std::forward<T>(x), descr) {}

    /// Same as `arg::noconvert()`, but returns *this as arg_v&, not arg&
    arg_v &noconvert(bool flag = true) {
        arg::noconvert(flag);
        return *this;
    }

    /// Same as `arg::nonone()`, but returns *this as arg_v&, not arg&
    arg_v &none(bool flag = true) {
        arg::none(flag);
        return *this;
    }

    /// The default value
    object value;
    /// The (optional) description of the default value
    const char *descr;
#if !defined(NDEBUG)
    /// The C++ type name of the default value (only available when compiled in debug mode)
    std::string type;
#endif
};

/// \ingroup annotations
/// Annotation indicating that all following arguments are keyword-only; the is the equivalent of
/// an unnamed '*' argument
struct kw_only {};

/// \ingroup annotations
/// Annotation indicating that all previous arguments are positional-only; the is the equivalent of
/// an unnamed '/' argument (in Python 3.8)
struct pos_only {};

template <typename T>
arg_v arg::operator=(T &&value) const {
    return {*this, std::forward<T>(value)};
}

/// Alias for backward compatibility -- to be removed in version 2.0
template <typename /*unused*/>
using arg_t = arg_v;

inline namespace literals {
/** \rst
    String literal version of `arg`
 \endrst */
constexpr arg operator"" _a(const char *name, size_t) { return arg(name); }
} // namespace literals

PYBIND11_NAMESPACE_BEGIN(detail)

template <typename T>
using is_kw_only = std::is_same<intrinsic_t<T>, kw_only>;
template <typename T>
using is_pos_only = std::is_same<intrinsic_t<T>, pos_only>;

// forward declaration (definition in attr.h)
struct function_record;

/// Internal data associated with a single function call
struct function_call {
    function_call(const function_record &f, handle p); // Implementation in attr.h

    /// The function data:
    const function_record &func;

    /// Arguments passed to the function:
    std::vector<handle> args;

    /// The `convert` value the arguments should be loaded with
    std::vector<bool> args_convert;

    /// Extra references for the optional `py::args` and/or `py::kwargs` arguments (which, if
    /// present, are also in `args` but without a reference).
    object args_ref, kwargs_ref;

    /// The parent, if any
    handle parent;

    /// If this is a call to an initializer, this argument contains `self`
    handle init_self;
};

/// Helper class which loads arguments for C++ functions called from Python
template <typename... Args>
class argument_loader {
    using indices = make_index_sequence<sizeof...(Args)>;

    template <typename Arg>
    using argument_is_args = std::is_same<intrinsic_t<Arg>, args>;
    template <typename Arg>
    using argument_is_kwargs = std::is_same<intrinsic_t<Arg>, kwargs>;
    // Get kwargs argument position, or -1 if not present:
    static constexpr auto kwargs_pos = constexpr_last<argument_is_kwargs, Args...>();

    static_assert(kwargs_pos == -1 || kwargs_pos == (int) sizeof...(Args) - 1,
                  "py::kwargs is only permitted as the last argument of a function");

public:
    static constexpr bool has_kwargs = kwargs_pos != -1;

    // py::args argument position; -1 if not present.
    static constexpr int args_pos = constexpr_last<argument_is_args, Args...>();

    static_assert(args_pos == -1 || args_pos == constexpr_first<argument_is_args, Args...>(),
                  "py::args cannot be specified more than once");

    static constexpr auto arg_names = concat(type_descr(make_caster<Args>::name)...);

    bool load_args(function_call &call) { return load_impl_sequence(call, indices{}); }

    template <typename Return, typename Guard, typename Func>
    // NOLINTNEXTLINE(readability-const-return-type)
    enable_if_t<!std::is_void<Return>::value, Return> call(Func &&f) && {
        return std::move(*this).template call_impl<remove_cv_t<Return>>(
            std::forward<Func>(f), indices{}, Guard{});
    }

    template <typename Return, typename Guard, typename Func>
    enable_if_t<std::is_void<Return>::value, void_type> call(Func &&f) && {
        std::move(*this).template call_impl<remove_cv_t<Return>>(
            std::forward<Func>(f), indices{}, Guard{});
        return void_type();
    }

private:
    static bool load_impl_sequence(function_call &, index_sequence<>) { return true; }

    template <size_t... Is>
    bool load_impl_sequence(function_call &call, index_sequence<Is...>) {
#ifdef __cpp_fold_expressions
        if ((... || !std::get<Is>(argcasters).load(call.args[Is], call.args_convert[Is]))) {
            return false;
        }
#else
        for (bool r : {std::get<Is>(argcasters).load(call.args[Is], call.args_convert[Is])...}) {
            if (!r) {
                return false;
            }
        }
#endif
        return true;
    }

    template <typename Return, typename Func, size_t... Is, typename Guard>
    Return call_impl(Func &&f, index_sequence<Is...>, Guard &&) && {
        return std::forward<Func>(f)(cast_op<Args>(std::move(std::get<Is>(argcasters)))...);
    }

    std::tuple<make_caster<Args>...> argcasters;
};

/// Helper class which collects only positional arguments for a Python function call.
/// A fancier version below can collect any argument, but this one is optimal for simple calls.
template <return_value_policy policy>
class simple_collector {
public:
    template <typename... Ts>
    explicit simple_collector(Ts &&...values)
        : m_args(pybind11::make_tuple<policy>(std::forward<Ts>(values)...)) {}

    const tuple &args() const & { return m_args; }
    dict kwargs() const { return {}; }

    tuple args() && { return std::move(m_args); }

    /// Call a Python function and pass the collected arguments
    object call(PyObject *ptr) const {
        PyObject *result = PyObject_CallObject(ptr, m_args.ptr());
        if (!result) {
            throw error_already_set();
        }
        return reinterpret_steal<object>(result);
    }

private:
    tuple m_args;
};

/// Helper class which collects positional, keyword, * and ** arguments for a Python function call
template <return_value_policy policy>
class unpacking_collector {
public:
    template <typename... Ts>
    explicit unpacking_collector(Ts &&...values) {
        // Tuples aren't (easily) resizable so a list is needed for collection,
        // but the actual function call strictly requires a tuple.
        auto args_list = list();
        using expander = int[];
        (void) expander{0, (process(args_list, std::forward<Ts>(values)), 0)...};

        m_args = std::move(args_list);
    }

    const tuple &args() const & { return m_args; }
    const dict &kwargs() const & { return m_kwargs; }

    tuple args() && { return std::move(m_args); }
    dict kwargs() && { return std::move(m_kwargs); }

    /// Call a Python function and pass the collected arguments
    object call(PyObject *ptr) const {
        PyObject *result = PyObject_Call(ptr, m_args.ptr(), m_kwargs.ptr());
        if (!result) {
            throw error_already_set();
        }
        return reinterpret_steal<object>(result);
    }

private:
    template <typename T>
    void process(list &args_list, T &&x) {
        auto o = reinterpret_steal<object>(
            detail::make_caster<T>::cast(std::forward<T>(x), policy, {}));
        if (!o) {
#if defined(NDEBUG)
            throw cast_error_unable_to_convert_call_arg();
#else
            throw cast_error_unable_to_convert_call_arg(std::to_string(args_list.size()),
                                                        type_id<T>());
#endif
        }
        args_list.append(o);
    }

    void process(list &args_list, detail::args_proxy ap) {
        for (auto a : ap) {
            args_list.append(a);
        }
    }

<<<<<<< HEAD
    void process(list &/*args_list*/, arg_v a) {
=======
    void process(list & /*args_list*/, arg_v a) {
>>>>>>> ac37829e
        if (!a.name) {
#if defined(NDEBUG)
            nameless_argument_error();
#else
            nameless_argument_error(a.type);
#endif
        }
        if (m_kwargs.contains(a.name)) {
#if defined(NDEBUG)
            multiple_values_error();
#else
            multiple_values_error(a.name);
#endif
        }
        if (!a.value) {
#if defined(NDEBUG)
            throw cast_error_unable_to_convert_call_arg();
#else
            throw cast_error_unable_to_convert_call_arg(a.name, a.type);
#endif
        }
        m_kwargs[a.name] = a.value;
    }

<<<<<<< HEAD
    void process(list &/*args_list*/, detail::kwargs_proxy kp) {
=======
    void process(list & /*args_list*/, detail::kwargs_proxy kp) {
>>>>>>> ac37829e
        if (!kp) {
            return;
        }
        for (auto k : reinterpret_borrow<dict>(kp)) {
            if (m_kwargs.contains(k.first)) {
#if defined(NDEBUG)
                multiple_values_error();
#else
                multiple_values_error(str(k.first));
#endif
            }
            m_kwargs[k.first] = k.second;
        }
    }

    [[noreturn]] static void nameless_argument_error() {
        throw type_error("Got kwargs without a name; only named arguments "
                         "may be passed via py::arg() to a python function call. "
                         "(compile in debug mode for details)");
    }
    [[noreturn]] static void nameless_argument_error(const std::string &type) {
        throw type_error("Got kwargs without a name of type '" + type
                         + "'; only named "
                           "arguments may be passed via py::arg() to a python function call. ");
    }
    [[noreturn]] static void multiple_values_error() {
        throw type_error("Got multiple values for keyword argument "
                         "(compile in debug mode for details)");
    }

    [[noreturn]] static void multiple_values_error(const std::string &name) {
        throw type_error("Got multiple values for keyword argument '" + name + "'");
    }

private:
    tuple m_args;
    dict m_kwargs;
};

// [workaround(intel)] Separate function required here
// We need to put this into a separate function because the Intel compiler
// fails to compile enable_if_t<!all_of<is_positional<Args>...>::value>
// (tested with ICC 2021.1 Beta 20200827).
template <typename... Args>
constexpr bool args_are_all_positional() {
    return all_of<is_positional<Args>...>::value;
}

/// Collect only positional arguments for a Python function call
template <return_value_policy policy,
          typename... Args,
          typename = enable_if_t<args_are_all_positional<Args...>()>>
simple_collector<policy> collect_arguments(Args &&...args) {
    return simple_collector<policy>(std::forward<Args>(args)...);
}

/// Collect all arguments, including keywords and unpacking (only instantiated when needed)
template <return_value_policy policy,
          typename... Args,
          typename = enable_if_t<!args_are_all_positional<Args...>()>>
unpacking_collector<policy> collect_arguments(Args &&...args) {
    // Following argument order rules for generalized unpacking according to PEP 448
    static_assert(constexpr_last<is_positional, Args...>()
                          < constexpr_first<is_keyword_or_ds, Args...>()
                      && constexpr_last<is_s_unpacking, Args...>()
                             < constexpr_first<is_ds_unpacking, Args...>(),
                  "Invalid function call: positional args must precede keywords and ** unpacking; "
                  "* unpacking must precede ** unpacking");
    return unpacking_collector<policy>(std::forward<Args>(args)...);
}

template <typename Derived>
template <return_value_policy policy, typename... Args>
object object_api<Derived>::operator()(Args &&...args) const {
#ifndef NDEBUG
    if (!PyGILState_Check()) {
        pybind11_fail("pybind11::object_api<>::operator() PyGILState_Check() failure.");
    }
#endif
    return detail::collect_arguments<policy>(std::forward<Args>(args)...).call(derived().ptr());
}

template <typename Derived>
template <return_value_policy policy, typename... Args>
object object_api<Derived>::call(Args &&...args) const {
    return operator()<policy>(std::forward<Args>(args)...);
}

PYBIND11_NAMESPACE_END(detail)

template <typename T>
handle type::handle_of() {
    static_assert(std::is_base_of<detail::type_caster_generic, detail::make_caster<T>>::value,
                  "py::type::of<T> only supports the case where T is a registered C++ types.");

    return detail::get_type_handle(typeid(T), true);
}

#define PYBIND11_MAKE_OPAQUE(...)                                                                 \
    namespace pybind11 {                                                                          \
    namespace detail {                                                                            \
    template <>                                                                                   \
    class type_caster<__VA_ARGS__> : public type_caster_base<__VA_ARGS__> {};                     \
    }                                                                                             \
    }

/// Lets you pass a type containing a `,` through a macro parameter without needing a separate
/// typedef, e.g.:
/// `PYBIND11_OVERRIDE(PYBIND11_TYPE(ReturnType<A, B>), PYBIND11_TYPE(Parent<C, D>), f, arg)`
#define PYBIND11_TYPE(...) __VA_ARGS__

PYBIND11_NAMESPACE_END(PYBIND11_NAMESPACE)<|MERGE_RESOLUTION|>--- conflicted
+++ resolved
@@ -380,11 +380,7 @@
             return false;
         }
         if (!PyUnicode_Check(load_src.ptr())) {
-<<<<<<< HEAD
             return load_raw(load_src);
-=======
-            return load_bytes(load_src);
->>>>>>> ac37829e
         }
 
         // For UTF-8 we avoid the need for a temporary `bytes` object by using
@@ -490,13 +486,8 @@
     }
 
     template <typename C = CharT>
-<<<<<<< HEAD
     bool load_raw(enable_if_t<!std::is_same<C, char>::value, handle>) { 
         return false; 
-=======
-    bool load_bytes(enable_if_t<!std::is_same<C, char>::value, handle>) {
-        return false;
->>>>>>> ac37829e
     }
 };
 
@@ -702,14 +693,8 @@
     cast_impl(T &&src, return_value_policy policy, handle parent, index_sequence<Is...>) {
         PYBIND11_WORKAROUND_INCORRECT_MSVC_C4100(src, policy, parent);
         PYBIND11_WORKAROUND_INCORRECT_GCC_UNUSED_BUT_SET_PARAMETER(policy, parent);
-<<<<<<< HEAD
-        std::array<object, size> entries{{
-            reinterpret_steal<object>(make_caster<Ts>::cast(std::get<Is>(std::forward<T>(src)), policy, parent))...
-        }};
-=======
         std::array<object, size> entries{{reinterpret_steal<object>(
             make_caster<Ts>::cast(std::get<Is>(std::forward<T>(src)), policy, parent))...}};
->>>>>>> ac37829e
         for (const auto &entry : entries) {
             if (!entry) {
                 return handle();
@@ -924,20 +909,6 @@
 
     template <typename T = type, enable_if_t<std::is_base_of<object, T>::value, int> = 0>
     bool load(handle src, bool /* convert */) {
-<<<<<<< HEAD
-#if PY_MAJOR_VERSION < 3 && !defined(PYBIND11_STR_LEGACY_PERMISSIVE)
-        // For Python 2, without this implicit conversion, Python code would
-        // need to be cluttered with six.ensure_text() or similar, only to be
-        // un-cluttered later after Python 2 support is dropped.
-        if (PYBIND11_SILENCE_MSVC_C4127(std::is_same<T, str>::value) && isinstance<bytes>(src)) {
-            PyObject *str_from_bytes = PyUnicode_FromEncodedObject(src.ptr(), "utf-8", nullptr);
-            if (!str_from_bytes) throw error_already_set();
-            value = reinterpret_steal<type>(str_from_bytes);
-            return true;
-        }
-#endif
-=======
->>>>>>> ac37829e
         if (!isinstance<type>(src)) {
             return false;
         }
@@ -1067,25 +1038,16 @@
             handle parent = handle()) {
     using no_ref_T = typename std::remove_reference<T>::type;
     if (policy == return_value_policy::automatic) {
-<<<<<<< HEAD
-        policy = std::is_pointer<no_ref_T>::value ? return_value_policy::take_ownership :
-                 std::is_lvalue_reference<T>::value ? return_value_policy::copy : return_value_policy::move;
-=======
         policy = std::is_pointer<no_ref_T>::value     ? return_value_policy::take_ownership
                  : std::is_lvalue_reference<T>::value ? return_value_policy::copy
                                                       : return_value_policy::move;
->>>>>>> ac37829e
     } else if (policy == return_value_policy::automatic_reference) {
         policy = std::is_pointer<no_ref_T>::value     ? return_value_policy::reference
                  : std::is_lvalue_reference<T>::value ? return_value_policy::copy
                                                       : return_value_policy::move;
     }
-<<<<<<< HEAD
-    return reinterpret_steal<object>(detail::make_caster<T>::cast(std::forward<T>(value), policy, parent));
-=======
     return reinterpret_steal<object>(
         detail::make_caster<T>::cast(std::forward<T>(value), policy, parent));
->>>>>>> ac37829e
 }
 
 template <typename T>
@@ -1125,12 +1087,8 @@
 detail::enable_if_t<detail::move_always<T>::value, T> cast(object &&object) {
     return move<T>(std::move(object));
 }
-<<<<<<< HEAD
-template <typename T> detail::enable_if_t<detail::move_if_unreferenced<T>::value, T> cast(object &&object) {
-=======
 template <typename T>
 detail::enable_if_t<detail::move_if_unreferenced<T>::value, T> cast(object &&object) {
->>>>>>> ac37829e
     if (object.ref_count() > 1) {
         return cast<T>(object);
     }
@@ -1536,11 +1494,7 @@
         }
     }
 
-<<<<<<< HEAD
-    void process(list &/*args_list*/, arg_v a) {
-=======
     void process(list & /*args_list*/, arg_v a) {
->>>>>>> ac37829e
         if (!a.name) {
 #if defined(NDEBUG)
             nameless_argument_error();
@@ -1565,11 +1519,7 @@
         m_kwargs[a.name] = a.value;
     }
 
-<<<<<<< HEAD
-    void process(list &/*args_list*/, detail::kwargs_proxy kp) {
-=======
     void process(list & /*args_list*/, detail::kwargs_proxy kp) {
->>>>>>> ac37829e
         if (!kp) {
             return;
         }
