/*
    pybind11/cast.h: Partial template specializations to cast between
    C++ and Python types

    Copyright (c) 2016 Wenzel Jakob <wenzel.jakob@epfl.ch>

    All rights reserved. Use of this source code is governed by a
    BSD-style license that can be found in the LICENSE file.
*/

#pragma once

#include "detail/common.h"
#include "detail/descr.h"
#include "detail/type_caster_base.h"
#include "detail/typeid.h"
#include "pytypes.h"

#include <array>
#include <cstring>
#include <functional>
#include <iosfwd>
#include <iterator>
#include <memory>
#include <string>
#include <tuple>
#include <type_traits>
#include <utility>
#include <vector>

PYBIND11_NAMESPACE_BEGIN(PYBIND11_NAMESPACE)
PYBIND11_NAMESPACE_BEGIN(detail)

template <typename type, typename SFINAE = void>
class type_caster : public type_caster_base<type> {};
template <typename type>
using make_caster = type_caster<intrinsic_t<type>>;

template <typename T>
struct is_generic_type<
    T,
    enable_if_t<std::is_base_of<type_caster_generic, make_caster<T>>::value>
    > : public std::true_type {};

template <typename T>
struct is_generic_type<
    T,
    enable_if_t<!std::is_base_of<type_caster_generic, make_caster<T>>::value>
    > : public std::false_type {};

// Shortcut for calling a caster's `cast_op_type` cast operator for casting a type_caster to a T
template <typename T>
typename make_caster<T>::template cast_op_type<T> cast_op(make_caster<T> &caster) {
    return caster.operator typename make_caster<T>::template cast_op_type<T>();
}
template <typename T>
typename make_caster<T>::template cast_op_type<typename std::add_rvalue_reference<T>::type>
cast_op(make_caster<T> &&caster) {
    return std::move(caster).operator typename make_caster<T>::
        template cast_op_type<typename std::add_rvalue_reference<T>::type>();
}

template <typename type>
class type_caster<std::reference_wrapper<type>> {
private:
    using caster_t = make_caster<type>;
    caster_t subcaster;
    using reference_t = type &;
    using subcaster_cast_op_type = typename caster_t::template cast_op_type<reference_t>;

    static_assert(
        std::is_same<typename std::remove_const<type>::type &, subcaster_cast_op_type>::value
            || std::is_same<reference_t, subcaster_cast_op_type>::value,
        "std::reference_wrapper<T> caster requires T to have a caster with an "
        "`operator T &()` or `operator const T &()`");

public:
    bool load(handle src, bool convert) { return subcaster.load(src, convert); }
    static constexpr auto name = caster_t::name;
    static handle
    cast(const std::reference_wrapper<type> &src, return_value_policy policy, handle parent) {
        // It is definitely wrong to take ownership of this pointer, so mask that rvp
        if (policy == return_value_policy::take_ownership
            || policy == return_value_policy::automatic) {
            policy = return_value_policy::automatic_reference;
        }
        return caster_t::cast(&src.get(), policy, parent);
    }
    template <typename T>
    using cast_op_type = std::reference_wrapper<type>;
    explicit operator std::reference_wrapper<type>() { return cast_op<type &>(subcaster); }
};

#define PYBIND11_TYPE_CASTER(type, py_name)                                                       \
protected:                                                                                        \
    type value;                                                                                   \
                                                                                                  \
public:                                                                                           \
    static constexpr auto name = py_name;                                                         \
    template <typename T_,                                                                        \
              ::pybind11::detail::enable_if_t<                                                    \
                  std::is_same<type, ::pybind11::detail::remove_cv_t<T_>>::value,                 \
                  int> = 0>                                                                       \
    static ::pybind11::handle cast(                                                               \
        T_ *src, ::pybind11::return_value_policy policy, ::pybind11::handle parent) {             \
        if (!src)                                                                                 \
            return ::pybind11::none().release();                                                  \
        if (policy == ::pybind11::return_value_policy::take_ownership) {                          \
            auto h = cast(std::move(*src), policy, parent);                                       \
            delete src;                                                                           \
            return h;                                                                             \
        }                                                                                         \
        return cast(*src, policy, parent);                                                        \
    }                                                                                             \
    operator type *() { return &value; }               /* NOLINT(bugprone-macro-parentheses) */   \
    operator type &() { return value; }                /* NOLINT(bugprone-macro-parentheses) */   \
    operator type &&() && { return std::move(value); } /* NOLINT(bugprone-macro-parentheses) */   \
    template <typename T_>                                                                        \
    using cast_op_type = ::pybind11::detail::movable_cast_op_type<T_>

template <typename CharT>
using is_std_char_type = any_of<std::is_same<CharT, char>, /* std::string */
#if defined(PYBIND11_HAS_U8STRING)
                                std::is_same<CharT, char8_t>, /* std::u8string */
#endif
                                std::is_same<CharT, char16_t>, /* std::u16string */
                                std::is_same<CharT, char32_t>, /* std::u32string */
                                std::is_same<CharT, wchar_t>   /* std::wstring */
                                >;

template <typename T>
struct type_caster<T, enable_if_t<std::is_arithmetic<T>::value && !is_std_char_type<T>::value>> {
    using _py_type_0 = conditional_t<sizeof(T) <= sizeof(long), long, long long>;
    using _py_type_1 = conditional_t<std::is_signed<T>::value,
                                     _py_type_0,
                                     typename std::make_unsigned<_py_type_0>::type>;
    using py_type = conditional_t<std::is_floating_point<T>::value, double, _py_type_1>;

public:
    bool load(handle src, bool convert) {
        py_type py_value;

        if (!src) {
            return false;
        }

#if !defined(PYPY_VERSION)
        auto index_check = [](PyObject *o) { return PyIndex_Check(o); };
#else
        // In PyPy 7.3.3, `PyIndex_Check` is implemented by calling `__index__`,
        // while CPython only considers the existence of `nb_index`/`__index__`.
        auto index_check = [](PyObject *o) { return hasattr(o, "__index__"); };
#endif

        if (std::is_floating_point<T>::value) {
            if (convert || PyFloat_Check(src.ptr())) {
                py_value = (py_type) PyFloat_AsDouble(src.ptr());
            } else {
                return false;
            }
        } else if (PyFloat_Check(src.ptr())
                   || (!convert && !PYBIND11_LONG_CHECK(src.ptr()) && !index_check(src.ptr()))) {
            return false;
        } else {
            handle src_or_index = src;
            // PyPy: 7.3.7's 3.8 does not implement PyLong_*'s __index__ calls.
#if PY_VERSION_HEX < 0x03080000 || defined(PYPY_VERSION)
            object index;
            if (!PYBIND11_LONG_CHECK(src.ptr())) { // So: index_check(src.ptr())
                index = reinterpret_steal<object>(PyNumber_Index(src.ptr()));
                if (!index) {
                    PyErr_Clear();
                    if (!convert)
                        return false;
                } else {
                    src_or_index = index;
                }
            }
#endif
            if (std::is_unsigned<py_type>::value) {
                py_value = as_unsigned<py_type>(src_or_index.ptr());
            } else { // signed integer:
                py_value = sizeof(T) <= sizeof(long)
                               ? (py_type) PyLong_AsLong(src_or_index.ptr())
                               : (py_type) PYBIND11_LONG_AS_LONGLONG(src_or_index.ptr());
            }
        }

        // Python API reported an error
        bool py_err = py_value == (py_type) -1 && PyErr_Occurred();

        // Check to see if the conversion is valid (integers should match exactly)
        // Signed/unsigned checks happen elsewhere
        if (py_err
            || (std::is_integral<T>::value && sizeof(py_type) != sizeof(T)
                && py_value != (py_type) (T) py_value)) {
            PyErr_Clear();
            if (py_err && convert && (PyNumber_Check(src.ptr()) != 0)) {
                auto tmp = reinterpret_steal<object>(std::is_floating_point<T>::value
                                                         ? PyNumber_Float(src.ptr())
                                                         : PyNumber_Long(src.ptr()));
                PyErr_Clear();
                return load(tmp, false);
            }
            return false;
        }

        value = (T) py_value;
        return true;
    }

    template <typename U = T>
    static typename std::enable_if<std::is_floating_point<U>::value, handle>::type
    cast(U src, return_value_policy /* policy */, handle /* parent */) {
        return PyFloat_FromDouble((double) src);
    }

    template <typename U = T>
    static typename std::enable_if<!std::is_floating_point<U>::value && std::is_signed<U>::value
                                       && (sizeof(U) <= sizeof(long)),
                                   handle>::type
    cast(U src, return_value_policy /* policy */, handle /* parent */) {
        return PYBIND11_LONG_FROM_SIGNED((long) src);
    }

    template <typename U = T>
    static typename std::enable_if<!std::is_floating_point<U>::value && std::is_unsigned<U>::value
                                       && (sizeof(U) <= sizeof(unsigned long)),
                                   handle>::type
    cast(U src, return_value_policy /* policy */, handle /* parent */) {
        return PYBIND11_LONG_FROM_UNSIGNED((unsigned long) src);
    }

    template <typename U = T>
    static typename std::enable_if<!std::is_floating_point<U>::value && std::is_signed<U>::value
                                       && (sizeof(U) > sizeof(long)),
                                   handle>::type
    cast(U src, return_value_policy /* policy */, handle /* parent */) {
        return PyLong_FromLongLong((long long) src);
    }

    template <typename U = T>
    static typename std::enable_if<!std::is_floating_point<U>::value && std::is_unsigned<U>::value
                                       && (sizeof(U) > sizeof(unsigned long)),
                                   handle>::type
    cast(U src, return_value_policy /* policy */, handle /* parent */) {
        return PyLong_FromUnsignedLongLong((unsigned long long) src);
    }

    PYBIND11_TYPE_CASTER(T, const_name<std::is_integral<T>::value>("int", "float"));
};

template <typename T>
struct void_caster {
public:
    bool load(handle src, bool) {
        if (src && src.is_none()) {
            return true;
        }
        return false;
    }
    static handle cast(T, return_value_policy /* policy */, handle /* parent */) {
        return none().inc_ref();
    }
    PYBIND11_TYPE_CASTER(T, const_name("None"));
};

template <>
class type_caster<void_type> : public void_caster<void_type> {};

template <>
class type_caster<void> : public type_caster<void_type> {
public:
    using type_caster<void_type>::cast;

    bool load(handle h, bool) {
        if (!h) {
            return false;
        }
        if (h.is_none()) {
            value = nullptr;
            return true;
        }

        /* Check if this is a capsule */
        if (isinstance<capsule>(h)) {
            value = reinterpret_borrow<capsule>(h);
            return true;
        }

        /* Check if this is a C++ type */
        const auto &bases = all_type_info((PyTypeObject *) type::handle_of(h).ptr());
        if (bases.size() == 1) { // Only allowing loading from a single-value type
            value = values_and_holders(reinterpret_cast<instance *>(h.ptr())).begin()->value_ptr();
            return true;
        }

        /* Fail */
        return false;
    }

    static handle cast(const void *ptr, return_value_policy /* policy */, handle /* parent */) {
        if (ptr) {
            return capsule(ptr).release();
        }
        return none().inc_ref();
    }

    template <typename T>
    using cast_op_type = void *&;
    explicit operator void *&() { return value; }
    static constexpr auto name = const_name("capsule");

private:
    void *value = nullptr;
};

template <>
class type_caster<std::nullptr_t> : public void_caster<std::nullptr_t> {};

template <>
class type_caster<bool> {
public:
    bool load(handle src, bool convert) {
        if (!src) {
            return false;
        }
        if (src.ptr() == Py_True) {
            value = true;
            return true;
        }
        if (src.ptr() == Py_False) {
            value = false;
            return true;
        }
        if (convert || (std::strcmp("numpy.bool_", Py_TYPE(src.ptr())->tp_name) == 0)) {
            // (allow non-implicit conversion for numpy booleans)

            Py_ssize_t res = -1;
            if (src.is_none()) {
                res = 0; // None is implicitly converted to False
            }
#if defined(PYPY_VERSION)
            // On PyPy, check that "__bool__" attr exists
            else if (hasattr(src, PYBIND11_BOOL_ATTR)) {
                res = PyObject_IsTrue(src.ptr());
            }
#else
            // Alternate approach for CPython: this does the same as the above, but optimized
            // using the CPython API so as to avoid an unneeded attribute lookup.
            else if (auto *tp_as_number = src.ptr()->ob_type->tp_as_number) {
                if (PYBIND11_NB_BOOL(tp_as_number)) {
                    res = (*PYBIND11_NB_BOOL(tp_as_number))(src.ptr());
                }
            }
#endif
            if (res == 0 || res == 1) {
                value = (res != 0);
                return true;
            }
            PyErr_Clear();
        }
        return false;
    }
    static handle cast(bool src, return_value_policy /* policy */, handle /* parent */) {
        return handle(src ? Py_True : Py_False).inc_ref();
    }
    PYBIND11_TYPE_CASTER(bool, const_name("bool"));
};

// Helper class for UTF-{8,16,32} C++ stl strings:
template <typename StringType, bool IsView = false>
struct string_caster {
    using CharT = typename StringType::value_type;

    // Simplify life by being able to assume standard char sizes (the standard only guarantees
    // minimums, but Python requires exact sizes)
    static_assert(!std::is_same<CharT, char>::value || sizeof(CharT) == 1,
                  "Unsupported char size != 1");
#if defined(PYBIND11_HAS_U8STRING)
    static_assert(!std::is_same<CharT, char8_t>::value || sizeof(CharT) == 1,
                  "Unsupported char8_t size != 1");
#endif
    static_assert(!std::is_same<CharT, char16_t>::value || sizeof(CharT) == 2,
                  "Unsupported char16_t size != 2");
    static_assert(!std::is_same<CharT, char32_t>::value || sizeof(CharT) == 4,
                  "Unsupported char32_t size != 4");
    // wchar_t can be either 16 bits (Windows) or 32 (everywhere else)
    static_assert(!std::is_same<CharT, wchar_t>::value || sizeof(CharT) == 2 || sizeof(CharT) == 4,
                  "Unsupported wchar_t size != 2/4");
    static constexpr size_t UTF_N = 8 * sizeof(CharT);

    bool load(handle src, bool) {
        handle load_src = src;
        if (!src) {
            return false;
        }
        if (!PyUnicode_Check(load_src.ptr())) {
            return load_raw(load_src);
        }

        // For UTF-8 we avoid the need for a temporary `bytes` object by using
        // `PyUnicode_AsUTF8AndSize`.
        if (PYBIND11_SILENCE_MSVC_C4127(UTF_N == 8)) {
            Py_ssize_t size = -1;
            const auto *buffer
                = reinterpret_cast<const CharT *>(PyUnicode_AsUTF8AndSize(load_src.ptr(), &size));
            if (!buffer) {
                PyErr_Clear();
                return false;
            }
            value = StringType(buffer, static_cast<size_t>(size));
            return true;
        }

        auto utfNbytes
            = reinterpret_steal<object>(PyUnicode_AsEncodedString(load_src.ptr(),
                                                                  UTF_N == 8    ? "utf-8"
                                                                  : UTF_N == 16 ? "utf-16"
                                                                                : "utf-32",
                                                                  nullptr));
        if (!utfNbytes) {
            PyErr_Clear();
            return false;
        }

        const auto *buffer
            = reinterpret_cast<const CharT *>(PYBIND11_BYTES_AS_STRING(utfNbytes.ptr()));
        size_t length = (size_t) PYBIND11_BYTES_SIZE(utfNbytes.ptr()) / sizeof(CharT);
        // Skip BOM for UTF-16/32
        if (PYBIND11_SILENCE_MSVC_C4127(UTF_N > 8)) {
            buffer++;
            length--;
        }
        value = StringType(buffer, length);

        // If we're loading a string_view we need to keep the encoded Python object alive:
        if (IsView) {
            loader_life_support::add_patient(utfNbytes);
        }

        return true;
    }

    static handle
    cast(const StringType &src, return_value_policy /* policy */, handle /* parent */) {
        const char *buffer = reinterpret_cast<const char *>(src.data());
        auto nbytes = ssize_t(src.size() * sizeof(CharT));
        handle s = decode_utfN(buffer, nbytes);
        if (!s) {
            throw error_already_set();
        }
        return s;
    }

    PYBIND11_TYPE_CASTER(StringType, const_name(PYBIND11_STRING_NAME));

private:
    static handle decode_utfN(const char *buffer, ssize_t nbytes) {
#if !defined(PYPY_VERSION)
        return UTF_N == 8    ? PyUnicode_DecodeUTF8(buffer, nbytes, nullptr)
               : UTF_N == 16 ? PyUnicode_DecodeUTF16(buffer, nbytes, nullptr, nullptr)
                             : PyUnicode_DecodeUTF32(buffer, nbytes, nullptr, nullptr);
#else
        // PyPy segfaults when on PyUnicode_DecodeUTF16 (and possibly on PyUnicode_DecodeUTF32 as
        // well), so bypass the whole thing by just passing the encoding as a string value, which
        // works properly:
        return PyUnicode_Decode(buffer,
                                nbytes,
                                UTF_N == 8    ? "utf-8"
                                : UTF_N == 16 ? "utf-16"
                                              : "utf-32",
                                nullptr);
#endif
    }

    // When loading into a std::string or char*, accept a bytes/bytearray object as-is (i.e.
    // without any encoding/decoding attempt).  For other C++ char sizes this is a no-op.
    // which supports loading a unicode from a str, doesn't take this path.
    template <typename C = CharT>
    bool load_raw(enable_if_t<std::is_same<C, char>::value, handle> src) {
        if (PYBIND11_BYTES_CHECK(src.ptr())) {
            // We were passed raw bytes; accept it into a std::string or char*
            // without any encoding attempt.
            const char *bytes = PYBIND11_BYTES_AS_STRING(src.ptr());
            if (!bytes) {
                pybind11_fail("Unexpected PYBIND11_BYTES_AS_STRING() failure.");
            }
            value = StringType(bytes, (size_t) PYBIND11_BYTES_SIZE(src.ptr()));
            return true;
        }
        if (PyByteArray_Check(src.ptr())) {
            // We were passed a bytearray; accept it into a std::string or char*
            // without any encoding attempt.
            const char *bytearray = PyByteArray_AsString(src.ptr());
            if (!bytearray) {
                pybind11_fail("Unexpected PyByteArray_AsString() failure.");
            }
            value = StringType(bytearray, (size_t) PyByteArray_Size(src.ptr()));
            return true;
        }

        return false;
    }

    template <typename C = CharT>
    bool load_raw(enable_if_t<!std::is_same<C, char>::value, handle>) {
        return false;
    }
};

template <typename CharT, class Traits, class Allocator>
struct type_caster<std::basic_string<CharT, Traits, Allocator>,
                   enable_if_t<is_std_char_type<CharT>::value>>
    : string_caster<std::basic_string<CharT, Traits, Allocator>> {};

#ifdef PYBIND11_HAS_STRING_VIEW
template <typename CharT, class Traits>
struct type_caster<std::basic_string_view<CharT, Traits>,
                   enable_if_t<is_std_char_type<CharT>::value>>
    : string_caster<std::basic_string_view<CharT, Traits>, true> {};
#endif

// Type caster for C-style strings.  We basically use a std::string type caster, but also add the
// ability to use None as a nullptr char* (which the string caster doesn't allow).
template <typename CharT>
struct type_caster<CharT, enable_if_t<is_std_char_type<CharT>::value>> {
    using StringType = std::basic_string<CharT>;
    using StringCaster = type_caster<StringType>;
    StringCaster str_caster;
    bool none = false;
    CharT one_char = 0;

public:
    bool load(handle src, bool convert) {
        if (!src) {
            return false;
        }
        if (src.is_none()) {
            // Defer accepting None to other overloads (if we aren't in convert mode):
            if (!convert) {
                return false;
            }
            none = true;
            return true;
        }
        return str_caster.load(src, convert);
    }

    static handle cast(const CharT *src, return_value_policy policy, handle parent) {
        if (src == nullptr) {
            return pybind11::none().inc_ref();
        }
        return StringCaster::cast(StringType(src), policy, parent);
    }

    static handle cast(CharT src, return_value_policy policy, handle parent) {
        if (std::is_same<char, CharT>::value) {
            handle s = PyUnicode_DecodeLatin1((const char *) &src, 1, nullptr);
            if (!s) {
                throw error_already_set();
            }
            return s;
        }
        return StringCaster::cast(StringType(1, src), policy, parent);
    }

    explicit operator CharT *() {
        return none ? nullptr : const_cast<CharT *>(static_cast<StringType &>(str_caster).c_str());
    }
    explicit operator CharT &() {
        if (none) {
            throw value_error("Cannot convert None to a character");
        }

        auto &value = static_cast<StringType &>(str_caster);
        size_t str_len = value.size();
        if (str_len == 0) {
            throw value_error("Cannot convert empty string to a character");
        }

        // If we're in UTF-8 mode, we have two possible failures: one for a unicode character that
        // is too high, and one for multiple unicode characters (caught later), so we need to
        // figure out how long the first encoded character is in bytes to distinguish between these
        // two errors.  We also allow want to allow unicode characters U+0080 through U+00FF, as
        // those can fit into a single char value.
        if (PYBIND11_SILENCE_MSVC_C4127(StringCaster::UTF_N == 8) && str_len > 1 && str_len <= 4) {
            auto v0 = static_cast<unsigned char>(value[0]);
            // low bits only: 0-127
            // 0b110xxxxx - start of 2-byte sequence
            // 0b1110xxxx - start of 3-byte sequence
            // 0b11110xxx - start of 4-byte sequence
            size_t char0_bytes = (v0 & 0x80) == 0      ? 1
                                 : (v0 & 0xE0) == 0xC0 ? 2
                                 : (v0 & 0xF0) == 0xE0 ? 3
                                                       : 4;

            if (char0_bytes == str_len) {
                // If we have a 128-255 value, we can decode it into a single char:
                if (char0_bytes == 2 && (v0 & 0xFC) == 0xC0) { // 0x110000xx 0x10xxxxxx
                    one_char = static_cast<CharT>(((v0 & 3) << 6)
                                                  + (static_cast<unsigned char>(value[1]) & 0x3F));
                    return one_char;
                }
                // Otherwise we have a single character, but it's > U+00FF
                throw value_error("Character code point not in range(0x100)");
            }
        }

        // UTF-16 is much easier: we can only have a surrogate pair for values above U+FFFF, thus a
        // surrogate pair with total length 2 instantly indicates a range error (but not a "your
        // string was too long" error).
        else if (PYBIND11_SILENCE_MSVC_C4127(StringCaster::UTF_N == 16) && str_len == 2) {
            one_char = static_cast<CharT>(value[0]);
            if (one_char >= 0xD800 && one_char < 0xE000) {
                throw value_error("Character code point not in range(0x10000)");
            }
        }

        if (str_len != 1) {
            throw value_error("Expected a character, but multi-character string found");
        }

        one_char = value[0];
        return one_char;
    }

    static constexpr auto name = const_name(PYBIND11_STRING_NAME);
    template <typename _T>
    using cast_op_type = pybind11::detail::cast_op_type<_T>;
};

// Base implementation for std::tuple and std::pair
template <template <typename...> class Tuple, typename... Ts>
class tuple_caster {
    using type = Tuple<Ts...>;
    static constexpr auto size = sizeof...(Ts);
    using indices = make_index_sequence<size>;

public:
    bool load(handle src, bool convert) {
        if (!isinstance<sequence>(src)) {
            return false;
        }
        const auto seq = reinterpret_borrow<sequence>(src);
        if (seq.size() != size) {
            return false;
        }
        return load_impl(seq, convert, indices{});
    }

    template <typename T>
    static handle cast(T &&src, return_value_policy policy, handle parent) {
        return cast_impl(std::forward<T>(src), policy, parent, indices{});
    }

    // copied from the PYBIND11_TYPE_CASTER macro
    template <typename T>
    static handle cast(T *src, return_value_policy policy, handle parent) {
        if (!src) {
            return none().release();
        }
        if (policy == return_value_policy::take_ownership) {
            auto h = cast(std::move(*src), policy, parent);
            delete src;
            return h;
        }
        return cast(*src, policy, parent);
    }

    static constexpr auto name
        = const_name("Tuple[") + concat(make_caster<Ts>::name...) + const_name("]");

    template <typename T>
    using cast_op_type = type;

    explicit operator type() & { return implicit_cast(indices{}); }
    explicit operator type() && { return std::move(*this).implicit_cast(indices{}); }

protected:
    template <size_t... Is>
    type implicit_cast(index_sequence<Is...>) & {
        return type(cast_op<Ts>(std::get<Is>(subcasters))...);
    }
    template <size_t... Is>
    type implicit_cast(index_sequence<Is...>) && {
        return type(cast_op<Ts>(std::move(std::get<Is>(subcasters)))...);
    }

    static constexpr bool load_impl(const sequence &, bool, index_sequence<>) { return true; }

    template <size_t... Is>
    bool load_impl(const sequence &seq, bool convert, index_sequence<Is...>) {
#ifdef __cpp_fold_expressions
        if ((... || !std::get<Is>(subcasters).load(seq[Is], convert))) {
            return false;
        }
#else
        for (bool r : {std::get<Is>(subcasters).load(seq[Is], convert)...}) {
            if (!r) {
                return false;
            }
        }
#endif
        return true;
    }

    /* Implementation: Convert a C++ tuple into a Python tuple */
    template <typename T, size_t... Is>
    static handle
    cast_impl(T &&src, return_value_policy policy, handle parent, index_sequence<Is...>) {
        PYBIND11_WORKAROUND_INCORRECT_MSVC_C4100(src, policy, parent);
        PYBIND11_WORKAROUND_INCORRECT_GCC_UNUSED_BUT_SET_PARAMETER(policy, parent);
        std::array<object, size> entries{{reinterpret_steal<object>(
            make_caster<Ts>::cast(std::get<Is>(std::forward<T>(src)), policy, parent))...}};
        for (const auto &entry : entries) {
            if (!entry) {
                return handle();
            }
        }
        tuple result(size);
        int counter = 0;
        for (auto &entry : entries) {
            PyTuple_SET_ITEM(result.ptr(), counter++, entry.release().ptr());
        }
        return result.release();
    }

    Tuple<make_caster<Ts>...> subcasters;
};

template <typename T1, typename T2>
class type_caster<std::pair<T1, T2>> : public tuple_caster<std::pair, T1, T2> {};

template <typename... Ts>
class type_caster<std::tuple<Ts...>> : public tuple_caster<std::tuple, Ts...> {};

/// Helper class which abstracts away certain actions. Users can provide specializations for
/// custom holders, but it's only necessary if the type has a non-standard interface.
template <typename T>
struct holder_helper {
    static auto get(const T &p) -> decltype(p.get()) { return p.get(); }
};

/// Type caster for holder types like std::shared_ptr, etc.
/// The SFINAE hook is provided to help work around the current lack of support
/// for smart-pointer interoperability. Please consider it an implementation
/// detail that may change in the future, as formal support for smart-pointer
/// interoperability is added into pybind11.
template <typename type, typename holder_type, typename SFINAE = void>
struct copyable_holder_caster : public type_caster_base<type> {
public:
    using base = type_caster_base<type>;
    static_assert(std::is_base_of<base, type_caster<type>>::value,
                  "Holder classes are only supported for custom types");
    using base::base;
    using base::cast;
    using base::typeinfo;
    using base::value;

    bool load(handle src, bool convert) {
        return base::template load_impl<copyable_holder_caster<type, holder_type>>(src, convert);
    }

    explicit operator type *() { return this->value; }
    // static_cast works around compiler error with MSVC 17 and CUDA 10.2
    // see issue #2180
    explicit operator type &() { return *(static_cast<type *>(this->value)); }
    explicit operator holder_type *() { return std::addressof(holder); }
    explicit operator holder_type &() { return holder; }

    static handle cast(const holder_type &src, return_value_policy, handle) {
        const auto *ptr = holder_helper<holder_type>::get(src);
        return type_caster_base<type>::cast_holder(ptr, &src);
    }

protected:
    friend class type_caster_generic;
    void check_holder_compat() {
        if (typeinfo->default_holder) {
            throw cast_error("Unable to load a custom holder type from a default-holder instance");
        }
    }

    bool load_value(value_and_holder &&v_h) {
        if (v_h.holder_constructed()) {
            value = v_h.value_ptr();
            holder = v_h.template holder<holder_type>();
            return true;
        }
        throw cast_error("Unable to cast from non-held to held instance (T& to Holder<T>) "
#if defined(NDEBUG)
                         "(compile in debug mode for type information)");
#else
                         "of type '"
                         + type_id<holder_type>() + "''");
#endif
    }

    template <typename T = holder_type,
              detail::enable_if_t<!std::is_constructible<T, const T &, type *>::value, int> = 0>
    bool try_implicit_casts(handle, bool) {
        return false;
    }

    template <typename T = holder_type,
              detail::enable_if_t<std::is_constructible<T, const T &, type *>::value, int> = 0>
    bool try_implicit_casts(handle src, bool convert) {
        for (auto &cast : typeinfo->implicit_casts) {
            copyable_holder_caster sub_caster(*cast.first);
            if (sub_caster.load(src, convert)) {
                value = cast.second(sub_caster.value);
                holder = holder_type(sub_caster.holder, (type *) value);
                return true;
            }
        }
        return false;
    }

    static bool try_direct_conversions(handle) { return false; }

    holder_type holder;
};

/// Specialize for the common std::shared_ptr, so users don't need to
template <typename T>
class type_caster<std::shared_ptr<T>> : public copyable_holder_caster<T, std::shared_ptr<T>> {};

/// Type caster for holder types like std::unique_ptr.
/// Please consider the SFINAE hook an implementation detail, as explained
/// in the comment for the copyable_holder_caster.
template <typename type, typename holder_type, typename SFINAE = void>
struct move_only_holder_caster {
    static_assert(std::is_base_of<type_caster_base<type>, type_caster<type>>::value,
                  "Holder classes are only supported for custom types");

    static handle cast(holder_type &&src, return_value_policy, handle) {
        auto *ptr = holder_helper<holder_type>::get(src);
        return type_caster_base<type>::cast_holder(ptr, std::addressof(src));
    }
    static constexpr auto name = type_caster_base<type>::name;
};

template <typename type, typename deleter>
class type_caster<std::unique_ptr<type, deleter>>
    : public move_only_holder_caster<type, std::unique_ptr<type, deleter>> {};

template <typename type, typename holder_type>
using type_caster_holder = conditional_t<is_copy_constructible<holder_type>::value,
                                         copyable_holder_caster<type, holder_type>,
                                         move_only_holder_caster<type, holder_type>>;

template <typename T, bool Value = false>
struct always_construct_holder {
    static constexpr bool value = Value;
};

/// Create a specialization for custom holder types (silently ignores std::shared_ptr)
#define PYBIND11_DECLARE_HOLDER_TYPE(type, holder_type, ...)                                      \
    namespace pybind11 {                                                                          \
    namespace detail {                                                                            \
    template <typename type>                                                                      \
    struct always_construct_holder<holder_type> : always_construct_holder<void, ##__VA_ARGS__> {  \
    };                                                                                            \
    template <typename type>                                                                      \
    class type_caster<holder_type, enable_if_t<!is_shared_ptr<holder_type>::value>>               \
        : public type_caster_holder<type, holder_type> {};                                        \
    }                                                                                             \
    }

// PYBIND11_DECLARE_HOLDER_TYPE holder types:
template <typename base, typename holder>
struct is_holder_type
    : std::is_base_of<detail::type_caster_holder<base, holder>, detail::type_caster<holder>> {};
// Specialization for always-supported unique_ptr holders:
<<<<<<< HEAD
template <typename base, typename deleter> struct is_holder_type<base, std::unique_ptr<base, deleter>> :
    std::true_type {};

template <typename T> struct handle_type_name { static constexpr auto name = _<T>(); };
template <> struct handle_type_name<bytes> { static constexpr auto name = _(PYBIND11_BYTES_NAME); };
template <> struct handle_type_name<int_> { static constexpr auto name = _("int"); };
template <> struct handle_type_name<iterable> { static constexpr auto name = _("Iterable"); };
template <typename T>
struct handle_type_name<iterable_t<T>> {
    static constexpr auto name = _("Iterable[") + type_caster<T>::name + _("]");
};
template <> struct handle_type_name<iterator> { static constexpr auto name = _("Iterator"); };
template <> struct handle_type_name<none> { static constexpr auto name = _("None"); };
template <> struct handle_type_name<args> { static constexpr auto name = _("*args"); };
template <> struct handle_type_name<kwargs> { static constexpr auto name = _("**kwargs"); };
=======
template <typename base, typename deleter>
struct is_holder_type<base, std::unique_ptr<base, deleter>> : std::true_type {};

template <typename T>
struct handle_type_name {
    static constexpr auto name = const_name<T>();
};
template <>
struct handle_type_name<bool_> {
    static constexpr auto name = const_name("bool");
};
template <>
struct handle_type_name<bytes> {
    static constexpr auto name = const_name(PYBIND11_BYTES_NAME);
};
template <>
struct handle_type_name<int_> {
    static constexpr auto name = const_name("int");
};
template <>
struct handle_type_name<iterable> {
    static constexpr auto name = const_name("Iterable");
};
template <>
struct handle_type_name<iterator> {
    static constexpr auto name = const_name("Iterator");
};
template <>
struct handle_type_name<float_> {
    static constexpr auto name = const_name("float");
};
template <>
struct handle_type_name<none> {
    static constexpr auto name = const_name("None");
};
template <>
struct handle_type_name<args> {
    static constexpr auto name = const_name("*args");
};
template <>
struct handle_type_name<kwargs> {
    static constexpr auto name = const_name("**kwargs");
};
>>>>>>> c4e29528


template <typename type>
struct pyobject_caster {
    template <typename T = type, enable_if_t<std::is_same<T, handle>::value, int> = 0>
    bool load(handle src, bool /* convert */) {
        value = src;
        return static_cast<bool>(value);
    }

    template <typename T = type, enable_if_t<std::is_base_of<object, T>::value, int> = 0>
    bool load(handle src, bool /* convert */) {
        if (!isinstance<type>(src)) {
            return false;
        }
        value = reinterpret_borrow<type>(src);
        return true;
    }

    static handle cast(const handle &src, return_value_policy /* policy */, handle /* parent */) {
        return src.inc_ref();
    }
    PYBIND11_TYPE_CASTER(type, handle_type_name<type>::name);
};

template <typename T>
class type_caster<T, enable_if_t<is_pyobject<T>::value>> : public pyobject_caster<T> {};

// Our conditions for enabling moving are quite restrictive:
// At compile time:
// - T needs to be a non-const, non-pointer, non-reference type
// - type_caster<T>::operator T&() must exist
// - the type must be move constructible (obviously)
// At run-time:
// - if the type is non-copy-constructible, the object must be the sole owner of the type (i.e. it
//   must have ref_count() == 1)h
// If any of the above are not satisfied, we fall back to copying.
template <typename T>
using move_is_plain_type
    = satisfies_none_of<T, std::is_void, std::is_pointer, std::is_reference, std::is_const>;
template <typename T, typename SFINAE = void>
struct move_always : std::false_type {};
template <typename T>
struct move_always<
    T,
    enable_if_t<
        all_of<move_is_plain_type<T>,
               negation<is_copy_constructible<T>>,
               std::is_move_constructible<T>,
               std::is_same<decltype(std::declval<make_caster<T>>().operator T &()), T &>>::value>>
    : std::true_type {};
template <typename T, typename SFINAE = void>
struct move_if_unreferenced : std::false_type {};
template <typename T>
struct move_if_unreferenced<
    T,
    enable_if_t<
        all_of<move_is_plain_type<T>,
               negation<move_always<T>>,
               std::is_move_constructible<T>,
               std::is_same<decltype(std::declval<make_caster<T>>().operator T &()), T &>>::value>>
    : std::true_type {};
template <typename T>
using move_never = none_of<move_always<T>, move_if_unreferenced<T>>;

// Detect whether returning a `type` from a cast on type's type_caster is going to result in a
// reference or pointer to a local variable of the type_caster.  Basically, only
// non-reference/pointer `type`s and reference/pointers from a type_caster_generic are safe;
// everything else returns a reference/pointer to a local variable.
template <typename type>
using cast_is_temporary_value_reference
    = bool_constant<(std::is_reference<type>::value || std::is_pointer<type>::value)
                    && !std::is_base_of<type_caster_generic, make_caster<type>>::value
                    && !std::is_same<intrinsic_t<type>, void>::value>;

// When a value returned from a C++ function is being cast back to Python, we almost always want to
// force `policy = move`, regardless of the return value policy the function/method was declared
// with.
template <typename Return, typename SFINAE = void>
struct return_value_policy_override {
    static return_value_policy policy(return_value_policy p) { return p; }
};

template <typename Return>
struct return_value_policy_override<
    Return,
    detail::enable_if_t<std::is_base_of<type_caster_generic, make_caster<Return>>::value, void>> {
    static return_value_policy policy(return_value_policy p) {
        return !std::is_lvalue_reference<Return>::value && !std::is_pointer<Return>::value
                   ? return_value_policy::move
                   : p;
    }
};

// Basic python -> C++ casting; throws if casting fails
template <typename T, typename SFINAE>
type_caster<T, SFINAE> &load_type(type_caster<T, SFINAE> &conv, const handle &handle) {
    if (!conv.load(handle, true)) {
#if defined(NDEBUG)
        throw cast_error(
            "Unable to cast Python instance to C++ type (compile in debug mode for details)");
#else
        throw cast_error("Unable to cast Python instance of type "
                         + (std::string) str(type::handle_of(handle)) + " to C++ type '"
                         + type_id<T>() + "'");
#endif
    }
    return conv;
}
// Wrapper around the above that also constructs and returns a type_caster
template <typename T>
make_caster<T> load_type(const handle &handle) {
    make_caster<T> conv;
    load_type(conv, handle);
    return conv;
}

PYBIND11_NAMESPACE_END(detail)

// pytype -> C++ type
template <typename T, detail::enable_if_t<!detail::is_pyobject<T>::value, int> = 0>
T cast(const handle &handle) {
    using namespace detail;
    static_assert(!cast_is_temporary_value_reference<T>::value,
                  "Unable to cast type to reference: value is local to type caster");
    return cast_op<T>(load_type<T>(handle));
}

// pytype -> pytype (calls converting constructor)
template <typename T, detail::enable_if_t<detail::is_pyobject<T>::value, int> = 0>
T cast(const handle &handle) {
    return T(reinterpret_borrow<object>(handle));
}

// C++ type -> py::object
template <typename T, detail::enable_if_t<!detail::is_pyobject<T>::value, int> = 0>
object cast(T &&value,
            return_value_policy policy = return_value_policy::automatic_reference,
            handle parent = handle()) {
    using no_ref_T = typename std::remove_reference<T>::type;
    if (policy == return_value_policy::automatic) {
        policy = std::is_pointer<no_ref_T>::value     ? return_value_policy::take_ownership
                 : std::is_lvalue_reference<T>::value ? return_value_policy::copy
                                                      : return_value_policy::move;
    } else if (policy == return_value_policy::automatic_reference) {
        policy = std::is_pointer<no_ref_T>::value     ? return_value_policy::reference
                 : std::is_lvalue_reference<T>::value ? return_value_policy::copy
                                                      : return_value_policy::move;
    }
    return reinterpret_steal<object>(
        detail::make_caster<T>::cast(std::forward<T>(value), policy, parent));
}

template <typename T>
T handle::cast() const {
    return pybind11::cast<T>(*this);
}
template <>
inline void handle::cast() const {
    return;
}

template <typename T>
detail::enable_if_t<!detail::move_never<T>::value, T> move(object &&obj) {
    if (obj.ref_count() > 1) {
#if defined(NDEBUG)
        throw cast_error(
            "Unable to cast Python instance to C++ rvalue: instance has multiple references"
            " (compile in debug mode for details)");
#else
        throw cast_error("Unable to move from Python " + (std::string) str(type::handle_of(obj))
                         + " instance to C++ " + type_id<T>()
                         + " instance: instance has multiple references");
#endif
    }

    // Move into a temporary and return that, because the reference may be a local value of `conv`
    T ret = std::move(detail::load_type<T>(obj).operator T &());
    return ret;
}

// Calling cast() on an rvalue calls pybind11::cast with the object rvalue, which does:
// - If we have to move (because T has no copy constructor), do it.  This will fail if the moved
//   object has multiple references, but trying to copy will fail to compile.
// - If both movable and copyable, check ref count: if 1, move; otherwise copy
// - Otherwise (not movable), copy.
template <typename T>
detail::enable_if_t<detail::move_always<T>::value, T> cast(object &&object) {
    return move<T>(std::move(object));
}
template <typename T>
detail::enable_if_t<detail::move_if_unreferenced<T>::value, T> cast(object &&object) {
    if (object.ref_count() > 1) {
        return cast<T>(object);
    }
    return move<T>(std::move(object));
}
template <typename T>
detail::enable_if_t<detail::move_never<T>::value, T> cast(object &&object) {
    return cast<T>(object);
}

template <typename T>
T object::cast() const & {
    return pybind11::cast<T>(*this);
}
template <typename T>
T object::cast() && {
    return pybind11::cast<T>(std::move(*this));
}
template <>
inline void object::cast() const & {
    return;
}
template <>
inline void object::cast() && {
    return;
}

PYBIND11_NAMESPACE_BEGIN(detail)

// Declared in pytypes.h:
template <typename T, enable_if_t<!is_pyobject<T>::value, int>>
object object_or_cast(T &&o) {
    return pybind11::cast(std::forward<T>(o));
}

// Placeholder type for the unneeded (and dead code) static variable in the
// PYBIND11_OVERRIDE_OVERRIDE macro
struct override_unused {};
template <typename ret_type>
using override_caster_t = conditional_t<cast_is_temporary_value_reference<ret_type>::value,
                                        make_caster<ret_type>,
                                        override_unused>;

// Trampoline use: for reference/pointer types to value-converted values, we do a value cast, then
// store the result in the given variable.  For other types, this is a no-op.
template <typename T>
enable_if_t<cast_is_temporary_value_reference<T>::value, T> cast_ref(object &&o,
                                                                     make_caster<T> &caster) {
    return cast_op<T>(load_type(caster, o));
}
template <typename T>
enable_if_t<!cast_is_temporary_value_reference<T>::value, T> cast_ref(object &&,
                                                                      override_unused &) {
    pybind11_fail("Internal error: cast_ref fallback invoked");
}

// Trampoline use: Having a pybind11::cast with an invalid reference type is going to
// static_assert, even though if it's in dead code, so we provide a "trampoline" to pybind11::cast
// that only does anything in cases where pybind11::cast is valid.
template <typename T>
enable_if_t<!cast_is_temporary_value_reference<T>::value, T> cast_safe(object &&o) {
    return pybind11::cast<T>(std::move(o));
}
template <typename T>
enable_if_t<cast_is_temporary_value_reference<T>::value, T> cast_safe(object &&) {
    pybind11_fail("Internal error: cast_safe fallback invoked");
}
template <>
inline void cast_safe<void>(object &&) {}

PYBIND11_NAMESPACE_END(detail)

// The overloads could coexist, i.e. the #if is not strictly speaking needed,
// but it is an easy minor optimization.
#if defined(NDEBUG)
inline cast_error cast_error_unable_to_convert_call_arg() {
    return cast_error(
        "Unable to convert call argument to Python object (compile in debug mode for details)");
}
#else
inline cast_error cast_error_unable_to_convert_call_arg(const std::string &name,
                                                        const std::string &type) {
    return cast_error("Unable to convert call argument '" + name + "' of type '" + type
                      + "' to Python object");
}
#endif

template <return_value_policy policy = return_value_policy::automatic_reference>
tuple make_tuple() {
    return tuple(0);
}

template <return_value_policy policy = return_value_policy::automatic_reference, typename... Args>
tuple make_tuple(Args &&...args_) {
    constexpr size_t size = sizeof...(Args);
    std::array<object, size> args{{reinterpret_steal<object>(
        detail::make_caster<Args>::cast(std::forward<Args>(args_), policy, nullptr))...}};
    for (size_t i = 0; i < args.size(); i++) {
        if (!args[i]) {
#if defined(NDEBUG)
            throw cast_error_unable_to_convert_call_arg();
#else
            std::array<std::string, size> argtypes{{type_id<Args>()...}};
            throw cast_error_unable_to_convert_call_arg(std::to_string(i), argtypes[i]);
#endif
        }
    }
    tuple result(size);
    int counter = 0;
    for (auto &arg_value : args) {
        PyTuple_SET_ITEM(result.ptr(), counter++, arg_value.release().ptr());
    }
    return result;
}

/// \ingroup annotations
/// Annotation for arguments
struct arg {
    /// Constructs an argument with the name of the argument; if null or omitted, this is a
    /// positional argument.
    constexpr explicit arg(const char *name = nullptr)
        : name(name), flag_noconvert(false), flag_none(true) {}
    /// Assign a value to this argument
    template <typename T>
    arg_v operator=(T &&value) const;
    /// Indicate that the type should not be converted in the type caster
    arg &noconvert(bool flag = true) {
        flag_noconvert = flag;
        return *this;
    }
    /// Indicates that the argument should/shouldn't allow None (e.g. for nullable pointer args)
    arg &none(bool flag = true) {
        flag_none = flag;
        return *this;
    }

    const char *name;        ///< If non-null, this is a named kwargs argument
    bool flag_noconvert : 1; ///< If set, do not allow conversion (requires a supporting type
                             ///< caster!)
    bool flag_none : 1;      ///< If set (the default), allow None to be passed to this argument
};

/// \ingroup annotations
/// Annotation for arguments with values
struct arg_v : arg {
private:
    template <typename T>
    arg_v(arg &&base, T &&x, const char *descr = nullptr)
        : arg(base), value(reinterpret_steal<object>(detail::make_caster<T>::cast(
                         std::forward<T>(x), return_value_policy::automatic, {}))),
          descr(descr)
#if !defined(NDEBUG)
          ,
          type(type_id<T>())
#endif
    {
        // Workaround! See:
        // https://github.com/pybind/pybind11/issues/2336
        // https://github.com/pybind/pybind11/pull/2685#issuecomment-731286700
        if (PyErr_Occurred()) {
            PyErr_Clear();
        }
    }

public:
    /// Direct construction with name, default, and description
    template <typename T>
    arg_v(const char *name, T &&x, const char *descr = nullptr)
        : arg_v(arg(name), std::forward<T>(x), descr) {}

    /// Called internally when invoking `py::arg("a") = value`
    template <typename T>
    arg_v(const arg &base, T &&x, const char *descr = nullptr)
        : arg_v(arg(base), std::forward<T>(x), descr) {}

    /// Same as `arg::noconvert()`, but returns *this as arg_v&, not arg&
    arg_v &noconvert(bool flag = true) {
        arg::noconvert(flag);
        return *this;
    }

    /// Same as `arg::nonone()`, but returns *this as arg_v&, not arg&
    arg_v &none(bool flag = true) {
        arg::none(flag);
        return *this;
    }

    /// The default value
    object value;
    /// The (optional) description of the default value
    const char *descr;
#if !defined(NDEBUG)
    /// The C++ type name of the default value (only available when compiled in debug mode)
    std::string type;
#endif
};

/// \ingroup annotations
/// Annotation indicating that all following arguments are keyword-only; the is the equivalent of
/// an unnamed '*' argument
struct kw_only {};

/// \ingroup annotations
/// Annotation indicating that all previous arguments are positional-only; the is the equivalent of
/// an unnamed '/' argument (in Python 3.8)
struct pos_only {};

template <typename T>
arg_v arg::operator=(T &&value) const {
    return {*this, std::forward<T>(value)};
}

/// Alias for backward compatibility -- to be removed in version 2.0
template <typename /*unused*/>
using arg_t = arg_v;

inline namespace literals {
/** \rst
    String literal version of `arg`
 \endrst */
constexpr arg operator"" _a(const char *name, size_t) { return arg(name); }
} // namespace literals

PYBIND11_NAMESPACE_BEGIN(detail)

template <typename T>
using is_kw_only = std::is_same<intrinsic_t<T>, kw_only>;
template <typename T>
using is_pos_only = std::is_same<intrinsic_t<T>, pos_only>;

// forward declaration (definition in attr.h)
struct function_record;

/// Internal data associated with a single function call
struct function_call {
    function_call(const function_record &f, handle p); // Implementation in attr.h

    /// The function data:
    const function_record &func;

    /// Arguments passed to the function:
    std::vector<handle> args;

    /// The `convert` value the arguments should be loaded with
    std::vector<bool> args_convert;

    /// Extra references for the optional `py::args` and/or `py::kwargs` arguments (which, if
    /// present, are also in `args` but without a reference).
    object args_ref, kwargs_ref;

    /// The parent, if any
    handle parent;

    /// If this is a call to an initializer, this argument contains `self`
    handle init_self;
};

/// Helper class which loads arguments for C++ functions called from Python
template <typename... Args>
class argument_loader {
    using indices = make_index_sequence<sizeof...(Args)>;

    template <typename Arg>
    using argument_is_args = std::is_same<intrinsic_t<Arg>, args>;
    template <typename Arg>
    using argument_is_kwargs = std::is_same<intrinsic_t<Arg>, kwargs>;
    // Get kwargs argument position, or -1 if not present:
    static constexpr auto kwargs_pos = constexpr_last<argument_is_kwargs, Args...>();

    static_assert(kwargs_pos == -1 || kwargs_pos == (int) sizeof...(Args) - 1,
                  "py::kwargs is only permitted as the last argument of a function");

public:
    static constexpr bool has_kwargs = kwargs_pos != -1;

    // py::args argument position; -1 if not present.
    static constexpr int args_pos = constexpr_last<argument_is_args, Args...>();

    static_assert(args_pos == -1 || args_pos == constexpr_first<argument_is_args, Args...>(),
                  "py::args cannot be specified more than once");

    static constexpr auto arg_names = concat(type_descr(make_caster<Args>::name)...);

    bool load_args(function_call &call) { return load_impl_sequence(call, indices{}); }

    template <typename Return, typename Guard, typename Func>
    // NOLINTNEXTLINE(readability-const-return-type)
    enable_if_t<!std::is_void<Return>::value, Return> call(Func &&f) && {
        return std::move(*this).template call_impl<remove_cv_t<Return>>(
            std::forward<Func>(f), indices{}, Guard{});
    }

    template <typename Return, typename Guard, typename Func>
    enable_if_t<std::is_void<Return>::value, void_type> call(Func &&f) && {
        std::move(*this).template call_impl<remove_cv_t<Return>>(
            std::forward<Func>(f), indices{}, Guard{});
        return void_type();
    }

private:
    static bool load_impl_sequence(function_call &, index_sequence<>) { return true; }

    template <size_t... Is>
    bool load_impl_sequence(function_call &call, index_sequence<Is...>) {
#ifdef __cpp_fold_expressions
        if ((... || !std::get<Is>(argcasters).load(call.args[Is], call.args_convert[Is]))) {
            return false;
        }
#else
        for (bool r : {std::get<Is>(argcasters).load(call.args[Is], call.args_convert[Is])...}) {
            if (!r) {
                return false;
            }
        }
#endif
        return true;
    }

    template <typename Return, typename Func, size_t... Is, typename Guard>
    Return call_impl(Func &&f, index_sequence<Is...>, Guard &&) && {
        return std::forward<Func>(f)(cast_op<Args>(std::move(std::get<Is>(argcasters)))...);
    }

    std::tuple<make_caster<Args>...> argcasters;
};

/// Helper class which collects only positional arguments for a Python function call.
/// A fancier version below can collect any argument, but this one is optimal for simple calls.
template <return_value_policy policy>
class simple_collector {
public:
    template <typename... Ts>
    explicit simple_collector(Ts &&...values)
        : m_args(pybind11::make_tuple<policy>(std::forward<Ts>(values)...)) {}

    const tuple &args() const & { return m_args; }
    dict kwargs() const { return {}; }

    tuple args() && { return std::move(m_args); }

    /// Call a Python function and pass the collected arguments
    object call(PyObject *ptr) const {
        PyObject *result = PyObject_CallObject(ptr, m_args.ptr());
        if (!result) {
            throw error_already_set();
        }
        return reinterpret_steal<object>(result);
    }

private:
    tuple m_args;
};

/// Helper class which collects positional, keyword, * and ** arguments for a Python function call
template <return_value_policy policy>
class unpacking_collector {
public:
    template <typename... Ts>
    explicit unpacking_collector(Ts &&...values) {
        // Tuples aren't (easily) resizable so a list is needed for collection,
        // but the actual function call strictly requires a tuple.
        auto args_list = list();
        using expander = int[];
        (void) expander{0, (process(args_list, std::forward<Ts>(values)), 0)...};

        m_args = std::move(args_list);
    }

    const tuple &args() const & { return m_args; }
    const dict &kwargs() const & { return m_kwargs; }

    tuple args() && { return std::move(m_args); }
    dict kwargs() && { return std::move(m_kwargs); }

    /// Call a Python function and pass the collected arguments
    object call(PyObject *ptr) const {
        PyObject *result = PyObject_Call(ptr, m_args.ptr(), m_kwargs.ptr());
        if (!result) {
            throw error_already_set();
        }
        return reinterpret_steal<object>(result);
    }

private:
    template <typename T>
    void process(list &args_list, T &&x) {
        auto o = reinterpret_steal<object>(
            detail::make_caster<T>::cast(std::forward<T>(x), policy, {}));
        if (!o) {
#if defined(NDEBUG)
            throw cast_error_unable_to_convert_call_arg();
#else
            throw cast_error_unable_to_convert_call_arg(std::to_string(args_list.size()),
                                                        type_id<T>());
#endif
        }
        args_list.append(std::move(o));
    }

    void process(list &args_list, detail::args_proxy ap) {
        for (auto a : ap) {
            args_list.append(a);
        }
    }

    void process(list & /*args_list*/, arg_v a) {
        if (!a.name) {
#if defined(NDEBUG)
            nameless_argument_error();
#else
            nameless_argument_error(a.type);
#endif
        }
        if (m_kwargs.contains(a.name)) {
#if defined(NDEBUG)
            multiple_values_error();
#else
            multiple_values_error(a.name);
#endif
        }
        if (!a.value) {
#if defined(NDEBUG)
            throw cast_error_unable_to_convert_call_arg();
#else
            throw cast_error_unable_to_convert_call_arg(a.name, a.type);
#endif
        }
        m_kwargs[a.name] = a.value;
    }

    void process(list & /*args_list*/, detail::kwargs_proxy kp) {
        if (!kp) {
            return;
        }
        for (auto k : reinterpret_borrow<dict>(kp)) {
            if (m_kwargs.contains(k.first)) {
#if defined(NDEBUG)
                multiple_values_error();
#else
                multiple_values_error(str(k.first));
#endif
            }
            m_kwargs[k.first] = k.second;
        }
    }

    [[noreturn]] static void nameless_argument_error() {
        throw type_error("Got kwargs without a name; only named arguments "
                         "may be passed via py::arg() to a python function call. "
                         "(compile in debug mode for details)");
    }
    [[noreturn]] static void nameless_argument_error(const std::string &type) {
        throw type_error("Got kwargs without a name of type '" + type
                         + "'; only named "
                           "arguments may be passed via py::arg() to a python function call. ");
    }
    [[noreturn]] static void multiple_values_error() {
        throw type_error("Got multiple values for keyword argument "
                         "(compile in debug mode for details)");
    }

    [[noreturn]] static void multiple_values_error(const std::string &name) {
        throw type_error("Got multiple values for keyword argument '" + name + "'");
    }

private:
    tuple m_args;
    dict m_kwargs;
};

// [workaround(intel)] Separate function required here
// We need to put this into a separate function because the Intel compiler
// fails to compile enable_if_t<!all_of<is_positional<Args>...>::value>
// (tested with ICC 2021.1 Beta 20200827).
template <typename... Args>
constexpr bool args_are_all_positional() {
    return all_of<is_positional<Args>...>::value;
}

/// Collect only positional arguments for a Python function call
template <return_value_policy policy,
          typename... Args,
          typename = enable_if_t<args_are_all_positional<Args...>()>>
simple_collector<policy> collect_arguments(Args &&...args) {
    return simple_collector<policy>(std::forward<Args>(args)...);
}

/// Collect all arguments, including keywords and unpacking (only instantiated when needed)
template <return_value_policy policy,
          typename... Args,
          typename = enable_if_t<!args_are_all_positional<Args...>()>>
unpacking_collector<policy> collect_arguments(Args &&...args) {
    // Following argument order rules for generalized unpacking according to PEP 448
    static_assert(constexpr_last<is_positional, Args...>()
                          < constexpr_first<is_keyword_or_ds, Args...>()
                      && constexpr_last<is_s_unpacking, Args...>()
                             < constexpr_first<is_ds_unpacking, Args...>(),
                  "Invalid function call: positional args must precede keywords and ** unpacking; "
                  "* unpacking must precede ** unpacking");
    return unpacking_collector<policy>(std::forward<Args>(args)...);
}

template <typename Derived>
template <return_value_policy policy, typename... Args>
object object_api<Derived>::operator()(Args &&...args) const {
#ifndef NDEBUG
    if (!PyGILState_Check()) {
        pybind11_fail("pybind11::object_api<>::operator() PyGILState_Check() failure.");
    }
#endif
    return detail::collect_arguments<policy>(std::forward<Args>(args)...).call(derived().ptr());
}

template <typename Derived>
template <return_value_policy policy, typename... Args>
object object_api<Derived>::call(Args &&...args) const {
    return operator()<policy>(std::forward<Args>(args)...);
}

PYBIND11_NAMESPACE_END(detail)

template <typename T>
handle type::handle_of() {
    static_assert(std::is_base_of<detail::type_caster_generic, detail::make_caster<T>>::value,
                  "py::type::of<T> only supports the case where T is a registered C++ types.");

    return detail::get_type_handle(typeid(T), true);
}

#define PYBIND11_MAKE_OPAQUE(...)                                                                 \
    namespace pybind11 {                                                                          \
    namespace detail {                                                                            \
    template <>                                                                                   \
    class type_caster<__VA_ARGS__> : public type_caster_base<__VA_ARGS__> {};                     \
    }                                                                                             \
    }

/// Lets you pass a type containing a `,` through a macro parameter without needing a separate
/// typedef, e.g.:
/// `PYBIND11_OVERRIDE(PYBIND11_TYPE(ReturnType<A, B>), PYBIND11_TYPE(Parent<C, D>), f, arg)`
#define PYBIND11_TYPE(...) __VA_ARGS__

PYBIND11_NAMESPACE_END(PYBIND11_NAMESPACE)<|MERGE_RESOLUTION|>--- conflicted
+++ resolved
@@ -37,16 +37,13 @@
 using make_caster = type_caster<intrinsic_t<type>>;
 
 template <typename T>
-struct is_generic_type<
-    T,
-    enable_if_t<std::is_base_of<type_caster_generic, make_caster<T>>::value>
-    > : public std::true_type {};
-
-template <typename T>
-struct is_generic_type<
-    T,
-    enable_if_t<!std::is_base_of<type_caster_generic, make_caster<T>>::value>
-    > : public std::false_type {};
+struct is_generic_type<T, enable_if_t<std::is_base_of<type_caster_generic, make_caster<T>>::value>>
+    : public std::true_type {};
+
+template <typename T>
+struct is_generic_type<T,
+                       enable_if_t<!std::is_base_of<type_caster_generic, make_caster<T>>::value>>
+    : public std::false_type {};
 
 // Shortcut for calling a caster's `cast_op_type` cast operator for casting a type_caster to a T
 template <typename T>
@@ -873,23 +870,6 @@
 struct is_holder_type
     : std::is_base_of<detail::type_caster_holder<base, holder>, detail::type_caster<holder>> {};
 // Specialization for always-supported unique_ptr holders:
-<<<<<<< HEAD
-template <typename base, typename deleter> struct is_holder_type<base, std::unique_ptr<base, deleter>> :
-    std::true_type {};
-
-template <typename T> struct handle_type_name { static constexpr auto name = _<T>(); };
-template <> struct handle_type_name<bytes> { static constexpr auto name = _(PYBIND11_BYTES_NAME); };
-template <> struct handle_type_name<int_> { static constexpr auto name = _("int"); };
-template <> struct handle_type_name<iterable> { static constexpr auto name = _("Iterable"); };
-template <typename T>
-struct handle_type_name<iterable_t<T>> {
-    static constexpr auto name = _("Iterable[") + type_caster<T>::name + _("]");
-};
-template <> struct handle_type_name<iterator> { static constexpr auto name = _("Iterator"); };
-template <> struct handle_type_name<none> { static constexpr auto name = _("None"); };
-template <> struct handle_type_name<args> { static constexpr auto name = _("*args"); };
-template <> struct handle_type_name<kwargs> { static constexpr auto name = _("**kwargs"); };
-=======
 template <typename base, typename deleter>
 struct is_holder_type<base, std::unique_ptr<base, deleter>> : std::true_type {};
 
@@ -913,6 +893,10 @@
 struct handle_type_name<iterable> {
     static constexpr auto name = const_name("Iterable");
 };
+template <typename T>
+struct handle_type_name<iterable_t<T>> {
+    static constexpr auto name = const_name("Iterable[") + type_caster<T>::name + const_name("]");
+};
 template <>
 struct handle_type_name<iterator> {
     static constexpr auto name = const_name("Iterator");
@@ -933,8 +917,6 @@
 struct handle_type_name<kwargs> {
     static constexpr auto name = const_name("**kwargs");
 };
->>>>>>> c4e29528
-
 
 template <typename type>
 struct pyobject_caster {
