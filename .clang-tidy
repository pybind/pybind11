FormatStyle: file

Checks: |
  *bugprone*,
  *performance*,
  clang-analyzer-optin.cplusplus.VirtualCall,
  clang-analyzer-optin.performance.Padding,
  cppcoreguidelines-init-variables,
  cppcoreguidelines-prefer-member-initializer,
  cppcoreguidelines-pro-type-static-cast-downcast,
  cppcoreguidelines-slicing,
  google-explicit-constructor,
  llvm-namespace-comment,
  misc-definitions-in-headers,
  misc-misplaced-const,
  misc-non-copyable-objects,
  misc-static-assert,
  misc-throw-by-value-catch-by-reference,
  misc-uniqueptr-reset-release,
  misc-unused-parameters,
  modernize-avoid-bind,
  modernize-loop-convert,
  modernize-make-shared,
  modernize-redundant-void-arg,
  modernize-replace-auto-ptr,
  modernize-replace-disallow-copy-and-assign-macro,
  modernize-replace-random-shuffle,
  modernize-shrink-to-fit,
  modernize-use-auto,
  modernize-use-bool-literals,
  modernize-use-default-member-init,
  modernize-use-emplace,
  modernize-use-equals-default,
  modernize-use-equals-delete,
  modernize-use-noexcept,
  modernize-use-nullptr,
  modernize-use-override,
  modernize-use-using,
  readability-avoid-const-params-in-decls,
  readability-braces-around-statements,
  readability-const-return-type,
  readability-container-size-empty,
  readability-delete-null-pointer,
  readability-else-after-return,
  readability-implicit-bool-conversion,
  readability-inconsistent-declaration-parameter-name,
  readability-make-member-function-const,
  readability-misplaced-array-index,
  readability-non-const-parameter,
  readability-qualified-auto,
  readability-redundant-function-ptr-dereference,
  readability-redundant-smartptr-get,
  readability-redundant-string-cstr,
  readability-simplify-subscript-expr,
  readability-static-accessed-through-instance,
  readability-static-definition-in-anonymous-namespace,
  readability-string-compare,
  readability-suspicious-call-argument,
  readability-uniqueptr-delete-release,
  -bugprone-chained-comparison,
  -bugprone-easily-swappable-parameters,
  -bugprone-exception-escape,
  -bugprone-reserved-identifier,
  -bugprone-unused-raii,
  -performance-enum-size,
<<<<<<< HEAD
=======
  -performance-inefficient-string-concatenation,
>>>>>>> ed5057de

CheckOptions:
- key:             modernize-use-equals-default.IgnoreMacros
  value:           false
- key:             performance-for-range-copy.WarnOnAllAutoCopies
  value:           true
- key:             performance-inefficient-string-concatenation.StrictMode
  value:           true
- key:             performance-unnecessary-value-param.AllowedTypes
  value:           'exception_ptr$;'
- key:             readability-implicit-bool-conversion.AllowPointerConditions
  value:           true

HeaderFilterRegex: 'pybind11/.*h'<|MERGE_RESOLUTION|>--- conflicted
+++ resolved
@@ -63,10 +63,7 @@
   -bugprone-reserved-identifier,
   -bugprone-unused-raii,
   -performance-enum-size,
-<<<<<<< HEAD
-=======
   -performance-inefficient-string-concatenation,
->>>>>>> ed5057de
 
 CheckOptions:
 - key:             modernize-use-equals-default.IgnoreMacros
