--- conflicted
+++ resolved
@@ -112,34 +112,6 @@
   - id: rst-directive-colons
   - id: rst-inline-touching-normal
 
-<<<<<<< HEAD
-# PyLint has native support - not always usable, but works for us
-- repo: https://github.com/PyCQA/pylint
-  rev: "v3.0.0a6"
-  hooks:
-  - id: pylint
-    files: ^pybind11
-
-# CMake formatting
-- repo: https://github.com/cheshirekow/cmake-format-precommit
-  rev: "v0.6.13"
-  hooks:
-  - id: cmake-format
-    additional_dependencies: [pyyaml]
-    types: [file]
-    files: (\.cmake|CMakeLists.txt)(.in)?$
-
-# Check static types with mypy
-- repo: https://github.com/pre-commit/mirrors-mypy
-  rev: "v1.3.0"
-  hooks:
-  - id: mypy
-    args: []
-    exclude: ^(tests|docs)/
-    additional_dependencies: [nox, rich]
-
-=======
->>>>>>> 84932280
 # Checks the manifest for missing files (native support)
 - repo: https://github.com/mgedmin/check-manifest
   rev: "0.49"
