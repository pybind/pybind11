--- conflicted
+++ resolved
@@ -32,11 +32,7 @@
 
 # Ruff, the Python auto-correcting linter/formatter written in Rust
 - repo: https://github.com/astral-sh/ruff-pre-commit
-<<<<<<< HEAD
-  rev: v0.1.3
-=======
   rev: v0.1.4
->>>>>>> 0a974fed
   hooks:
   - id: ruff
     args: ["--fix", "--show-fixes"]
