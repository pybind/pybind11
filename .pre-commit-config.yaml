--- conflicted
+++ resolved
@@ -82,38 +82,6 @@
   - id: requirements-txt-fixer
   - id: trailing-whitespace
 
-<<<<<<< HEAD
-# Upgrade old Python syntax
-- repo: https://github.com/asottile/pyupgrade
-  rev: "v3.3.1"
-  hooks:
-  - id: pyupgrade
-    args: [--py36-plus]
-
-# Nicely sort includes
-- repo: https://github.com/PyCQA/isort
-  rev: "5.12.0"
-  hooks:
-  - id: isort
-
-# Black, the code formatter, natively supports pre-commit
-- repo: https://github.com/psf/black
-  rev: "23.1.0" # Keep in sync with blacken-docs
-  hooks:
-  - id: black
-
-# Also code format the docs
-- repo: https://github.com/asottile/blacken-docs
-  rev: "1.13.0"
-  hooks:
-  - id: blacken-docs
-    additional_dependencies:
-    - black==23.1.0 # keep in sync with black hook
-
-# Changes tabs to spaces
-- repo: https://github.com/Lucas-C/pre-commit-hooks
-  rev: "v1.4.2"
-=======
 # Also code format the docs
 - repo: https://github.com/asottile/blacken-docs
   rev: "1.14.0"
@@ -125,7 +93,6 @@
 # Changes tabs to spaces
 - repo: https://github.com/Lucas-C/pre-commit-hooks
   rev: "v1.5.1"
->>>>>>> 1a917f18
   hooks:
   - id: remove-tabs
 
@@ -136,16 +103,6 @@
   - id: fix-ligatures
   - id: fix-smartquotes
 
-<<<<<<< HEAD
-# Autoremoves unused imports
-- repo: https://github.com/hadialqattan/pycln
-  rev: "v2.1.3"
-  hooks:
-  - id: pycln
-    stages: [manual]
-
-=======
->>>>>>> 1a917f18
 # Checking for common mistakes
 - repo: https://github.com/pre-commit/pygrep-hooks
   rev: "v1.10.0"
@@ -154,51 +111,6 @@
   - id: rst-directive-colons
   - id: rst-inline-touching-normal
 
-<<<<<<< HEAD
-# Automatically remove noqa that are not used
-- repo: https://github.com/asottile/yesqa
-  rev: "v1.4.0"
-  hooks:
-  - id: yesqa
-    additional_dependencies: &flake8_dependencies
-      - flake8-bugbear
-      - pep8-naming
-
-# Flake8 also supports pre-commit natively (same author)
-- repo: https://github.com/PyCQA/flake8
-  rev: "6.0.0"
-  hooks:
-  - id: flake8
-    exclude: ^(docs/.*|tools/.*)$
-    additional_dependencies: *flake8_dependencies
-
-# PyLint has native support - not always usable, but works for us
-- repo: https://github.com/PyCQA/pylint
-  rev: "v2.16.1"
-  hooks:
-  - id: pylint
-    files: ^pybind11
-
-# CMake formatting
-- repo: https://github.com/cheshirekow/cmake-format-precommit
-  rev: "v0.6.13"
-  hooks:
-  - id: cmake-format
-    additional_dependencies: [pyyaml]
-    types: [file]
-    files: (\.cmake|CMakeLists.txt)(.in)?$
-
-# Check static types with mypy
-- repo: https://github.com/pre-commit/mirrors-mypy
-  rev: "v0.991"
-  hooks:
-  - id: mypy
-    args: []
-    exclude: ^(tests|docs)/
-    additional_dependencies: [nox, rich]
-
-=======
->>>>>>> 1a917f18
 # Checks the manifest for missing files (native support)
 - repo: https://github.com/mgedmin/check-manifest
   rev: "0.49"
@@ -220,11 +132,7 @@
 
 # Check for common shell mistakes
 - repo: https://github.com/shellcheck-py/shellcheck-py
-<<<<<<< HEAD
-  rev: "v0.9.0.2"
-=======
   rev: "v0.9.0.5"
->>>>>>> 1a917f18
   hooks:
   - id: shellcheck
 
@@ -237,15 +145,9 @@
     entry: PyBind|Numpy|Cmake|CCache|PyTest
     exclude: ^\.pre-commit-config.yaml$
 
-<<<<<<< HEAD
-# Clang format the codebase automatically
-- repo: https://github.com/pre-commit/mirrors-clang-format
-  rev: "v15.0.7"
-=======
 # PyLint has native support - not always usable, but works for us
 - repo: https://github.com/PyCQA/pylint
   rev: "v3.0.0a6"
->>>>>>> 1a917f18
   hooks:
   - id: pylint
     files: ^pybind11