.. _changelog:

Changelog
#########

Starting with version 1.8.0, pybind11 releases use a `semantic versioning
<http://semver.org>`_ policy.

Changes will be added here periodically from the "Suggested changelog entry"
block in pull request descriptions.
<<<<<<< HEAD

IN DEVELOPMENT
--------------

Removed support for Python 2.7, Python 3.5, and MSVC 2015. Support for MSVC
2017 is limited due to availability of CI runners; we highly recommend MSVC
2019 or 2022 be used.

New features:

=======

Version 2.10.0 (Jul 15, 2022)
-----------------------------

Removed support for Python 2.7, Python 3.5, and MSVC 2015. Support for MSVC
2017 is limited due to availability of CI runners; we highly recommend MSVC
2019 or 2022 be used. Initial support added for Python 3.11.

New features:

* ``py::anyset`` & ``py::frozenset`` were added, with copying (cast) to
  ``std::set`` (similar to ``set``).
  `#3901 <https://github.com/pybind/pybind11/pull/3901>`_

* Support bytearray casting to string.
  `#3707 <https://github.com/pybind/pybind11/pull/3707>`_

>>>>>>> aa304c9c
* ``type_caster<std::monostate>`` was added. ``std::monostate`` is a tag type
  that allows ``std::variant`` to act as an optional, or allows default
  construction of a ``std::variant`` holding a non-default constructible type.
  `#3818 <https://github.com/pybind/pybind11/pull/3818>`_

<<<<<<< HEAD
* Support bytearray casting to string.
  `#3707 <https://github.com/pybind/pybind11/pull/3707>`_

Changes:

* Python 2 support was removed completely.
  `#3688 <https://github.com/pybind/pybind11/pull/3688>`_
=======
* ``pybind11::capsule::set_name`` added to mutate the name of the capsule instance.
  `#3866 <https://github.com/pybind/pybind11/pull/3866>`_

* NumPy: dtype constructor from type number added, accessors corresponding to
  Python API ``dtype.num``, ``dtype.byteorder``, ``dtype.flags`` and
  ``dtype.alignment`` added.
  `#3868 <https://github.com/pybind/pybind11/pull/3868>`_


Changes:

* Python 3.6 is now the minimum supported version.
  `#3688 <https://github.com/pybind/pybind11/pull/3688>`_
  `#3719 <https://github.com/pybind/pybind11/pull/3719>`_
>>>>>>> aa304c9c

* The minimum version for MSVC is now 2017.
  `#3722 <https://github.com/pybind/pybind11/pull/3722>`_

<<<<<<< HEAD
=======
* Fix issues with CPython 3.11 betas and add to supported test matrix.
  `#3923 <https://github.com/pybind/pybind11/pull/3923>`_

* ``error_already_set`` is now safer and more performant, especially for
  exceptions with long tracebacks, by delaying computation.
  `#1895 <https://github.com/pybind/pybind11/pull/1895>`_

>>>>>>> aa304c9c
* Improve exception handling in python ``str`` bindings.
  `#3826 <https://github.com/pybind/pybind11/pull/3826>`_

* The bindings for capsules now have more consistent exception handling.
  `#3825 <https://github.com/pybind/pybind11/pull/3825>`_

<<<<<<< HEAD
* Fix exception handling when ``pybind11::weakref()`` fails.
  `#3739 <https://github.com/pybind/pybind11/pull/3739>`_


Bug fixes:

* ``PYBIND11_OBJECT_CVT`` and ``PYBIND11_OBJECT_CVT_DEFAULT`` macro can be used
  to define classes in namespaces other than pybind11.
  `#3797 <https://github.com/pybind/pybind11/pull/3797>`_

Build system improvements:

=======
* ``PYBIND11_OBJECT_CVT`` and ``PYBIND11_OBJECT_CVT_DEFAULT`` macro can now be
  used to define classes in namespaces other than pybind11.
  `#3797 <https://github.com/pybind/pybind11/pull/3797>`_

* Error printing code now uses ``PYBIND11_DETAILED_ERROR_MESSAGES`` instead of
  requiring ``NDEBUG``, allowing use with release builds if desired.
  `#3913 <https://github.com/pybind/pybind11/pull/3913>`_

* Implicit conversion of the literal ``0`` to ``pybind11::handle`` is now disabled.
  `#4008 <https://github.com/pybind/pybind11/pull/4008>`_


Bug fixes:

* Fix exception handling when ``pybind11::weakref()`` fails.
  `#3739 <https://github.com/pybind/pybind11/pull/3739>`_

* ``module_::def_submodule`` was missing proper error handling. This is fixed now.
  `#3973 <https://github.com/pybind/pybind11/pull/3973>`_

* The behavior or ``error_already_set`` was made safer and the highly opaque
  "Unknown internal error occurred" message was replaced with a more helpful
  message.
  `#3982 <https://github.com/pybind/pybind11/pull/3982>`_

* ``error_already_set::what()`` now handles non-normalized exceptions correctly.
  `#3971 <https://github.com/pybind/pybind11/pull/3971>`_

* Support older C++ compilers where filesystem is not yet part of the standard
  library and is instead included in ``std::experimental::filesystem``.
  `#3840 <https://github.com/pybind/pybind11/pull/3840>`_

* Fix ``-Wfree-nonheap-object`` warnings produced by GCC by avoiding returning
  pointers to static objects with ``return_value_policy::take_ownership``.
  `#3946 <https://github.com/pybind/pybind11/pull/3946>`_

* Fix cast from pytype rvalue to another pytype.
  `#3949 <https://github.com/pybind/pybind11/pull/3949>`_

* Ensure proper behavior when garbage collecting classes with dynamic attributes in Python >=3.9.
  `#4051 <https://github.com/pybind/pybind11/pull/4051>`_

* A couple long-standing ``PYBIND11_NAMESPACE``
  ``__attribute__((visibility("hidden")))`` inconsistencies are now fixed
  (affects only unusual environments).
  `#4043 <https://github.com/pybind/pybind11/pull/4043>`_

* ``pybind11::detail::get_internals()`` is now resilient to in-flight Python
  exceptions.
  `#3981 <https://github.com/pybind/pybind11/pull/3981>`_

* Arrays with a dimension of size 0 are now properly converted to dynamic Eigen
  matrices (more common in NumPy 1.23).
  `#4038 <https://github.com/pybind/pybind11/pull/4038>`_

* Avoid catching unrelated errors when importing NumPy.
  `#3974 <https://github.com/pybind/pybind11/pull/3974>`_

Performance and style:

* Added an accessor overload of ``(object &&key)`` to reference steal the
  object when using python types as keys. This prevents unnecessary reference
  count overhead for attr, dictionary, tuple, and sequence look ups. Added
  additional regression tests. Fixed a performance bug the caused accessor
  assignments to potentially perform unnecessary copies.
  `#3970 <https://github.com/pybind/pybind11/pull/3970>`_

* Perfect forward all args of ``make_iterator``.
  `#3980 <https://github.com/pybind/pybind11/pull/3980>`_

* Avoid potential bug in pycapsule destructor by adding an ``error_guard`` to
  one of the dtors.
  `#3958 <https://github.com/pybind/pybind11/pull/3958>`_

* Optimize dictionary access in ``strip_padding`` for numpy.
  `#3994 <https://github.com/pybind/pybind11/pull/3994>`_

* ``stl_bind.h`` bindings now take slice args as a const-ref.
  `#3852 <https://github.com/pybind/pybind11/pull/3852>`_

* Made slice constructor more consistent, and improve performance of some
  casters by allowing reference stealing.
  `#3845 <https://github.com/pybind/pybind11/pull/3845>`_

* Change numpy dtype from_args method to use const ref.
  `#3878 <https://github.com/pybind/pybind11/pull/3878>`_

* Follow rule of three to ensure ``PyErr_Restore`` is called only once.
  `#3872 <https://github.com/pybind/pybind11/pull/3872>`_

* Added missing perfect forwarding for ``make_iterator`` functions.
  `#3860 <https://github.com/pybind/pybind11/pull/3860>`_

* Optimize c++ to python function casting by using the rvalue caster.
  `#3966 <https://github.com/pybind/pybind11/pull/3966>`_

* Optimize Eigen sparse matrix casting by removing unnecessary temporary.
  `#4064 <https://github.com/pybind/pybind11/pull/4064>`_

* Avoid potential implicit copy/assignment constructors causing double free in
  ``strdup_gaurd``.
  `#3905 <https://github.com/pybind/pybind11/pull/3905>`_

* Enable clang-tidy checks ``misc-definitions-in-headers``,
  ``modernize-loop-convert``, and ``modernize-use-nullptr``.
  `#3881 <https://github.com/pybind/pybind11/pull/3881>`_
  `#3988 <https://github.com/pybind/pybind11/pull/3988>`_


Build system improvements:

* CMake: Fix file extension on Windows with cp36 and cp37 using FindPython.
  `#3919 <https://github.com/pybind/pybind11/pull/3919>`_

* CMake: Support multiple Python targets (such as on vcpkg).
  `#3948 <https://github.com/pybind/pybind11/pull/3948>`_

* CMake: Fix issue with NVCC on Windows.
  `#3947 <https://github.com/pybind/pybind11/pull/3947>`_

* CMake: Drop the bitness check on cross compiles (like targeting WebAssembly
  via Emscripten).
  `#3959 <https://github.com/pybind/pybind11/pull/3959>`_

>>>>>>> aa304c9c
* Add MSVC builds in debug mode to CI.
  `#3784 <https://github.com/pybind/pybind11/pull/3784>`_

* MSVC 2022 C++20 coverage was added to GitHub Actions, including Eigen.
  `#3732 <https://github.com/pybind/pybind11/pull/3732>`_,
  `#3741 <https://github.com/pybind/pybind11/pull/3741>`_

<<<<<<< HEAD
* Avoid ``setup.py <command>`` usage in internal tests.
  `#3734 <https://github.com/pybind/pybind11/pull/3734>`_


Backend and tidying up:

* Remove idioms in code comments.  Use inclusive language.
  `#3809 <https://github.com/pybind/pybind11/pull/3809>`_

=======

Backend and tidying up:

* New theme for the documentation.
  `#3109 <https://github.com/pybind/pybind11/pull/3109>`_

* Remove idioms in code comments.  Use more inclusive language.
  `#3809 <https://github.com/pybind/pybind11/pull/3809>`_

* ``#include <iostream>`` was removed from the ``pybind11/stl.h`` header. Your
  project may break if it has a transitive dependency on this include. The fix
  is to "Include What You Use".
  `#3928 <https://github.com/pybind/pybind11/pull/3928>`_

* Avoid ``setup.py <command>`` usage in internal tests.
  `#3734 <https://github.com/pybind/pybind11/pull/3734>`_

>>>>>>> aa304c9c

Version 2.9.2 (Mar 29, 2022)
----------------------------

Changes:

* Enum now has an ``__index__`` method on Python <3.8 too.
  `#3700 <https://github.com/pybind/pybind11/pull/3700>`_

* Local internals are now cleared after finalizing the interpreter.
  `#3744 <https://github.com/pybind/pybind11/pull/3744>`_

Bug fixes:

* Better support for Python 3.11 alphas.
  `#3694 <https://github.com/pybind/pybind11/pull/3694>`_

* ``PYBIND11_TYPE_CASTER`` now uses fully qualified symbols, so it can be used
  outside of ``pybind11::detail``.
  `#3758 <https://github.com/pybind/pybind11/pull/3758>`_

* Some fixes for PyPy 3.9.
  `#3768 <https://github.com/pybind/pybind11/pull/3768>`_

* Fixed a potential memleak in PyPy in ``get_type_override``.
  `#3774 <https://github.com/pybind/pybind11/pull/3774>`_

* Fix usage of ``VISIBILITY_INLINES_HIDDEN``.
  `#3721 <https://github.com/pybind/pybind11/pull/3721>`_


Build system improvements:

* Uses ``sysconfig`` module to determine installation locations on Python >=
  3.10, instead of ``distutils`` which has been deprecated.
  `#3764 <https://github.com/pybind/pybind11/pull/3764>`_

* Support Catch 2.13.5+ (supporting GLIBC 2.34+).
  `#3679 <https://github.com/pybind/pybind11/pull/3679>`_

* Fix test failures with numpy 1.22 by ignoring whitespace when comparing
  ``str()`` of dtypes.
  `#3682 <https://github.com/pybind/pybind11/pull/3682>`_


Backend and tidying up:

* clang-tidy: added ``readability-qualified-auto``,
  ``readability-braces-around-statements``,
  ``cppcoreguidelines-prefer-member-initializer``,
  ``clang-analyzer-optin.performance.Padding``,
  ``cppcoreguidelines-pro-type-static-cast-downcast``, and
  ``readability-inconsistent-declaration-parameter-name``.
  `#3702 <https://github.com/pybind/pybind11/pull/3702>`_,
  `#3699 <https://github.com/pybind/pybind11/pull/3699>`_,
  `#3716 <https://github.com/pybind/pybind11/pull/3716>`_,
  `#3709 <https://github.com/pybind/pybind11/pull/3709>`_

* clang-format was added to the pre-commit actions, and the entire code base
  automatically reformatted (after several iterations preparing for this leap).
  `#3713 <https://github.com/pybind/pybind11/pull/3713>`_


Version 2.9.1 (Feb 2, 2022)
---------------------------

Changes:

* If possible, attach Python exception with ``py::raise_from`` to ``TypeError``
  when casting from C++ to Python. This will give additional info if Python
  exceptions occur in the caster. Adds a test case of trying to convert a set
  from C++ to Python when the hash function is not defined in Python.
  `#3605 <https://github.com/pybind/pybind11/pull/3605>`_

* Add a mapping of C++11 nested exceptions to their Python exception
  equivalent using ``py::raise_from``. This attaches the nested exceptions in
  Python using the ``__cause__`` field.
  `#3608 <https://github.com/pybind/pybind11/pull/3608>`_

* Propagate Python exception traceback using ``raise_from`` if a pybind11
  function runs out of overloads.
  `#3671 <https://github.com/pybind/pybind11/pull/3671>`_

* ``py::multiple_inheritance`` is now only needed when C++ bases are hidden
  from pybind11.
  `#3650 <https://github.com/pybind/pybind11/pull/3650>`_ and
  `#3659 <https://github.com/pybind/pybind11/pull/3659>`_


Bug fixes:

* Remove a boolean cast in ``numpy.h`` that causes MSVC C4800 warnings when
  compiling against Python 3.10 or newer.
  `#3669 <https://github.com/pybind/pybind11/pull/3669>`_

* Render ``py::bool_`` and ``py::float_`` as ``bool`` and ``float``
  respectively.
  `#3622 <https://github.com/pybind/pybind11/pull/3622>`_

Build system improvements:

* Fix CMake extension suffix computation on Python 3.10+.
  `#3663 <https://github.com/pybind/pybind11/pull/3663>`_

* Allow ``CMAKE_ARGS`` to override CMake args in pybind11's own ``setup.py``.
  `#3577 <https://github.com/pybind/pybind11/pull/3577>`_

* Remove a few deprecated c-headers.
  `#3610 <https://github.com/pybind/pybind11/pull/3610>`_

* More uniform handling of test targets.
  `#3590 <https://github.com/pybind/pybind11/pull/3590>`_

* Add clang-tidy readability check to catch potentially swapped function args.
  `#3611 <https://github.com/pybind/pybind11/pull/3611>`_


Version 2.9.0 (Dec 28, 2021)
----------------------------

This is the last version to support Python 2.7 and 3.5.

New Features:

* Allow ``py::args`` to be followed by other arguments; the remaining arguments
  are implicitly keyword-only, as if a ``py::kw_only{}`` annotation had been
  used.
  `#3402 <https://github.com/pybind/pybind11/pull/3402>`_

Changes:

* Make str/bytes/memoryview more interoperable with ``std::string_view``.
  `#3521 <https://github.com/pybind/pybind11/pull/3521>`_

* Replace ``_`` with ``const_name`` in internals, avoid defining ``pybind::_``
  if ``_`` defined as macro (common gettext usage)
  `#3423 <https://github.com/pybind/pybind11/pull/3423>`_


Bug fixes:

* Fix a rare warning about extra copy in an Eigen constructor.
  `#3486 <https://github.com/pybind/pybind11/pull/3486>`_

* Fix caching of the C++ overrides.
  `#3465 <https://github.com/pybind/pybind11/pull/3465>`_

* Add missing ``std::forward`` calls to some ``cpp_function`` overloads.
  `#3443 <https://github.com/pybind/pybind11/pull/3443>`_

* Support PyPy 7.3.7 and the PyPy3.8 beta. Test python-3.11 on PRs with the
  ``python dev`` label.
  `#3419 <https://github.com/pybind/pybind11/pull/3419>`_

* Replace usage of deprecated ``Eigen::MappedSparseMatrix`` with
  ``Eigen::Map<Eigen::SparseMatrix<...>>`` for Eigen 3.3+.
  `#3499 <https://github.com/pybind/pybind11/pull/3499>`_

* Tweaks to support Microsoft Visual Studio 2022.
  `#3497 <https://github.com/pybind/pybind11/pull/3497>`_

Build system improvements:

* Nicer CMake printout and IDE organisation for pybind11's own tests.
  `#3479 <https://github.com/pybind/pybind11/pull/3479>`_

* CMake: report version type as part of the version string to avoid a spurious
  space in the package status message.
  `#3472 <https://github.com/pybind/pybind11/pull/3472>`_

* Flags starting with ``-g`` in ``$CFLAGS`` and ``$CPPFLAGS`` are no longer
  overridden by ``.Pybind11Extension``.
  `#3436 <https://github.com/pybind/pybind11/pull/3436>`_

* Ensure ThreadPool is closed in ``setup_helpers``.
  `#3548 <https://github.com/pybind/pybind11/pull/3548>`_

* Avoid LTS on ``mips64`` and ``ppc64le`` (reported broken).
  `#3557 <https://github.com/pybind/pybind11/pull/3557>`_


v2.8.1 (Oct 27, 2021)
---------------------

Changes and additions:

* The simple namespace creation shortcut added in 2.8.0 was deprecated due to
  usage of CPython internal API, and will be removed soon. Use
  ``py::module_::import("types").attr("SimpleNamespace")``.
  `#3374 <https://github.com/pybinyyd/pybind11/pull/3374>`_

* Add C++ Exception type to throw and catch ``AttributeError``. Useful for
  defining custom ``__setattr__`` and ``__getattr__`` methods.
  `#3387 <https://github.com/pybind/pybind11/pull/3387>`_

Fixes:

* Fixed the potential for dangling references when using properties with
  ``std::optional`` types.
  `#3376 <https://github.com/pybind/pybind11/pull/3376>`_

* Modernize usage of ``PyCodeObject`` on Python 3.9+ (moving toward support for
  Python 3.11a1)
  `#3368 <https://github.com/pybind/pybind11/pull/3368>`_

* A long-standing bug in ``eigen.h`` was fixed (originally PR #3343). The bug
  was unmasked by newly added ``static_assert``'s in the Eigen 3.4.0 release.
  `#3352 <https://github.com/pybind/pybind11/pull/3352>`_

* Support multiple raw inclusion of CMake helper files (Conan.io does this for
  multi-config generators).
  `#3420 <https://github.com/pybind/pybind11/pull/3420>`_

* Fix harmless warning on upcoming CMake 3.22.
  `#3368 <https://github.com/pybind/pybind11/pull/3368>`_

* Fix 2.8.0 regression with MSVC 2017 + C++17 mode + Python 3.
  `#3407 <https://github.com/pybind/pybind11/pull/3407>`_

* Fix 2.8.0 regression that caused undefined behavior (typically
  segfaults) in ``make_key_iterator``/``make_value_iterator`` if dereferencing
  the iterator returned a temporary value instead of a reference.
  `#3348 <https://github.com/pybind/pybind11/pull/3348>`_


v2.8.0 (Oct 4, 2021)
--------------------

New features:

* Added ``py::raise_from`` to enable chaining exceptions.
  `#3215 <https://github.com/pybind/pybind11/pull/3215>`_

* Allow exception translators to be optionally registered local to a module
  instead of applying globally across all pybind11 modules. Use
  ``register_local_exception_translator(ExceptionTranslator&& translator)``
  instead of  ``register_exception_translator(ExceptionTranslator&&
  translator)`` to keep your exception remapping code local to the module.
  `#2650 <https://github.com/pybinyyd/pybind11/pull/2650>`_

* Add ``make_simple_namespace`` function for instantiating Python
  ``SimpleNamespace`` objects. **Deprecated in 2.8.1.**
  `#2840 <https://github.com/pybind/pybind11/pull/2840>`_

* ``pybind11::scoped_interpreter`` and ``initialize_interpreter`` have new
  arguments to allow ``sys.argv`` initialization.
  `#2341 <https://github.com/pybind/pybind11/pull/2341>`_

* Allow Python builtins to be used as callbacks in CPython.
  `#1413 <https://github.com/pybind/pybind11/pull/1413>`_

* Added ``view`` to view arrays with a different datatype.
  `#987 <https://github.com/pybind/pybind11/pull/987>`_

* Implemented ``reshape`` on arrays.
  `#984 <https://github.com/pybind/pybind11/pull/984>`_

* Enable defining custom ``__new__`` methods on classes by fixing bug
  preventing overriding methods if they have non-pybind11 siblings.
  `#3265 <https://github.com/pybind/pybind11/pull/3265>`_

* Add ``make_value_iterator()``, and fix ``make_key_iterator()`` to return
  references instead of copies.
  `#3293 <https://github.com/pybind/pybind11/pull/3293>`_

* Improve the classes generated by ``bind_map``: `#3310 <https://github.com/pybind/pybind11/pull/3310>`_

  * Change ``.items`` from an iterator to a dictionary view.
  * Add ``.keys`` and ``.values`` (both dictionary views).
  * Allow ``__contains__`` to take any object.

* ``pybind11::custom_type_setup`` was added, for customizing the
  ``PyHeapTypeObject`` corresponding to a class, which may be useful for
  enabling garbage collection support, among other things.
  `#3287 <https://github.com/pybind/pybind11/pull/3287>`_


Changes:

* Set ``__file__`` constant when running ``eval_file`` in an embedded interpreter.
  `#3233 <https://github.com/pybind/pybind11/pull/3233>`_

* Python objects and (C++17) ``std::optional`` now accepted in ``py::slice``
  constructor.
  `#1101 <https://github.com/pybind/pybind11/pull/1101>`_

* The pybind11 proxy types ``str``, ``bytes``, ``bytearray``, ``tuple``,
  ``list`` now consistently support passing ``ssize_t`` values for sizes and
  indexes. Previously, only ``size_t`` was accepted in several interfaces.
  `#3219 <https://github.com/pybind/pybind11/pull/3219>`_

* Avoid evaluating ``PYBIND11_TLS_REPLACE_VALUE`` arguments more than once.
  `#3290 <https://github.com/pybind/pybind11/pull/3290>`_

Fixes:

* Bug fix: enum value's ``__int__`` returning non-int when underlying type is
  bool or of char type.
  `#1334 <https://github.com/pybind/pybind11/pull/1334>`_

* Fixes bug in setting error state in Capsule's pointer methods.
  `#3261 <https://github.com/pybind/pybind11/pull/3261>`_

* A long-standing memory leak in ``py::cpp_function::initialize`` was fixed.
  `#3229 <https://github.com/pybind/pybind11/pull/3229>`_

* Fixes thread safety for some ``pybind11::type_caster`` which require lifetime
  extension, such as for ``std::string_view``.
  `#3237 <https://github.com/pybind/pybind11/pull/3237>`_

* Restore compatibility with gcc 4.8.4 as distributed by ubuntu-trusty, linuxmint-17.
  `#3270 <https://github.com/pybind/pybind11/pull/3270>`_


Build system improvements:

* Fix regression in CMake Python package config: improper use of absolute path.
  `#3144 <https://github.com/pybind/pybind11/pull/3144>`_

* Cached Python version information could become stale when CMake was re-run
  with a different Python version. The build system now detects this and
  updates this information.
  `#3299 <https://github.com/pybind/pybind11/pull/3299>`_

* Specified UTF8-encoding in setup.py calls of open().
  `#3137 <https://github.com/pybind/pybind11/pull/3137>`_

* Fix a harmless warning from CMake 3.21 with the classic Python discovery.
  `#3220 <https://github.com/pybind/pybind11/pull/3220>`_

* Eigen repo and version can now be specified as cmake options.
  `#3324 <https://github.com/pybind/pybind11/pull/3324>`_


Backend and tidying up:

* Reduced thread-local storage required for keeping alive temporary data for
  type conversion to one key per ABI version, rather than one key per extension
  module.  This makes the total thread-local storage required by pybind11 2
  keys per ABI version.
  `#3275 <https://github.com/pybind/pybind11/pull/3275>`_

* Optimize NumPy array construction with additional moves.
  `#3183 <https://github.com/pybind/pybind11/pull/3183>`_

* Conversion to ``std::string`` and ``std::string_view`` now avoids making an
  extra copy of the data on Python >= 3.3.
  `#3257 <https://github.com/pybind/pybind11/pull/3257>`_

* Remove const modifier from certain C++ methods on Python collections
  (``list``, ``set``, ``dict``) such as (``clear()``, ``append()``,
  ``insert()``, etc...) and annotated them with ``py-non-const``.

* Enable readability ``clang-tidy-const-return`` and remove useless consts.
  `#3254 <https://github.com/pybind/pybind11/pull/3254>`_
  `#3194 <https://github.com/pybind/pybind11/pull/3194>`_

* The clang-tidy ``google-explicit-constructor`` option was enabled.
  `#3250 <https://github.com/pybind/pybind11/pull/3250>`_

* Mark a pytype move constructor as noexcept (perf).
  `#3236 <https://github.com/pybind/pybind11/pull/3236>`_

* Enable clang-tidy check to guard against inheritance slicing.
  `#3210 <https://github.com/pybind/pybind11/pull/3210>`_

* Legacy warning suppression pragma were removed from eigen.h. On Unix
  platforms, please use -isystem for Eigen include directories, to suppress
  compiler warnings originating from Eigen headers. Note that CMake does this
  by default. No adjustments are needed for Windows.
  `#3198 <https://github.com/pybind/pybind11/pull/3198>`_

* Format pybind11 with isort consistent ordering of imports
  `#3195 <https://github.com/pybind/pybind11/pull/3195>`_

* The warnings-suppression "pragma clamp" at the top/bottom of pybind11 was
  removed, clearing the path to refactoring and IWYU cleanup.
  `#3186 <https://github.com/pybind/pybind11/pull/3186>`_

* Enable most bugprone checks in clang-tidy and fix the found potential bugs
  and poor coding styles.
  `#3166 <https://github.com/pybind/pybind11/pull/3166>`_

* Add ``clang-tidy-readability`` rules to make boolean casts explicit improving
  code readability. Also enabled other misc and readability clang-tidy checks.
  `#3148 <https://github.com/pybind/pybind11/pull/3148>`_

* Move object in ``.pop()`` for list.
  `#3116 <https://github.com/pybind/pybind11/pull/3116>`_




v2.7.1 (Aug 3, 2021)
---------------------

Minor missing functionality added:

* Allow Python builtins to be used as callbacks in CPython.
  `#1413 <https://github.com/pybind/pybind11/pull/1413>`_

Bug fixes:

* Fix regression in CMake Python package config: improper use of absolute path.
  `#3144 <https://github.com/pybind/pybind11/pull/3144>`_

* Fix Mingw64 and add to the CI testing matrix.
  `#3132 <https://github.com/pybind/pybind11/pull/3132>`_

* Specified UTF8-encoding in setup.py calls of open().
  `#3137 <https://github.com/pybind/pybind11/pull/3137>`_

* Add clang-tidy-readability rules to make boolean casts explicit improving
  code readability. Also enabled other misc and readability clang-tidy checks.
  `#3148 <https://github.com/pybind/pybind11/pull/3148>`_

* Move object in ``.pop()`` for list.
  `#3116 <https://github.com/pybind/pybind11/pull/3116>`_

Backend and tidying up:

* Removed and fixed warning suppressions.
  `#3127 <https://github.com/pybind/pybind11/pull/3127>`_
  `#3129 <https://github.com/pybind/pybind11/pull/3129>`_
  `#3135 <https://github.com/pybind/pybind11/pull/3135>`_
  `#3141 <https://github.com/pybind/pybind11/pull/3141>`_
  `#3142 <https://github.com/pybind/pybind11/pull/3142>`_
  `#3150 <https://github.com/pybind/pybind11/pull/3150>`_
  `#3152 <https://github.com/pybind/pybind11/pull/3152>`_
  `#3160 <https://github.com/pybind/pybind11/pull/3160>`_
  `#3161 <https://github.com/pybind/pybind11/pull/3161>`_


v2.7.0 (Jul 16, 2021)
---------------------

New features:

* Enable ``py::implicitly_convertible<py::none, ...>`` for
  ``py::class_``-wrapped types.
  `#3059 <https://github.com/pybind/pybind11/pull/3059>`_

* Allow function pointer extraction from overloaded functions.
  `#2944 <https://github.com/pybind/pybind11/pull/2944>`_

* NumPy: added ``.char_()`` to type which gives the NumPy public ``char``
  result, which also distinguishes types by bit length (unlike ``.kind()``).
  `#2864 <https://github.com/pybind/pybind11/pull/2864>`_

* Add ``pybind11::bytearray`` to manipulate ``bytearray`` similar to ``bytes``.
  `#2799 <https://github.com/pybind/pybind11/pull/2799>`_

* ``pybind11/stl/filesystem.h`` registers a type caster that, on C++17/Python
  3.6+, converts ``std::filesystem::path`` to ``pathlib.Path`` and any
  ``os.PathLike`` to ``std::filesystem::path``.
  `#2730 <https://github.com/pybind/pybind11/pull/2730>`_

* A ``PYBIND11_VERSION_HEX`` define was added, similar to ``PY_VERSION_HEX``.
  `#3120 <https://github.com/pybind/pybind11/pull/3120>`_



Changes:

* ``py::str`` changed to exclusively hold ``PyUnicodeObject``. Previously
  ``py::str`` could also hold ``bytes``, which is probably surprising, was
  never documented, and can mask bugs (e.g. accidental use of ``py::str``
  instead of ``py::bytes``).
  `#2409 <https://github.com/pybind/pybind11/pull/2409>`_

* Add a safety guard to ensure that the Python GIL is held when C++ calls back
  into Python via ``object_api<>::operator()`` (e.g. ``py::function``
  ``__call__``).  (This feature is available for Python 3.6+ only.)
  `#2919 <https://github.com/pybind/pybind11/pull/2919>`_

* Catch a missing ``self`` argument in calls to ``__init__()``.
  `#2914 <https://github.com/pybind/pybind11/pull/2914>`_

* Use ``std::string_view`` if available to avoid a copy when passing an object
  to a ``std::ostream``.
  `#3042 <https://github.com/pybind/pybind11/pull/3042>`_

* An important warning about thread safety was added to the ``iostream.h``
  documentation; attempts to make ``py::scoped_ostream_redirect`` thread safe
  have been removed, as it was only partially effective.
  `#2995 <https://github.com/pybind/pybind11/pull/2995>`_


Fixes:

* Performance: avoid unnecessary strlen calls.
  `#3058 <https://github.com/pybind/pybind11/pull/3058>`_

* Fix auto-generated documentation string when using ``const T`` in
  ``pyarray_t``.
  `#3020 <https://github.com/pybind/pybind11/pull/3020>`_

* Unify error messages thrown by ``simple_collector``/``unpacking_collector``.
  `#3013 <https://github.com/pybind/pybind11/pull/3013>`_

* ``pybind11::builtin_exception`` is now explicitly exported, which means the
  types included/defined in different modules are identical, and exceptions
  raised in different modules can be caught correctly. The documentation was
  updated to explain that custom exceptions that are used across module
  boundaries need to be explicitly exported as well.
  `#2999 <https://github.com/pybind/pybind11/pull/2999>`_

* Fixed exception when printing UTF-8 to a ``scoped_ostream_redirect``.
  `#2982 <https://github.com/pybind/pybind11/pull/2982>`_

* Pickle support enhancement: ``setstate`` implementation will attempt to
  ``setattr`` ``__dict__`` only if the unpickled ``dict`` object is not empty,
  to not force use of ``py::dynamic_attr()`` unnecessarily.
  `#2972 <https://github.com/pybind/pybind11/pull/2972>`_

* Allow negative timedelta values to roundtrip.
  `#2870 <https://github.com/pybind/pybind11/pull/2870>`_

* Fix unchecked errors could potentially swallow signals/other exceptions.
  `#2863 <https://github.com/pybind/pybind11/pull/2863>`_

* Add null pointer check with ``std::localtime``.
  `#2846 <https://github.com/pybind/pybind11/pull/2846>`_

* Fix the ``weakref`` constructor from ``py::object`` to create a new
  ``weakref`` on conversion.
  `#2832 <https://github.com/pybind/pybind11/pull/2832>`_

* Avoid relying on exceptions in C++17 when getting a ``shared_ptr`` holder
  from a ``shared_from_this`` class.
  `#2819 <https://github.com/pybind/pybind11/pull/2819>`_

* Allow the codec's exception to be raised instead of :code:`RuntimeError` when
  casting from :code:`py::str` to :code:`std::string`.
  `#2903 <https://github.com/pybind/pybind11/pull/2903>`_


Build system improvements:

* In ``setup_helpers.py``, test for platforms that have some multiprocessing
  features but lack semaphores, which ``ParallelCompile`` requires.
  `#3043 <https://github.com/pybind/pybind11/pull/3043>`_

* Fix ``pybind11_INCLUDE_DIR`` in case ``CMAKE_INSTALL_INCLUDEDIR`` is
  absolute.
  `#3005 <https://github.com/pybind/pybind11/pull/3005>`_

* Fix bug not respecting ``WITH_SOABI`` or ``WITHOUT_SOABI`` to CMake.
  `#2938 <https://github.com/pybind/pybind11/pull/2938>`_

* Fix the default ``Pybind11Extension`` compilation flags with a Mingw64 python.
  `#2921 <https://github.com/pybind/pybind11/pull/2921>`_

* Clang on Windows: do not pass ``/MP`` (ignored flag).
  `#2824 <https://github.com/pybind/pybind11/pull/2824>`_

* ``pybind11.setup_helpers.intree_extensions`` can be used to generate
  ``Pybind11Extension`` instances from cpp files placed in the Python package
  source tree.
  `#2831 <https://github.com/pybind/pybind11/pull/2831>`_

Backend and tidying up:

* Enable clang-tidy performance, readability, and modernization checks
  throughout the codebase to enforce best coding practices.
  `#3046 <https://github.com/pybind/pybind11/pull/3046>`_,
  `#3049 <https://github.com/pybind/pybind11/pull/3049>`_,
  `#3051 <https://github.com/pybind/pybind11/pull/3051>`_,
  `#3052 <https://github.com/pybind/pybind11/pull/3052>`_,
  `#3080 <https://github.com/pybind/pybind11/pull/3080>`_, and
  `#3094 <https://github.com/pybind/pybind11/pull/3094>`_


* Checks for common misspellings were added to the pre-commit hooks.
  `#3076 <https://github.com/pybind/pybind11/pull/3076>`_

* Changed ``Werror`` to stricter ``Werror-all`` for Intel compiler and fixed
  minor issues.
  `#2948 <https://github.com/pybind/pybind11/pull/2948>`_

* Fixed compilation with GCC < 5 when the user defines ``_GLIBCXX_USE_CXX11_ABI``.
  `#2956 <https://github.com/pybind/pybind11/pull/2956>`_

* Added nox support for easier local testing and linting of contributions.
  `#3101 <https://github.com/pybind/pybind11/pull/3101>`_ and
  `#3121 <https://github.com/pybind/pybind11/pull/3121>`_

* Avoid RTD style issue with docutils 0.17+.
  `#3119 <https://github.com/pybind/pybind11/pull/3119>`_

* Support pipx run, such as ``pipx run pybind11 --include`` for a quick compile.
  `#3117 <https://github.com/pybind/pybind11/pull/3117>`_



v2.6.2 (Jan 26, 2021)
---------------------

Minor missing functionality added:

* enum: add missing Enum.value property.
  `#2739 <https://github.com/pybind/pybind11/pull/2739>`_

* Allow thread termination to be avoided during shutdown for CPython 3.7+ via
  ``.disarm`` for ``gil_scoped_acquire``/``gil_scoped_release``.
  `#2657 <https://github.com/pybind/pybind11/pull/2657>`_

Fixed or improved behavior in a few special cases:

* Fix bug where the constructor of ``object`` subclasses would not throw on
  being passed a Python object of the wrong type.
  `#2701 <https://github.com/pybind/pybind11/pull/2701>`_

* The ``type_caster`` for integers does not convert Python objects with
  ``__int__`` anymore with ``noconvert`` or during the first round of trying
  overloads.
  `#2698 <https://github.com/pybind/pybind11/pull/2698>`_

* When casting to a C++ integer, ``__index__`` is always called and not
  considered as conversion, consistent with Python 3.8+.
  `#2801 <https://github.com/pybind/pybind11/pull/2801>`_

Build improvements:

* Setup helpers: ``extra_compile_args`` and ``extra_link_args`` automatically set by
  Pybind11Extension are now prepended, which allows them to be overridden
  by user-set ``extra_compile_args`` and ``extra_link_args``.
  `#2808 <https://github.com/pybind/pybind11/pull/2808>`_

* Setup helpers: Don't trigger unused parameter warning.
  `#2735 <https://github.com/pybind/pybind11/pull/2735>`_

* CMake: Support running with ``--warn-uninitialized`` active.
  `#2806 <https://github.com/pybind/pybind11/pull/2806>`_

* CMake: Avoid error if included from two submodule directories.
  `#2804 <https://github.com/pybind/pybind11/pull/2804>`_

* CMake: Fix ``STATIC`` / ``SHARED`` being ignored in FindPython mode.
  `#2796 <https://github.com/pybind/pybind11/pull/2796>`_

* CMake: Respect the setting for ``CMAKE_CXX_VISIBILITY_PRESET`` if defined.
  `#2793 <https://github.com/pybind/pybind11/pull/2793>`_

* CMake: Fix issue with FindPython2/FindPython3 not working with ``pybind11::embed``.
  `#2662 <https://github.com/pybind/pybind11/pull/2662>`_

* CMake: mixing local and installed pybind11's would prioritize the installed
  one over the local one (regression in 2.6.0).
  `#2716 <https://github.com/pybind/pybind11/pull/2716>`_


Bug fixes:

* Fixed segfault in multithreaded environments when using
  ``scoped_ostream_redirect``.
  `#2675 <https://github.com/pybind/pybind11/pull/2675>`_

* Leave docstring unset when all docstring-related options are disabled, rather
  than set an empty string.
  `#2745 <https://github.com/pybind/pybind11/pull/2745>`_

* The module key in builtins that pybind11 uses to store its internals changed
  from std::string to a python str type (more natural on Python 2, no change on
  Python 3).
  `#2814 <https://github.com/pybind/pybind11/pull/2814>`_

* Fixed assertion error related to unhandled (later overwritten) exception in
  CPython 3.8 and 3.9 debug builds.
  `#2685 <https://github.com/pybind/pybind11/pull/2685>`_

* Fix ``py::gil_scoped_acquire`` assert with CPython 3.9 debug build.
  `#2683 <https://github.com/pybind/pybind11/pull/2683>`_

* Fix issue with a test failing on pytest 6.2.
  `#2741 <https://github.com/pybind/pybind11/pull/2741>`_

Warning fixes:

* Fix warning modifying constructor parameter 'flag' that shadows a field of
  'set_flag' ``[-Wshadow-field-in-constructor-modified]``.
  `#2780 <https://github.com/pybind/pybind11/pull/2780>`_

* Suppressed some deprecation warnings about old-style
  ``__init__``/``__setstate__`` in the tests.
  `#2759 <https://github.com/pybind/pybind11/pull/2759>`_

Valgrind work:

* Fix invalid access when calling a pybind11 ``__init__`` on a non-pybind11
  class instance.
  `#2755 <https://github.com/pybind/pybind11/pull/2755>`_

* Fixed various minor memory leaks in pybind11's test suite.
  `#2758 <https://github.com/pybind/pybind11/pull/2758>`_

* Resolved memory leak in cpp_function initialization when exceptions occurred.
  `#2756 <https://github.com/pybind/pybind11/pull/2756>`_

* Added a Valgrind build, checking for leaks and memory-related UB, to CI.
  `#2746 <https://github.com/pybind/pybind11/pull/2746>`_

Compiler support:

* Intel compiler was not activating C++14 support due to a broken define.
  `#2679 <https://github.com/pybind/pybind11/pull/2679>`_

* Support ICC and NVIDIA HPC SDK in C++17 mode.
  `#2729 <https://github.com/pybind/pybind11/pull/2729>`_

* Support Intel OneAPI compiler (ICC 20.2) and add to CI.
  `#2573 <https://github.com/pybind/pybind11/pull/2573>`_



v2.6.1 (Nov 11, 2020)
---------------------

* ``py::exec``, ``py::eval``, and ``py::eval_file`` now add the builtins module
  as ``"__builtins__"`` to their ``globals`` argument, better matching ``exec``
  and ``eval`` in pure Python.
  `#2616 <https://github.com/pybind/pybind11/pull/2616>`_

* ``setup_helpers`` will no longer set a minimum macOS version higher than the
  current version.
  `#2622 <https://github.com/pybind/pybind11/pull/2622>`_

* Allow deleting static properties.
  `#2629 <https://github.com/pybind/pybind11/pull/2629>`_

* Seal a leak in ``def_buffer``, cleaning up the ``capture`` object after the
  ``class_`` object goes out of scope.
  `#2634 <https://github.com/pybind/pybind11/pull/2634>`_

* ``pybind11_INCLUDE_DIRS`` was incorrect, potentially causing a regression if
  it was expected to include ``PYTHON_INCLUDE_DIRS`` (please use targets
  instead).
  `#2636 <https://github.com/pybind/pybind11/pull/2636>`_

* Added parameter names to the ``py::enum_`` constructor and methods, avoiding
  ``arg0`` in the generated docstrings.
  `#2637 <https://github.com/pybind/pybind11/pull/2637>`_

* Added ``needs_recompile`` optional function to the ``ParallelCompiler``
  helper, to allow a recompile to be skipped based on a user-defined function.
  `#2643 <https://github.com/pybind/pybind11/pull/2643>`_


v2.6.0 (Oct 21, 2020)
---------------------

See :ref:`upgrade-guide-2.6` for help upgrading to the new version.

New features:

* Keyword-only arguments supported in Python 2 or 3 with ``py::kw_only()``.
  `#2100 <https://github.com/pybind/pybind11/pull/2100>`_

* Positional-only arguments supported in Python 2 or 3 with ``py::pos_only()``.
  `#2459 <https://github.com/pybind/pybind11/pull/2459>`_

* ``py::is_final()`` class modifier to block subclassing (CPython only).
  `#2151 <https://github.com/pybind/pybind11/pull/2151>`_

* Added ``py::prepend()``, allowing a function to be placed at the beginning of
  the overload chain.
  `#1131 <https://github.com/pybind/pybind11/pull/1131>`_

* Access to the type object now provided with ``py::type::of<T>()`` and
  ``py::type::of(h)``.
  `#2364 <https://github.com/pybind/pybind11/pull/2364>`_

* Perfect forwarding support for methods.
  `#2048 <https://github.com/pybind/pybind11/pull/2048>`_

* Added ``py::error_already_set::discard_as_unraisable()``.
  `#2372 <https://github.com/pybind/pybind11/pull/2372>`_

* ``py::hash`` is now public.
  `#2217 <https://github.com/pybind/pybind11/pull/2217>`_

* ``py::class_<union_type>`` is now supported. Note that writing to one data
  member of the union and reading another (type punning) is UB in C++. Thus
  pybind11-bound enums should never be used for such conversions.
  `#2320 <https://github.com/pybind/pybind11/pull/2320>`_.

* Classes now check local scope when registering members, allowing a subclass
  to have a member with the same name as a parent (such as an enum).
  `#2335 <https://github.com/pybind/pybind11/pull/2335>`_

Code correctness features:

* Error now thrown when ``__init__`` is forgotten on subclasses.
  `#2152 <https://github.com/pybind/pybind11/pull/2152>`_

* Throw error if conversion to a pybind11 type if the Python object isn't a
  valid instance of that type, such as ``py::bytes(o)`` when ``py::object o``
  isn't a bytes instance.
  `#2349 <https://github.com/pybind/pybind11/pull/2349>`_

* Throw if conversion to ``str`` fails.
  `#2477 <https://github.com/pybind/pybind11/pull/2477>`_


API changes:

* ``py::module`` was renamed ``py::module_`` to avoid issues with C++20 when
  used unqualified, but an alias ``py::module`` is provided for backward
  compatibility.
  `#2489 <https://github.com/pybind/pybind11/pull/2489>`_

* Public constructors for ``py::module_`` have been deprecated; please use
  ``pybind11::module_::create_extension_module`` if you were using the public
  constructor (fairly rare after ``PYBIND11_MODULE`` was introduced).
  `#2552 <https://github.com/pybind/pybind11/pull/2552>`_

* ``PYBIND11_OVERLOAD*`` macros and ``get_overload`` function replaced by
  correctly-named ``PYBIND11_OVERRIDE*`` and ``get_override``, fixing
  inconsistencies in the presence of a closing ``;`` in these macros.
  ``get_type_overload`` is deprecated.
  `#2325 <https://github.com/pybind/pybind11/pull/2325>`_

Packaging / building improvements:

* The Python package was reworked to be more powerful and useful.
  `#2433 <https://github.com/pybind/pybind11/pull/2433>`_

  * :ref:`build-setuptools` is easier thanks to a new
    ``pybind11.setup_helpers`` module, which provides utilities to use
    setuptools with pybind11. It can be used via PEP 518, ``setup_requires``,
    or by directly importing or copying ``setup_helpers.py`` into your project.

  * CMake configuration files are now included in the Python package. Use
    ``pybind11.get_cmake_dir()`` or ``python -m pybind11 --cmakedir`` to get
    the directory with the CMake configuration files, or include the
    site-packages location in your ``CMAKE_MODULE_PATH``. Or you can use the
    new ``pybind11[global]`` extra when you install ``pybind11``, which
    installs the CMake files and headers into your base environment in the
    standard location.

  * ``pybind11-config`` is another way to write ``python -m pybind11`` if you
    have your PATH set up.

  * Added external typing support to the helper module, code from
    ``import pybind11`` can now be type checked.
    `#2588 <https://github.com/pybind/pybind11/pull/2588>`_

* Minimum CMake required increased to 3.4.
  `#2338 <https://github.com/pybind/pybind11/pull/2338>`_ and
  `#2370 <https://github.com/pybind/pybind11/pull/2370>`_

  * Full integration with CMake's C++ standard system and compile features
    replaces ``PYBIND11_CPP_STANDARD``.

  * Generated config file is now portable to different Python/compiler/CMake
    versions.

  * Virtual environments prioritized if ``PYTHON_EXECUTABLE`` is not set
    (``venv``, ``virtualenv``, and ``conda``) (similar to the new FindPython
    mode).

  * Other CMake features now natively supported, like
    ``CMAKE_INTERPROCEDURAL_OPTIMIZATION``, ``set(CMAKE_CXX_VISIBILITY_PRESET
    hidden)``.

  * ``CUDA`` as a language is now supported.

  * Helper functions ``pybind11_strip``, ``pybind11_extension``,
    ``pybind11_find_import`` added, see :doc:`cmake/index`.

  * Optional :ref:`find-python-mode` and :ref:`nopython-mode` with CMake.
    `#2370 <https://github.com/pybind/pybind11/pull/2370>`_

* Uninstall target added.
  `#2265 <https://github.com/pybind/pybind11/pull/2265>`_ and
  `#2346 <https://github.com/pybind/pybind11/pull/2346>`_

* ``pybind11_add_module()`` now accepts an optional ``OPT_SIZE`` flag that
  switches the binding target to size-based optimization if the global build
  type can not always be fixed to ``MinSizeRel`` (except in debug mode, where
  optimizations remain disabled).  ``MinSizeRel`` or this flag reduces binary
  size quite substantially (~25% on some platforms).
  `#2463 <https://github.com/pybind/pybind11/pull/2463>`_

Smaller or developer focused features and fixes:

* Moved ``mkdoc.py`` to a new repo, `pybind11-mkdoc`_. There are no longer
  submodules in the main repo.

* ``py::memoryview`` segfault fix and update, with new
  ``py::memoryview::from_memory`` in Python 3, and documentation.
  `#2223 <https://github.com/pybind/pybind11/pull/2223>`_

* Fix for ``buffer_info`` on Python 2.
  `#2503 <https://github.com/pybind/pybind11/pull/2503>`_

* If ``__eq__`` defined but not ``__hash__``, ``__hash__`` is now set to
  ``None``.
  `#2291 <https://github.com/pybind/pybind11/pull/2291>`_

* ``py::ellipsis`` now also works on Python 2.
  `#2360 <https://github.com/pybind/pybind11/pull/2360>`_

* Pointer to ``std::tuple`` & ``std::pair`` supported in cast.
  `#2334 <https://github.com/pybind/pybind11/pull/2334>`_

* Small fixes in NumPy support. ``py::array`` now uses ``py::ssize_t`` as first
  argument type.
  `#2293 <https://github.com/pybind/pybind11/pull/2293>`_

* Added missing signature for ``py::array``.
  `#2363 <https://github.com/pybind/pybind11/pull/2363>`_

* ``unchecked_mutable_reference`` has access to operator ``()`` and ``[]`` when
  const.
  `#2514 <https://github.com/pybind/pybind11/pull/2514>`_

* ``py::vectorize`` is now supported on functions that return void.
  `#1969 <https://github.com/pybind/pybind11/pull/1969>`_

* ``py::capsule`` supports ``get_pointer`` and ``set_pointer``.
  `#1131 <https://github.com/pybind/pybind11/pull/1131>`_

* Fix crash when different instances share the same pointer of the same type.
  `#2252 <https://github.com/pybind/pybind11/pull/2252>`_

* Fix for ``py::len`` not clearing Python's error state when it fails and throws.
  `#2575 <https://github.com/pybind/pybind11/pull/2575>`_

* Bugfixes related to more extensive testing, new GitHub Actions CI.
  `#2321 <https://github.com/pybind/pybind11/pull/2321>`_

* Bug in timezone issue in Eastern hemisphere midnight fixed.
  `#2438 <https://github.com/pybind/pybind11/pull/2438>`_

* ``std::chrono::time_point`` now works when the resolution is not the same as
  the system.
  `#2481 <https://github.com/pybind/pybind11/pull/2481>`_

* Bug fixed where ``py::array_t`` could accept arrays that did not match the
  requested ordering.
  `#2484 <https://github.com/pybind/pybind11/pull/2484>`_

* Avoid a segfault on some compilers when types are removed in Python.
  `#2564 <https://github.com/pybind/pybind11/pull/2564>`_

* ``py::arg::none()`` is now also respected when passing keyword arguments.
  `#2611 <https://github.com/pybind/pybind11/pull/2611>`_

* PyPy fixes, PyPy 7.3.x now supported, including PyPy3. (Known issue with
  PyPy2 and Windows `#2596 <https://github.com/pybind/pybind11/issues/2596>`_).
  `#2146 <https://github.com/pybind/pybind11/pull/2146>`_

* CPython 3.9.0 workaround for undefined behavior (macOS segfault).
  `#2576 <https://github.com/pybind/pybind11/pull/2576>`_

* CPython 3.9 warning fixes.
  `#2253 <https://github.com/pybind/pybind11/pull/2253>`_

* Improved C++20 support, now tested in CI.
  `#2489 <https://github.com/pybind/pybind11/pull/2489>`_
  `#2599 <https://github.com/pybind/pybind11/pull/2599>`_

* Improved but still incomplete debug Python interpreter support.
  `#2025 <https://github.com/pybind/pybind11/pull/2025>`_

* NVCC (CUDA 11) now supported and tested in CI.
  `#2461 <https://github.com/pybind/pybind11/pull/2461>`_

* NVIDIA PGI compilers now supported and tested in CI.
  `#2475 <https://github.com/pybind/pybind11/pull/2475>`_

* At least Intel 18 now explicitly required when compiling with Intel.
  `#2577 <https://github.com/pybind/pybind11/pull/2577>`_

* Extensive style checking in CI, with `pre-commit`_ support. Code
  modernization, checked by clang-tidy.

* Expanded docs, including new main page, new installing section, and CMake
  helpers page, along with over a dozen new sections on existing pages.

* In GitHub, new docs for contributing and new issue templates.

.. _pre-commit: https://pre-commit.com

.. _pybind11-mkdoc: https://github.com/pybind/pybind11-mkdoc

v2.5.0 (Mar 31, 2020)
-----------------------------------------------------

* Use C++17 fold expressions in type casters, if available. This can
  improve performance during overload resolution when functions have
  multiple arguments.
  `#2043 <https://github.com/pybind/pybind11/pull/2043>`_.

* Changed include directory resolution in ``pybind11/__init__.py``
  and installation in ``setup.py``. This fixes a number of open issues
  where pybind11 headers could not be found in certain environments.
  `#1995 <https://github.com/pybind/pybind11/pull/1995>`_.

* C++20 ``char8_t`` and ``u8string`` support. `#2026
  <https://github.com/pybind/pybind11/pull/2026>`_.

* CMake: search for Python 3.9. `bb9c91
  <https://github.com/pybind/pybind11/commit/bb9c91>`_.

* Fixes for MSYS-based build environments.
  `#2087 <https://github.com/pybind/pybind11/pull/2087>`_,
  `#2053 <https://github.com/pybind/pybind11/pull/2053>`_.

* STL bindings for ``std::vector<...>::clear``. `#2074
  <https://github.com/pybind/pybind11/pull/2074>`_.

* Read-only flag for ``py::buffer``. `#1466
  <https://github.com/pybind/pybind11/pull/1466>`_.

* Exception handling during module initialization.
  `bf2b031 <https://github.com/pybind/pybind11/commit/bf2b031>`_.

* Support linking against a CPython debug build.
  `#2025 <https://github.com/pybind/pybind11/pull/2025>`_.

* Fixed issues involving the availability and use of aligned ``new`` and
  ``delete``. `#1988 <https://github.com/pybind/pybind11/pull/1988>`_,
  `759221 <https://github.com/pybind/pybind11/commit/759221>`_.

* Fixed a resource leak upon interpreter shutdown.
  `#2020 <https://github.com/pybind/pybind11/pull/2020>`_.

* Fixed error handling in the boolean caster.
  `#1976 <https://github.com/pybind/pybind11/pull/1976>`_.

v2.4.3 (Oct 15, 2019)
-----------------------------------------------------

* Adapt pybind11 to a C API convention change in Python 3.8. `#1950
  <https://github.com/pybind/pybind11/pull/1950>`_.

v2.4.2 (Sep 21, 2019)
-----------------------------------------------------

* Replaced usage of a C++14 only construct. `#1929
  <https://github.com/pybind/pybind11/pull/1929>`_.

* Made an ifdef future-proof for Python >= 4. `f3109d
  <https://github.com/pybind/pybind11/commit/f3109d>`_.

v2.4.1 (Sep 20, 2019)
-----------------------------------------------------

* Fixed a problem involving implicit conversion from enumerations to integers
  on Python 3.8. `#1780 <https://github.com/pybind/pybind11/pull/1780>`_.

v2.4.0 (Sep 19, 2019)
-----------------------------------------------------

* Try harder to keep pybind11-internal data structures separate when there
  are potential ABI incompatibilities. Fixes crashes that occurred when loading
  multiple pybind11 extensions that were e.g. compiled by GCC (libstdc++)
  and Clang (libc++).
  `#1588 <https://github.com/pybind/pybind11/pull/1588>`_ and
  `c9f5a <https://github.com/pybind/pybind11/commit/c9f5a>`_.

* Added support for ``__await__``, ``__aiter__``, and ``__anext__`` protocols.
  `#1842 <https://github.com/pybind/pybind11/pull/1842>`_.

* ``pybind11_add_module()``: don't strip symbols when compiling in
  ``RelWithDebInfo`` mode. `#1980
  <https://github.com/pybind/pybind11/pull/1980>`_.

* ``enum_``: Reproduce Python behavior when comparing against invalid values
  (e.g. ``None``, strings, etc.). Add back support for ``__invert__()``.
  `#1912 <https://github.com/pybind/pybind11/pull/1912>`_,
  `#1907 <https://github.com/pybind/pybind11/pull/1907>`_.

* List insertion operation for ``py::list``.
  Added ``.empty()`` to all collection types.
  Added ``py::set::contains()`` and ``py::dict::contains()``.
  `#1887 <https://github.com/pybind/pybind11/pull/1887>`_,
  `#1884 <https://github.com/pybind/pybind11/pull/1884>`_,
  `#1888 <https://github.com/pybind/pybind11/pull/1888>`_.

* ``py::details::overload_cast_impl`` is available in C++11 mode, can be used
  like ``overload_cast`` with an additional set of parentheses.
  `#1581 <https://github.com/pybind/pybind11/pull/1581>`_.

* Fixed ``get_include()`` on Conda.
  `#1877 <https://github.com/pybind/pybind11/pull/1877>`_.

* ``stl_bind.h``: negative indexing support.
  `#1882 <https://github.com/pybind/pybind11/pull/1882>`_.

* Minor CMake fix to add MinGW compatibility.
  `#1851 <https://github.com/pybind/pybind11/pull/1851>`_.

* GIL-related fixes.
  `#1836 <https://github.com/pybind/pybind11/pull/1836>`_,
  `8b90b <https://github.com/pybind/pybind11/commit/8b90b>`_.

* Other very minor/subtle fixes and improvements.
  `#1329 <https://github.com/pybind/pybind11/pull/1329>`_,
  `#1910 <https://github.com/pybind/pybind11/pull/1910>`_,
  `#1863 <https://github.com/pybind/pybind11/pull/1863>`_,
  `#1847 <https://github.com/pybind/pybind11/pull/1847>`_,
  `#1890 <https://github.com/pybind/pybind11/pull/1890>`_,
  `#1860 <https://github.com/pybind/pybind11/pull/1860>`_,
  `#1848 <https://github.com/pybind/pybind11/pull/1848>`_,
  `#1821 <https://github.com/pybind/pybind11/pull/1821>`_,
  `#1837 <https://github.com/pybind/pybind11/pull/1837>`_,
  `#1833 <https://github.com/pybind/pybind11/pull/1833>`_,
  `#1748 <https://github.com/pybind/pybind11/pull/1748>`_,
  `#1852 <https://github.com/pybind/pybind11/pull/1852>`_.

v2.3.0 (June 11, 2019)
-----------------------------------------------------

* Significantly reduced module binary size (10-20%) when compiled in C++11 mode
  with GCC/Clang, or in any mode with MSVC. Function signatures are now always
  precomputed at compile time (this was previously only available in C++14 mode
  for non-MSVC compilers).
  `#934 <https://github.com/pybind/pybind11/pull/934>`_.

* Add basic support for tag-based static polymorphism, where classes
  provide a method to returns the desired type of an instance.
  `#1326 <https://github.com/pybind/pybind11/pull/1326>`_.

* Python type wrappers (``py::handle``, ``py::object``, etc.)
  now support map Python's number protocol onto C++ arithmetic
  operators such as ``operator+``, ``operator/=``, etc.
  `#1511 <https://github.com/pybind/pybind11/pull/1511>`_.

* A number of improvements related to enumerations:

   1. The ``enum_`` implementation was rewritten from scratch to reduce
      code bloat. Rather than instantiating a full implementation for each
      enumeration, most code is now contained in a generic base class.
      `#1511 <https://github.com/pybind/pybind11/pull/1511>`_.

   2. The ``value()``  method of ``py::enum_`` now accepts an optional
      docstring that will be shown in the documentation of the associated
      enumeration. `#1160 <https://github.com/pybind/pybind11/pull/1160>`_.

   3. check for already existing enum value and throw an error if present.
      `#1453 <https://github.com/pybind/pybind11/pull/1453>`_.

* Support for over-aligned type allocation via C++17's aligned ``new``
  statement. `#1582 <https://github.com/pybind/pybind11/pull/1582>`_.

* Added ``py::ellipsis()`` method for slicing of multidimensional NumPy arrays
  `#1502 <https://github.com/pybind/pybind11/pull/1502>`_.

* Numerous Improvements to the ``mkdoc.py`` script for extracting documentation
  from C++ header files.
  `#1788 <https://github.com/pybind/pybind11/pull/1788>`_.

* ``pybind11_add_module()``: allow including Python as a ``SYSTEM`` include path.
  `#1416 <https://github.com/pybind/pybind11/pull/1416>`_.

* ``pybind11/stl.h`` does not convert strings to ``vector<string>`` anymore.
  `#1258 <https://github.com/pybind/pybind11/issues/1258>`_.

* Mark static methods as such to fix auto-generated Sphinx documentation.
  `#1732 <https://github.com/pybind/pybind11/pull/1732>`_.

* Re-throw forced unwind exceptions (e.g. during pthread termination).
  `#1208 <https://github.com/pybind/pybind11/pull/1208>`_.

* Added ``__contains__`` method to the bindings of maps (``std::map``,
  ``std::unordered_map``).
  `#1767 <https://github.com/pybind/pybind11/pull/1767>`_.

* Improvements to ``gil_scoped_acquire``.
  `#1211 <https://github.com/pybind/pybind11/pull/1211>`_.

* Type caster support for ``std::deque<T>``.
  `#1609 <https://github.com/pybind/pybind11/pull/1609>`_.

* Support for ``std::unique_ptr`` holders, whose deleters differ between a base and derived
  class. `#1353 <https://github.com/pybind/pybind11/pull/1353>`_.

* Construction of STL array/vector-like data structures from
  iterators. Added an ``extend()`` operation.
  `#1709 <https://github.com/pybind/pybind11/pull/1709>`_,

* CMake build system improvements for projects that include non-C++
  files (e.g. plain C, CUDA) in ``pybind11_add_module`` et al.
  `#1678 <https://github.com/pybind/pybind11/pull/1678>`_.

* Fixed asynchronous invocation and deallocation of Python functions
  wrapped in ``std::function``.
  `#1595 <https://github.com/pybind/pybind11/pull/1595>`_.

* Fixes regarding return value policy propagation in STL type casters.
  `#1603 <https://github.com/pybind/pybind11/pull/1603>`_.

* Fixed scoped enum comparisons.
  `#1571 <https://github.com/pybind/pybind11/pull/1571>`_.

* Fixed iostream redirection for code that releases the GIL.
  `#1368 <https://github.com/pybind/pybind11/pull/1368>`_,

* A number of CI-related fixes.
  `#1757 <https://github.com/pybind/pybind11/pull/1757>`_,
  `#1744 <https://github.com/pybind/pybind11/pull/1744>`_,
  `#1670 <https://github.com/pybind/pybind11/pull/1670>`_.

v2.2.4 (September 11, 2018)
-----------------------------------------------------

* Use new Python 3.7 Thread Specific Storage (TSS) implementation if available.
  `#1454 <https://github.com/pybind/pybind11/pull/1454>`_,
  `#1517 <https://github.com/pybind/pybind11/pull/1517>`_.

* Fixes for newer MSVC versions and C++17 mode.
  `#1347 <https://github.com/pybind/pybind11/pull/1347>`_,
  `#1462 <https://github.com/pybind/pybind11/pull/1462>`_.

* Propagate return value policies to type-specific casters
  when casting STL containers.
  `#1455 <https://github.com/pybind/pybind11/pull/1455>`_.

* Allow ostream-redirection of more than 1024 characters.
  `#1479 <https://github.com/pybind/pybind11/pull/1479>`_.

* Set ``Py_DEBUG`` define when compiling against a debug Python build.
  `#1438 <https://github.com/pybind/pybind11/pull/1438>`_.

* Untangle integer logic in number type caster to work for custom
  types that may only be castable to a restricted set of builtin types.
  `#1442 <https://github.com/pybind/pybind11/pull/1442>`_.

* CMake build system: Remember Python version in cache file.
  `#1434 <https://github.com/pybind/pybind11/pull/1434>`_.

* Fix for custom smart pointers: use ``std::addressof`` to obtain holder
  address instead of ``operator&``.
  `#1435 <https://github.com/pybind/pybind11/pull/1435>`_.

* Properly report exceptions thrown during module initialization.
  `#1362 <https://github.com/pybind/pybind11/pull/1362>`_.

* Fixed a segmentation fault when creating empty-shaped NumPy array.
  `#1371 <https://github.com/pybind/pybind11/pull/1371>`_.

* The version of Intel C++ compiler must be >= 2017, and this is now checked by
  the header files. `#1363 <https://github.com/pybind/pybind11/pull/1363>`_.

* A few minor typo fixes and improvements to the test suite, and
  patches that silence compiler warnings.

* Vectors now support construction from generators, as well as ``extend()`` from a
  list or generator.
  `#1496 <https://github.com/pybind/pybind11/pull/1496>`_.


v2.2.3 (April 29, 2018)
-----------------------------------------------------

* The pybind11 header location detection was replaced by a new implementation
  that no longer depends on ``pip`` internals (the recently released ``pip``
  10 has restricted access to this API).
  `#1190 <https://github.com/pybind/pybind11/pull/1190>`_.

* Small adjustment to an implementation detail to work around a compiler segmentation fault in Clang 3.3/3.4.
  `#1350 <https://github.com/pybind/pybind11/pull/1350>`_.

* The minimal supported version of the Intel compiler was >= 17.0 since
  pybind11 v2.1. This check is now explicit, and a compile-time error is raised
  if the compiler meet the requirement.
  `#1363 <https://github.com/pybind/pybind11/pull/1363>`_.

* Fixed an endianness-related fault in the test suite.
  `#1287 <https://github.com/pybind/pybind11/pull/1287>`_.

v2.2.2 (February 7, 2018)
-----------------------------------------------------

* Fixed a segfault when combining embedded interpreter
  shutdown/reinitialization with external loaded pybind11 modules.
  `#1092 <https://github.com/pybind/pybind11/pull/1092>`_.

* Eigen support: fixed a bug where Nx1/1xN numpy inputs couldn't be passed as
  arguments to Eigen vectors (which for Eigen are simply compile-time fixed
  Nx1/1xN matrices).
  `#1106 <https://github.com/pybind/pybind11/pull/1106>`_.

* Clarified to license by moving the licensing of contributions from
  ``LICENSE`` into ``CONTRIBUTING.md``: the licensing of contributions is not
  actually part of the software license as distributed.  This isn't meant to be
  a substantial change in the licensing of the project, but addresses concerns
  that the clause made the license non-standard.
  `#1109 <https://github.com/pybind/pybind11/issues/1109>`_.

* Fixed a regression introduced in 2.1 that broke binding functions with lvalue
  character literal arguments.
  `#1128 <https://github.com/pybind/pybind11/pull/1128>`_.

* MSVC: fix for compilation failures under /permissive-, and added the flag to
  the appveyor test suite.
  `#1155 <https://github.com/pybind/pybind11/pull/1155>`_.

* Fixed ``__qualname__`` generation, and in turn, fixes how class names
  (especially nested class names) are shown in generated docstrings.
  `#1171 <https://github.com/pybind/pybind11/pull/1171>`_.

* Updated the FAQ with a suggested project citation reference.
  `#1189 <https://github.com/pybind/pybind11/pull/1189>`_.

* Added fixes for deprecation warnings when compiled under C++17 with
  ``-Wdeprecated`` turned on, and add ``-Wdeprecated`` to the test suite
  compilation flags.
  `#1191 <https://github.com/pybind/pybind11/pull/1191>`_.

* Fixed outdated PyPI URLs in ``setup.py``.
  `#1213 <https://github.com/pybind/pybind11/pull/1213>`_.

* Fixed a refcount leak for arguments that end up in a ``py::args`` argument
  for functions with both fixed positional and ``py::args`` arguments.
  `#1216 <https://github.com/pybind/pybind11/pull/1216>`_.

* Fixed a potential segfault resulting from possible premature destruction of
  ``py::args``/``py::kwargs`` arguments with overloaded functions.
  `#1223 <https://github.com/pybind/pybind11/pull/1223>`_.

* Fixed ``del map[item]`` for a ``stl_bind.h`` bound stl map.
  `#1229 <https://github.com/pybind/pybind11/pull/1229>`_.

* Fixed a regression from v2.1.x where the aggregate initialization could
  unintentionally end up at a constructor taking a templated
  ``std::initializer_list<T>`` argument.
  `#1249 <https://github.com/pybind/pybind11/pull/1249>`_.

* Fixed an issue where calling a function with a keep_alive policy on the same
  nurse/patient pair would cause the internal patient storage to needlessly
  grow (unboundedly, if the nurse is long-lived).
  `#1251 <https://github.com/pybind/pybind11/issues/1251>`_.

* Various other minor fixes.

v2.2.1 (September 14, 2017)
-----------------------------------------------------

* Added ``py::module_::reload()`` member function for reloading a module.
  `#1040 <https://github.com/pybind/pybind11/pull/1040>`_.

* Fixed a reference leak in the number converter.
  `#1078 <https://github.com/pybind/pybind11/pull/1078>`_.

* Fixed compilation with Clang on host GCC < 5 (old libstdc++ which isn't fully
  C++11 compliant). `#1062 <https://github.com/pybind/pybind11/pull/1062>`_.

* Fixed a regression where the automatic ``std::vector<bool>`` caster would
  fail to compile. The same fix also applies to any container which returns
  element proxies instead of references.
  `#1053 <https://github.com/pybind/pybind11/pull/1053>`_.

* Fixed a regression where the ``py::keep_alive`` policy could not be applied
  to constructors. `#1065 <https://github.com/pybind/pybind11/pull/1065>`_.

* Fixed a nullptr dereference when loading a ``py::module_local`` type
  that's only registered in an external module.
  `#1058 <https://github.com/pybind/pybind11/pull/1058>`_.

* Fixed implicit conversion of accessors to types derived from ``py::object``.
  `#1076 <https://github.com/pybind/pybind11/pull/1076>`_.

* The ``name`` in ``PYBIND11_MODULE(name, variable)`` can now be a macro.
  `#1082 <https://github.com/pybind/pybind11/pull/1082>`_.

* Relaxed overly strict ``py::pickle()`` check for matching get and set types.
  `#1064 <https://github.com/pybind/pybind11/pull/1064>`_.

* Conversion errors now try to be more informative when it's likely that
  a missing header is the cause (e.g. forgetting ``<pybind11/stl.h>``).
  `#1077 <https://github.com/pybind/pybind11/pull/1077>`_.

v2.2.0 (August 31, 2017)
-----------------------------------------------------

* Support for embedding the Python interpreter. See the
  :doc:`documentation page </advanced/embedding>` for a
  full overview of the new features.
  `#774 <https://github.com/pybind/pybind11/pull/774>`_,
  `#889 <https://github.com/pybind/pybind11/pull/889>`_,
  `#892 <https://github.com/pybind/pybind11/pull/892>`_,
  `#920 <https://github.com/pybind/pybind11/pull/920>`_.

  .. code-block:: cpp

      #include <pybind11/embed.h>
      namespace py = pybind11;

      int main() {
          py::scoped_interpreter guard{}; // start the interpreter and keep it alive

          py::print("Hello, World!"); // use the Python API
      }

* Support for inheriting from multiple C++ bases in Python.
  `#693 <https://github.com/pybind/pybind11/pull/693>`_.

  .. code-block:: python

      from cpp_module import CppBase1, CppBase2


      class PyDerived(CppBase1, CppBase2):
          def __init__(self):
              CppBase1.__init__(self)  # C++ bases must be initialized explicitly
              CppBase2.__init__(self)

* ``PYBIND11_MODULE`` is now the preferred way to create module entry points.
  ``PYBIND11_PLUGIN`` is deprecated. See :ref:`macros` for details.
  `#879 <https://github.com/pybind/pybind11/pull/879>`_.

  .. code-block:: cpp

      // new
      PYBIND11_MODULE(example, m) {
          m.def("add", [](int a, int b) { return a + b; });
      }

      // old
      PYBIND11_PLUGIN(example) {
          py::module m("example");
          m.def("add", [](int a, int b) { return a + b; });
          return m.ptr();
      }

* pybind11's headers and build system now more strictly enforce hidden symbol
  visibility for extension modules. This should be seamless for most users,
  but see the :doc:`upgrade` if you use a custom build system.
  `#995 <https://github.com/pybind/pybind11/pull/995>`_.

* Support for ``py::module_local`` types which allow multiple modules to
  export the same C++ types without conflicts. This is useful for opaque
  types like ``std::vector<int>``. ``py::bind_vector`` and ``py::bind_map``
  now default to ``py::module_local`` if their elements are builtins or
  local types. See :ref:`module_local` for details.
  `#949 <https://github.com/pybind/pybind11/pull/949>`_,
  `#981 <https://github.com/pybind/pybind11/pull/981>`_,
  `#995 <https://github.com/pybind/pybind11/pull/995>`_,
  `#997 <https://github.com/pybind/pybind11/pull/997>`_.

* Custom constructors can now be added very easily using lambdas or factory
  functions which return a class instance by value, pointer or holder. This
  supersedes the old placement-new ``__init__`` technique.
  See :ref:`custom_constructors` for details.
  `#805 <https://github.com/pybind/pybind11/pull/805>`_,
  `#1014 <https://github.com/pybind/pybind11/pull/1014>`_.

  .. code-block:: cpp

      struct Example {
          Example(std::string);
      };

      py::class_<Example>(m, "Example")
          .def(py::init<std::string>()) // existing constructor
          .def(py::init([](int n) { // custom constructor
              return std::make_unique<Example>(std::to_string(n));
          }));

* Similarly to custom constructors, pickling support functions are now bound
  using the ``py::pickle()`` adaptor which improves type safety. See the
  :doc:`upgrade` and :ref:`pickling` for details.
  `#1038 <https://github.com/pybind/pybind11/pull/1038>`_.

* Builtin support for converting C++17 standard library types and general
  conversion improvements:

  1. C++17 ``std::variant`` is supported right out of the box. C++11/14
     equivalents (e.g. ``boost::variant``) can also be added with a simple
     user-defined specialization. See :ref:`cpp17_container_casters` for details.
     `#811 <https://github.com/pybind/pybind11/pull/811>`_,
     `#845 <https://github.com/pybind/pybind11/pull/845>`_,
     `#989 <https://github.com/pybind/pybind11/pull/989>`_.

  2. Out-of-the-box support for C++17 ``std::string_view``.
     `#906 <https://github.com/pybind/pybind11/pull/906>`_.

  3. Improved compatibility of the builtin ``optional`` converter.
     `#874 <https://github.com/pybind/pybind11/pull/874>`_.

  4. The ``bool`` converter now accepts ``numpy.bool_`` and types which
     define ``__bool__`` (Python 3.x) or ``__nonzero__`` (Python 2.7).
     `#925 <https://github.com/pybind/pybind11/pull/925>`_.

  5. C++-to-Python casters are now more efficient and move elements out
     of rvalue containers whenever possible.
     `#851 <https://github.com/pybind/pybind11/pull/851>`_,
     `#936 <https://github.com/pybind/pybind11/pull/936>`_,
     `#938 <https://github.com/pybind/pybind11/pull/938>`_.

  6. Fixed ``bytes`` to ``std::string/char*`` conversion on Python 3.
     `#817 <https://github.com/pybind/pybind11/pull/817>`_.

  7. Fixed lifetime of temporary C++ objects created in Python-to-C++ conversions.
     `#924 <https://github.com/pybind/pybind11/pull/924>`_.

* Scope guard call policy for RAII types, e.g. ``py::call_guard<py::gil_scoped_release>()``,
  ``py::call_guard<py::scoped_ostream_redirect>()``. See :ref:`call_policies` for details.
  `#740 <https://github.com/pybind/pybind11/pull/740>`_.

* Utility for redirecting C++ streams to Python (e.g. ``std::cout`` ->
  ``sys.stdout``). Scope guard ``py::scoped_ostream_redirect`` in C++ and
  a context manager in Python. See :ref:`ostream_redirect`.
  `#1009 <https://github.com/pybind/pybind11/pull/1009>`_.

* Improved handling of types and exceptions across module boundaries.
  `#915 <https://github.com/pybind/pybind11/pull/915>`_,
  `#951 <https://github.com/pybind/pybind11/pull/951>`_,
  `#995 <https://github.com/pybind/pybind11/pull/995>`_.

* Fixed destruction order of ``py::keep_alive`` nurse/patient objects
  in reference cycles.
  `#856 <https://github.com/pybind/pybind11/pull/856>`_.

* NumPy and buffer protocol related improvements:

  1. Support for negative strides in Python buffer objects/numpy arrays. This
     required changing integers from unsigned to signed for the related C++ APIs.
     Note: If you have compiler warnings enabled, you may notice some new conversion
     warnings after upgrading. These can be resolved with ``static_cast``.
     `#782 <https://github.com/pybind/pybind11/pull/782>`_.

  2. Support ``std::complex`` and arrays inside ``PYBIND11_NUMPY_DTYPE``.
     `#831 <https://github.com/pybind/pybind11/pull/831>`_,
     `#832 <https://github.com/pybind/pybind11/pull/832>`_.

  3. Support for constructing ``py::buffer_info`` and ``py::arrays`` using
     arbitrary containers or iterators instead of requiring a ``std::vector``.
     `#788 <https://github.com/pybind/pybind11/pull/788>`_,
     `#822 <https://github.com/pybind/pybind11/pull/822>`_,
     `#860 <https://github.com/pybind/pybind11/pull/860>`_.

  4. Explicitly check numpy version and require >= 1.7.0.
     `#819 <https://github.com/pybind/pybind11/pull/819>`_.

* Support for allowing/prohibiting ``None`` for specific arguments and improved
  ``None`` overload resolution order. See :ref:`none_arguments` for details.
  `#843 <https://github.com/pybind/pybind11/pull/843>`_.
  `#859 <https://github.com/pybind/pybind11/pull/859>`_.

* Added ``py::exec()`` as a shortcut for ``py::eval<py::eval_statements>()``
  and support for C++11 raw string literals as input. See :ref:`eval`.
  `#766 <https://github.com/pybind/pybind11/pull/766>`_,
  `#827 <https://github.com/pybind/pybind11/pull/827>`_.

* ``py::vectorize()`` ignores non-vectorizable arguments and supports
  member functions.
  `#762 <https://github.com/pybind/pybind11/pull/762>`_.

* Support for bound methods as callbacks (``pybind11/functional.h``).
  `#815 <https://github.com/pybind/pybind11/pull/815>`_.

* Allow aliasing pybind11 methods: ``cls.attr("foo") = cls.attr("bar")``.
  `#802 <https://github.com/pybind/pybind11/pull/802>`_.

* Don't allow mixed static/non-static overloads.
  `#804 <https://github.com/pybind/pybind11/pull/804>`_.

* Fixed overriding static properties in derived classes.
  `#784 <https://github.com/pybind/pybind11/pull/784>`_.

* Added support for write only properties.
  `#1144 <https://github.com/pybind/pybind11/pull/1144>`_.

* Improved deduction of member functions of a derived class when its bases
  aren't registered with pybind11.
  `#855 <https://github.com/pybind/pybind11/pull/855>`_.

  .. code-block:: cpp

      struct Base {
          int foo() { return 42; }
      }

      struct Derived : Base {}

      // Now works, but previously required also binding `Base`
      py::class_<Derived>(m, "Derived")
          .def("foo", &Derived::foo); // function is actually from `Base`

* The implementation of ``py::init<>`` now uses C++11 brace initialization
  syntax to construct instances, which permits binding implicit constructors of
  aggregate types. `#1015 <https://github.com/pybind/pybind11/pull/1015>`_.

    .. code-block:: cpp

        struct Aggregate {
            int a;
            std::string b;
        };

        py::class_<Aggregate>(m, "Aggregate")
            .def(py::init<int, const std::string &>());

* Fixed issues with multiple inheritance with offset base/derived pointers.
  `#812 <https://github.com/pybind/pybind11/pull/812>`_,
  `#866 <https://github.com/pybind/pybind11/pull/866>`_,
  `#960 <https://github.com/pybind/pybind11/pull/960>`_.

* Fixed reference leak of type objects.
  `#1030 <https://github.com/pybind/pybind11/pull/1030>`_.

* Improved support for the ``/std:c++14`` and ``/std:c++latest`` modes
  on MSVC 2017.
  `#841 <https://github.com/pybind/pybind11/pull/841>`_,
  `#999 <https://github.com/pybind/pybind11/pull/999>`_.

* Fixed detection of private operator new on MSVC.
  `#893 <https://github.com/pybind/pybind11/pull/893>`_,
  `#918 <https://github.com/pybind/pybind11/pull/918>`_.

* Intel C++ compiler compatibility fixes.
  `#937 <https://github.com/pybind/pybind11/pull/937>`_.

* Fixed implicit conversion of ``py::enum_`` to integer types on Python 2.7.
  `#821 <https://github.com/pybind/pybind11/pull/821>`_.

* Added ``py::hash`` to fetch the hash value of Python objects, and
  ``.def(hash(py::self))`` to provide the C++ ``std::hash`` as the Python
  ``__hash__`` method.
  `#1034 <https://github.com/pybind/pybind11/pull/1034>`_.

* Fixed ``__truediv__`` on Python 2 and ``__itruediv__`` on Python 3.
  `#867 <https://github.com/pybind/pybind11/pull/867>`_.

* ``py::capsule`` objects now support the ``name`` attribute. This is useful
  for interfacing with ``scipy.LowLevelCallable``.
  `#902 <https://github.com/pybind/pybind11/pull/902>`_.

* Fixed ``py::make_iterator``'s ``__next__()`` for past-the-end calls.
  `#897 <https://github.com/pybind/pybind11/pull/897>`_.

* Added ``error_already_set::matches()`` for checking Python exceptions.
  `#772 <https://github.com/pybind/pybind11/pull/772>`_.

* Deprecated ``py::error_already_set::clear()``. It's no longer needed
  following a simplification of the ``py::error_already_set`` class.
  `#954 <https://github.com/pybind/pybind11/pull/954>`_.

* Deprecated ``py::handle::operator==()`` in favor of ``py::handle::is()``
  `#825 <https://github.com/pybind/pybind11/pull/825>`_.

* Deprecated ``py::object::borrowed``/``py::object::stolen``.
  Use ``py::object::borrowed_t{}``/``py::object::stolen_t{}`` instead.
  `#771 <https://github.com/pybind/pybind11/pull/771>`_.

* Changed internal data structure versioning to avoid conflicts between
  modules compiled with different revisions of pybind11.
  `#1012 <https://github.com/pybind/pybind11/pull/1012>`_.

* Additional compile-time and run-time error checking and more informative messages.
  `#786 <https://github.com/pybind/pybind11/pull/786>`_,
  `#794 <https://github.com/pybind/pybind11/pull/794>`_,
  `#803 <https://github.com/pybind/pybind11/pull/803>`_.

* Various minor improvements and fixes.
  `#764 <https://github.com/pybind/pybind11/pull/764>`_,
  `#791 <https://github.com/pybind/pybind11/pull/791>`_,
  `#795 <https://github.com/pybind/pybind11/pull/795>`_,
  `#840 <https://github.com/pybind/pybind11/pull/840>`_,
  `#844 <https://github.com/pybind/pybind11/pull/844>`_,
  `#846 <https://github.com/pybind/pybind11/pull/846>`_,
  `#849 <https://github.com/pybind/pybind11/pull/849>`_,
  `#858 <https://github.com/pybind/pybind11/pull/858>`_,
  `#862 <https://github.com/pybind/pybind11/pull/862>`_,
  `#871 <https://github.com/pybind/pybind11/pull/871>`_,
  `#872 <https://github.com/pybind/pybind11/pull/872>`_,
  `#881 <https://github.com/pybind/pybind11/pull/881>`_,
  `#888 <https://github.com/pybind/pybind11/pull/888>`_,
  `#899 <https://github.com/pybind/pybind11/pull/899>`_,
  `#928 <https://github.com/pybind/pybind11/pull/928>`_,
  `#931 <https://github.com/pybind/pybind11/pull/931>`_,
  `#944 <https://github.com/pybind/pybind11/pull/944>`_,
  `#950 <https://github.com/pybind/pybind11/pull/950>`_,
  `#952 <https://github.com/pybind/pybind11/pull/952>`_,
  `#962 <https://github.com/pybind/pybind11/pull/962>`_,
  `#965 <https://github.com/pybind/pybind11/pull/965>`_,
  `#970 <https://github.com/pybind/pybind11/pull/970>`_,
  `#978 <https://github.com/pybind/pybind11/pull/978>`_,
  `#979 <https://github.com/pybind/pybind11/pull/979>`_,
  `#986 <https://github.com/pybind/pybind11/pull/986>`_,
  `#1020 <https://github.com/pybind/pybind11/pull/1020>`_,
  `#1027 <https://github.com/pybind/pybind11/pull/1027>`_,
  `#1037 <https://github.com/pybind/pybind11/pull/1037>`_.

* Testing improvements.
  `#798 <https://github.com/pybind/pybind11/pull/798>`_,
  `#882 <https://github.com/pybind/pybind11/pull/882>`_,
  `#898 <https://github.com/pybind/pybind11/pull/898>`_,
  `#900 <https://github.com/pybind/pybind11/pull/900>`_,
  `#921 <https://github.com/pybind/pybind11/pull/921>`_,
  `#923 <https://github.com/pybind/pybind11/pull/923>`_,
  `#963 <https://github.com/pybind/pybind11/pull/963>`_.

v2.1.1 (April 7, 2017)
-----------------------------------------------------

* Fixed minimum version requirement for MSVC 2015u3
  `#773 <https://github.com/pybind/pybind11/pull/773>`_.

v2.1.0 (March 22, 2017)
-----------------------------------------------------

* pybind11 now performs function overload resolution in two phases. The first
  phase only considers exact type matches, while the second allows for implicit
  conversions to take place. A special ``noconvert()`` syntax can be used to
  completely disable implicit conversions for specific arguments.
  `#643 <https://github.com/pybind/pybind11/pull/643>`_,
  `#634 <https://github.com/pybind/pybind11/pull/634>`_,
  `#650 <https://github.com/pybind/pybind11/pull/650>`_.

* Fixed a regression where static properties no longer worked with classes
  using multiple inheritance. The ``py::metaclass`` attribute is no longer
  necessary (and deprecated as of this release) when binding classes with
  static properties.
  `#679 <https://github.com/pybind/pybind11/pull/679>`_,

* Classes bound using ``pybind11`` can now use custom metaclasses.
  `#679 <https://github.com/pybind/pybind11/pull/679>`_,

* ``py::args`` and ``py::kwargs`` can now be mixed with other positional
  arguments when binding functions using pybind11.
  `#611 <https://github.com/pybind/pybind11/pull/611>`_.

* Improved support for C++11 unicode string and character types; added
  extensive documentation regarding pybind11's string conversion behavior.
  `#624 <https://github.com/pybind/pybind11/pull/624>`_,
  `#636 <https://github.com/pybind/pybind11/pull/636>`_,
  `#715 <https://github.com/pybind/pybind11/pull/715>`_.

* pybind11 can now avoid expensive copies when converting Eigen arrays to NumPy
  arrays (and vice versa). `#610 <https://github.com/pybind/pybind11/pull/610>`_.

* The "fast path" in ``py::vectorize`` now works for any full-size group of C or
  F-contiguous arrays. The non-fast path is also faster since it no longer performs
  copies of the input arguments (except when type conversions are necessary).
  `#610 <https://github.com/pybind/pybind11/pull/610>`_.

* Added fast, unchecked access to NumPy arrays via a proxy object.
  `#746 <https://github.com/pybind/pybind11/pull/746>`_.

* Transparent support for class-specific ``operator new`` and
  ``operator delete`` implementations.
  `#755 <https://github.com/pybind/pybind11/pull/755>`_.

* Slimmer and more efficient STL-compatible iterator interface for sequence types.
  `#662 <https://github.com/pybind/pybind11/pull/662>`_.

* Improved custom holder type support.
  `#607 <https://github.com/pybind/pybind11/pull/607>`_.

* ``nullptr`` to ``None`` conversion fixed in various builtin type casters.
  `#732 <https://github.com/pybind/pybind11/pull/732>`_.

* ``enum_`` now exposes its members via a special ``__members__`` attribute.
  `#666 <https://github.com/pybind/pybind11/pull/666>`_.

* ``std::vector`` bindings created using ``stl_bind.h`` can now optionally
  implement the buffer protocol. `#488 <https://github.com/pybind/pybind11/pull/488>`_.

* Automated C++ reference documentation using doxygen and breathe.
  `#598 <https://github.com/pybind/pybind11/pull/598>`_.

* Added minimum compiler version assertions.
  `#727 <https://github.com/pybind/pybind11/pull/727>`_.

* Improved compatibility with C++1z.
  `#677 <https://github.com/pybind/pybind11/pull/677>`_.

* Improved ``py::capsule`` API. Can be used to implement cleanup
  callbacks that are involved at module destruction time.
  `#752 <https://github.com/pybind/pybind11/pull/752>`_.

* Various minor improvements and fixes.
  `#595 <https://github.com/pybind/pybind11/pull/595>`_,
  `#588 <https://github.com/pybind/pybind11/pull/588>`_,
  `#589 <https://github.com/pybind/pybind11/pull/589>`_,
  `#603 <https://github.com/pybind/pybind11/pull/603>`_,
  `#619 <https://github.com/pybind/pybind11/pull/619>`_,
  `#648 <https://github.com/pybind/pybind11/pull/648>`_,
  `#695 <https://github.com/pybind/pybind11/pull/695>`_,
  `#720 <https://github.com/pybind/pybind11/pull/720>`_,
  `#723 <https://github.com/pybind/pybind11/pull/723>`_,
  `#729 <https://github.com/pybind/pybind11/pull/729>`_,
  `#724 <https://github.com/pybind/pybind11/pull/724>`_,
  `#742 <https://github.com/pybind/pybind11/pull/742>`_,
  `#753 <https://github.com/pybind/pybind11/pull/753>`_.

v2.0.1 (Jan 4, 2017)
-----------------------------------------------------

* Fix pointer to reference error in type_caster on MSVC
  `#583 <https://github.com/pybind/pybind11/pull/583>`_.

* Fixed a segmentation in the test suite due to a typo
  `cd7eac <https://github.com/pybind/pybind11/commit/cd7eac>`_.

v2.0.0 (Jan 1, 2017)
-----------------------------------------------------

* Fixed a reference counting regression affecting types with custom metaclasses
  (introduced in v2.0.0-rc1).
  `#571 <https://github.com/pybind/pybind11/pull/571>`_.

* Quenched a CMake policy warning.
  `#570 <https://github.com/pybind/pybind11/pull/570>`_.

v2.0.0-rc1 (Dec 23, 2016)
-----------------------------------------------------

The pybind11 developers are excited to issue a release candidate of pybind11
with a subsequent v2.0.0 release planned in early January next year.

An incredible amount of effort by went into pybind11 over the last ~5 months,
leading to a release that is jam-packed with exciting new features and numerous
usability improvements. The following list links PRs or individual commits
whenever applicable.

Happy Christmas!

* Support for binding C++ class hierarchies that make use of multiple
  inheritance. `#410 <https://github.com/pybind/pybind11/pull/410>`_.

* PyPy support: pybind11 now supports nightly builds of PyPy and will
  interoperate with the future 5.7 release. No code changes are necessary,
  everything "just" works as usual. Note that we only target the Python 2.7
  branch for now; support for 3.x will be added once its ``cpyext`` extension
  support catches up. A few minor features remain unsupported for the time
  being (notably dynamic attributes in custom types).
  `#527 <https://github.com/pybind/pybind11/pull/527>`_.

* Significant work on the documentation -- in particular, the monolithic
  ``advanced.rst`` file was restructured into a easier to read hierarchical
  organization. `#448 <https://github.com/pybind/pybind11/pull/448>`_.

* Many NumPy-related improvements:

  1. Object-oriented API to access and modify NumPy ``ndarray`` instances,
     replicating much of the corresponding NumPy C API functionality.
     `#402 <https://github.com/pybind/pybind11/pull/402>`_.

  2. NumPy array ``dtype`` array descriptors are now first-class citizens and
     are exposed via a new class ``py::dtype``.

  3. Structured dtypes can be registered using the ``PYBIND11_NUMPY_DTYPE()``
     macro. Special ``array`` constructors accepting dtype objects were also
     added.

     One potential caveat involving this change: format descriptor strings
     should now be accessed via ``format_descriptor::format()`` (however, for
     compatibility purposes, the old syntax ``format_descriptor::value`` will
     still work for non-structured data types). `#308
     <https://github.com/pybind/pybind11/pull/308>`_.

  4. Further improvements to support structured dtypes throughout the system.
     `#472 <https://github.com/pybind/pybind11/pull/472>`_,
     `#474 <https://github.com/pybind/pybind11/pull/474>`_,
     `#459 <https://github.com/pybind/pybind11/pull/459>`_,
     `#453 <https://github.com/pybind/pybind11/pull/453>`_,
     `#452 <https://github.com/pybind/pybind11/pull/452>`_, and
     `#505 <https://github.com/pybind/pybind11/pull/505>`_.

  5. Fast access operators. `#497 <https://github.com/pybind/pybind11/pull/497>`_.

  6. Constructors for arrays whose storage is owned by another object.
     `#440 <https://github.com/pybind/pybind11/pull/440>`_.

  7. Added constructors for ``array`` and ``array_t`` explicitly accepting shape
     and strides; if strides are not provided, they are deduced assuming
     C-contiguity. Also added simplified constructors for 1-dimensional case.

  8. Added buffer/NumPy support for ``char[N]`` and ``std::array<char, N>`` types.

  9. Added ``memoryview`` wrapper type which is constructible from ``buffer_info``.

* Eigen: many additional conversions and support for non-contiguous
  arrays/slices.
  `#427 <https://github.com/pybind/pybind11/pull/427>`_,
  `#315 <https://github.com/pybind/pybind11/pull/315>`_,
  `#316 <https://github.com/pybind/pybind11/pull/316>`_,
  `#312 <https://github.com/pybind/pybind11/pull/312>`_, and
  `#267 <https://github.com/pybind/pybind11/pull/267>`_

* Incompatible changes in ``class_<...>::class_()``:

    1. Declarations of types that provide access via the buffer protocol must
       now include the ``py::buffer_protocol()`` annotation as an argument to
       the ``class_`` constructor.

    2. Declarations of types that require a custom metaclass (i.e. all classes
       which include static properties via commands such as
       ``def_readwrite_static()``) must now include the ``py::metaclass()``
       annotation as an argument to the ``class_`` constructor.

       These two changes were necessary to make type definitions in pybind11
       future-proof, and to support PyPy via its cpyext mechanism. `#527
       <https://github.com/pybind/pybind11/pull/527>`_.


    3. This version of pybind11 uses a redesigned mechanism for instantiating
       trampoline classes that are used to override virtual methods from within
       Python. This led to the following user-visible syntax change: instead of

       .. code-block:: cpp

           py::class_<TrampolineClass>("MyClass")
             .alias<MyClass>()
             ....

       write

       .. code-block:: cpp

           py::class_<MyClass, TrampolineClass>("MyClass")
             ....

       Importantly, both the original and the trampoline class are now
       specified as an arguments (in arbitrary order) to the ``py::class_``
       template, and the ``alias<..>()`` call is gone. The new scheme has zero
       overhead in cases when Python doesn't override any functions of the
       underlying C++ class. `rev. 86d825
       <https://github.com/pybind/pybind11/commit/86d825>`_.

* Added ``eval`` and ``eval_file`` functions for evaluating expressions and
  statements from a string or file. `rev. 0d3fc3
  <https://github.com/pybind/pybind11/commit/0d3fc3>`_.

* pybind11 can now create types with a modifiable dictionary.
  `#437 <https://github.com/pybind/pybind11/pull/437>`_ and
  `#444 <https://github.com/pybind/pybind11/pull/444>`_.

* Support for translation of arbitrary C++ exceptions to Python counterparts.
  `#296 <https://github.com/pybind/pybind11/pull/296>`_ and
  `#273 <https://github.com/pybind/pybind11/pull/273>`_.

* Report full backtraces through mixed C++/Python code, better reporting for
  import errors, fixed GIL management in exception processing.
  `#537 <https://github.com/pybind/pybind11/pull/537>`_,
  `#494 <https://github.com/pybind/pybind11/pull/494>`_,
  `rev. e72d95 <https://github.com/pybind/pybind11/commit/e72d95>`_, and
  `rev. 099d6e <https://github.com/pybind/pybind11/commit/099d6e>`_.

* Support for bit-level operations, comparisons, and serialization of C++
  enumerations. `#503 <https://github.com/pybind/pybind11/pull/503>`_,
  `#508 <https://github.com/pybind/pybind11/pull/508>`_,
  `#380 <https://github.com/pybind/pybind11/pull/380>`_,
  `#309 <https://github.com/pybind/pybind11/pull/309>`_.
  `#311 <https://github.com/pybind/pybind11/pull/311>`_.

* The ``class_`` constructor now accepts its template arguments in any order.
  `#385 <https://github.com/pybind/pybind11/pull/385>`_.

* Attribute and item accessors now have a more complete interface which makes
  it possible to chain attributes as in
  ``obj.attr("a")[key].attr("b").attr("method")(1, 2, 3)``. `#425
  <https://github.com/pybind/pybind11/pull/425>`_.

* Major redesign of the default and conversion constructors in ``pytypes.h``.
  `#464 <https://github.com/pybind/pybind11/pull/464>`_.

* Added built-in support for ``std::shared_ptr`` holder type. It is no longer
  necessary to to include a declaration of the form
  ``PYBIND11_DECLARE_HOLDER_TYPE(T, std::shared_ptr<T>)`` (though continuing to
  do so won't cause an error).
  `#454 <https://github.com/pybind/pybind11/pull/454>`_.

* New ``py::overload_cast`` casting operator to select among multiple possible
  overloads of a function. An example:

    .. code-block:: cpp

        py::class_<Pet>(m, "Pet")
            .def("set", py::overload_cast<int>(&Pet::set), "Set the pet's age")
            .def("set", py::overload_cast<const std::string &>(&Pet::set), "Set the pet's name");

  This feature only works on C++14-capable compilers.
  `#541 <https://github.com/pybind/pybind11/pull/541>`_.

* C++ types are automatically cast to Python types, e.g. when assigning
  them as an attribute. For instance, the following is now legal:

    .. code-block:: cpp

        py::module m = /* ... */
        m.attr("constant") = 123;

  (Previously, a ``py::cast`` call was necessary to avoid a compilation error.)
  `#551 <https://github.com/pybind/pybind11/pull/551>`_.

* Redesigned ``pytest``-based test suite. `#321 <https://github.com/pybind/pybind11/pull/321>`_.

* Instance tracking to detect reference leaks in test suite. `#324 <https://github.com/pybind/pybind11/pull/324>`_

* pybind11 can now distinguish between multiple different instances that are
  located at the same memory address, but which have different types.
  `#329 <https://github.com/pybind/pybind11/pull/329>`_.

* Improved logic in ``move`` return value policy.
  `#510 <https://github.com/pybind/pybind11/pull/510>`_,
  `#297 <https://github.com/pybind/pybind11/pull/297>`_.

* Generalized unpacking API to permit calling Python functions from C++ using
  notation such as ``foo(a1, a2, *args, "ka"_a=1, "kb"_a=2, **kwargs)``. `#372 <https://github.com/pybind/pybind11/pull/372>`_.

* ``py::print()`` function whose behavior matches that of the native Python
  ``print()`` function. `#372 <https://github.com/pybind/pybind11/pull/372>`_.

* Added ``py::dict`` keyword constructor:``auto d = dict("number"_a=42,
  "name"_a="World");``. `#372 <https://github.com/pybind/pybind11/pull/372>`_.

* Added ``py::str::format()`` method and ``_s`` literal: ``py::str s = "1 + 2
  = {}"_s.format(3);``. `#372 <https://github.com/pybind/pybind11/pull/372>`_.

* Added ``py::repr()`` function which is equivalent to Python's builtin
  ``repr()``. `#333 <https://github.com/pybind/pybind11/pull/333>`_.

* Improved construction and destruction logic for holder types. It is now
  possible to reference instances with smart pointer holder types without
  constructing the holder if desired. The ``PYBIND11_DECLARE_HOLDER_TYPE``
  macro now accepts an optional second parameter to indicate whether the holder
  type uses intrusive reference counting.
  `#533 <https://github.com/pybind/pybind11/pull/533>`_ and
  `#561 <https://github.com/pybind/pybind11/pull/561>`_.

* Mapping a stateless C++ function to Python and back is now "for free" (i.e.
  no extra indirections or argument conversion overheads). `rev. 954b79
  <https://github.com/pybind/pybind11/commit/954b79>`_.

* Bindings for ``std::valarray<T>``.
  `#545 <https://github.com/pybind/pybind11/pull/545>`_.

* Improved support for C++17 capable compilers.
  `#562 <https://github.com/pybind/pybind11/pull/562>`_.

* Bindings for ``std::optional<t>``.
  `#475 <https://github.com/pybind/pybind11/pull/475>`_,
  `#476 <https://github.com/pybind/pybind11/pull/476>`_,
  `#479 <https://github.com/pybind/pybind11/pull/479>`_,
  `#499 <https://github.com/pybind/pybind11/pull/499>`_, and
  `#501 <https://github.com/pybind/pybind11/pull/501>`_.

* ``stl_bind.h``: general improvements and support for ``std::map`` and
  ``std::unordered_map``.
  `#490 <https://github.com/pybind/pybind11/pull/490>`_,
  `#282 <https://github.com/pybind/pybind11/pull/282>`_,
  `#235 <https://github.com/pybind/pybind11/pull/235>`_.

* The ``std::tuple``, ``std::pair``, ``std::list``, and ``std::vector`` type
  casters now accept any Python sequence type as input. `rev. 107285
  <https://github.com/pybind/pybind11/commit/107285>`_.

* Improved CMake Python detection on multi-architecture Linux.
  `#532 <https://github.com/pybind/pybind11/pull/532>`_.

* Infrastructure to selectively disable or enable parts of the automatically
  generated docstrings. `#486 <https://github.com/pybind/pybind11/pull/486>`_.

* ``reference`` and ``reference_internal`` are now the default return value
  properties for static and non-static properties, respectively. `#473
  <https://github.com/pybind/pybind11/pull/473>`_. (the previous defaults
  were ``automatic``). `#473 <https://github.com/pybind/pybind11/pull/473>`_.

* Support for ``std::unique_ptr`` with non-default deleters or no deleter at
  all (``py::nodelete``). `#384 <https://github.com/pybind/pybind11/pull/384>`_.

* Deprecated ``handle::call()`` method. The new syntax to call Python
  functions is simply ``handle()``. It can also be invoked explicitly via
  ``handle::operator<X>()``, where ``X`` is an optional return value policy.

* Print more informative error messages when ``make_tuple()`` or ``cast()``
  fail. `#262 <https://github.com/pybind/pybind11/pull/262>`_.

* Creation of holder types for classes deriving from
  ``std::enable_shared_from_this<>`` now also works for ``const`` values.
  `#260 <https://github.com/pybind/pybind11/pull/260>`_.

* ``make_iterator()`` improvements for better compatibility with various
  types (now uses prefix increment operator); it now also accepts iterators
  with different begin/end types as long as they are equality comparable.
  `#247 <https://github.com/pybind/pybind11/pull/247>`_.

* ``arg()`` now accepts a wider range of argument types for default values.
  `#244 <https://github.com/pybind/pybind11/pull/244>`_.

* Support ``keep_alive`` where the nurse object may be ``None``. `#341
  <https://github.com/pybind/pybind11/pull/341>`_.

* Added constructors for ``str`` and ``bytes`` from zero-terminated char
  pointers, and from char pointers and length. Added constructors for ``str``
  from ``bytes`` and for ``bytes`` from ``str``, which will perform UTF-8
  decoding/encoding as required.

* Many other improvements of library internals without user-visible changes


1.8.1 (July 12, 2016)
----------------------
* Fixed a rare but potentially very severe issue when the garbage collector ran
  during pybind11 type creation.

1.8.0 (June 14, 2016)
----------------------
* Redesigned CMake build system which exports a convenient
  ``pybind11_add_module`` function to parent projects.
* ``std::vector<>`` type bindings analogous to Boost.Python's ``indexing_suite``
* Transparent conversion of sparse and dense Eigen matrices and vectors (``eigen.h``)
* Added an ``ExtraFlags`` template argument to the NumPy ``array_t<>`` wrapper
  to disable an enforced cast that may lose precision, e.g. to create overloads
  for different precisions and complex vs real-valued matrices.
* Prevent implicit conversion of floating point values to integral types in
  function arguments
* Fixed incorrect default return value policy for functions returning a shared
  pointer
* Don't allow registering a type via ``class_`` twice
* Don't allow casting a ``None`` value into a C++ lvalue reference
* Fixed a crash in ``enum_::operator==`` that was triggered by the ``help()`` command
* Improved detection of whether or not custom C++ types can be copy/move-constructed
* Extended ``str`` type to also work with ``bytes`` instances
* Added a ``"name"_a`` user defined string literal that is equivalent to ``py::arg("name")``.
* When specifying function arguments via ``py::arg``, the test that verifies
  the number of arguments now runs at compile time.
* Added ``[[noreturn]]`` attribute to ``pybind11_fail()`` to quench some
  compiler warnings
* List function arguments in exception text when the dispatch code cannot find
  a matching overload
* Added ``PYBIND11_OVERLOAD_NAME`` and ``PYBIND11_OVERLOAD_PURE_NAME`` macros which
  can be used to override virtual methods whose name differs in C++ and Python
  (e.g. ``__call__`` and ``operator()``)
* Various minor ``iterator`` and ``make_iterator()`` improvements
* Transparently support ``__bool__`` on Python 2.x and Python 3.x
* Fixed issue with destructor of unpickled object not being called
* Minor CMake build system improvements on Windows
* New ``pybind11::args`` and ``pybind11::kwargs`` types to create functions which
  take an arbitrary number of arguments and keyword arguments
* New syntax to call a Python function from C++ using ``*args`` and ``*kwargs``
* The functions ``def_property_*`` now correctly process docstring arguments (these
  formerly caused a segmentation fault)
* Many ``mkdoc.py`` improvements (enumerations, template arguments, ``DOC()``
  macro accepts more arguments)
* Cygwin support
* Documentation improvements (pickling support, ``keep_alive``, macro usage)

1.7 (April 30, 2016)
----------------------
* Added a new ``move`` return value policy that triggers C++11 move semantics.
  The automatic return value policy falls back to this case whenever a rvalue
  reference is encountered
* Significantly more general GIL state routines that are used instead of
  Python's troublesome ``PyGILState_Ensure`` and ``PyGILState_Release`` API
* Redesign of opaque types that drastically simplifies their usage
* Extended ability to pass values of type ``[const] void *``
* ``keep_alive`` fix: don't fail when there is no patient
* ``functional.h``: acquire the GIL before calling a Python function
* Added Python RAII type wrappers ``none`` and ``iterable``
* Added ``*args`` and ``*kwargs`` pass-through parameters to
  ``pybind11.get_include()`` function
* Iterator improvements and fixes
* Documentation on return value policies and opaque types improved

1.6 (April 30, 2016)
----------------------
* Skipped due to upload to PyPI gone wrong and inability to recover
  (https://github.com/pypa/packaging-problems/issues/74)

1.5 (April 21, 2016)
----------------------
* For polymorphic types, use RTTI to try to return the closest type registered with pybind11
* Pickling support for serializing and unserializing C++ instances to a byte stream in Python
* Added a convenience routine ``make_iterator()`` which turns a range indicated
  by a pair of C++ iterators into a iterable Python object
* Added ``len()`` and a variadic ``make_tuple()`` function
* Addressed a rare issue that could confuse the current virtual function
  dispatcher and another that could lead to crashes in multi-threaded
  applications
* Added a ``get_include()`` function to the Python module that returns the path
  of the directory containing the installed pybind11 header files
* Documentation improvements: import issues, symbol visibility, pickling, limitations
* Added casting support for ``std::reference_wrapper<>``

1.4 (April 7, 2016)
--------------------------
* Transparent type conversion for ``std::wstring`` and ``wchar_t``
* Allow passing ``nullptr``-valued strings
* Transparent passing of ``void *`` pointers using capsules
* Transparent support for returning values wrapped in ``std::unique_ptr<>``
* Improved docstring generation for compatibility with Sphinx
* Nicer debug error message when default parameter construction fails
* Support for "opaque" types that bypass the transparent conversion layer for STL containers
* Redesigned type casting interface to avoid ambiguities that could occasionally cause compiler errors
* Redesigned property implementation; fixes crashes due to an unfortunate default return value policy
* Anaconda package generation support

1.3 (March 8, 2016)
--------------------------

* Added support for the Intel C++ compiler (v15+)
* Added support for the STL unordered set/map data structures
* Added support for the STL linked list data structure
* NumPy-style broadcasting support in ``pybind11::vectorize``
* pybind11 now displays more verbose error messages when ``arg::operator=()`` fails
* pybind11 internal data structures now live in a version-dependent namespace to avoid ABI issues
* Many, many bugfixes involving corner cases and advanced usage

1.2 (February 7, 2016)
--------------------------

* Optional: efficient generation of function signatures at compile time using C++14
* Switched to a simpler and more general way of dealing with function default
  arguments. Unused keyword arguments in function calls are now detected and
  cause errors as expected
* New ``keep_alive`` call policy analogous to Boost.Python's ``with_custodian_and_ward``
* New ``pybind11::base<>`` attribute to indicate a subclass relationship
* Improved interface for RAII type wrappers in ``pytypes.h``
* Use RAII type wrappers consistently within pybind11 itself. This
  fixes various potential refcount leaks when exceptions occur
* Added new ``bytes`` RAII type wrapper (maps to ``string`` in Python 2.7)
* Made handle and related RAII classes const correct, using them more
  consistently everywhere now
* Got rid of the ugly ``__pybind11__`` attributes on the Python side---they are
  now stored in a C++ hash table that is not visible in Python
* Fixed refcount leaks involving NumPy arrays and bound functions
* Vastly improved handling of shared/smart pointers
* Removed an unnecessary copy operation in ``pybind11::vectorize``
* Fixed naming clashes when both pybind11 and NumPy headers are included
* Added conversions for additional exception types
* Documentation improvements (using multiple extension modules, smart pointers,
  other minor clarifications)
* unified infrastructure for parsing variadic arguments in ``class_`` and cpp_function
* Fixed license text (was: ZLIB, should have been: 3-clause BSD)
* Python 3.2 compatibility
* Fixed remaining issues when accessing types in another plugin module
* Added enum comparison and casting methods
* Improved SFINAE-based detection of whether types are copy-constructible
* Eliminated many warnings about unused variables and the use of ``offsetof()``
* Support for ``std::array<>`` conversions

1.1 (December 7, 2015)
--------------------------

* Documentation improvements (GIL, wrapping functions, casting, fixed many typos)
* Generalized conversion of integer types
* Improved support for casting function objects
* Improved support for ``std::shared_ptr<>`` conversions
* Initial support for ``std::set<>`` conversions
* Fixed type resolution issue for types defined in a separate plugin module
* CMake build system improvements
* Factored out generic functionality to non-templated code (smaller code size)
* Added a code size / compile time benchmark vs Boost.Python
* Added an appveyor CI script

1.0 (October 15, 2015)
------------------------
* Initial release<|MERGE_RESOLUTION|>--- conflicted
+++ resolved
@@ -8,18 +8,6 @@
 
 Changes will be added here periodically from the "Suggested changelog entry"
 block in pull request descriptions.
-<<<<<<< HEAD
-
-IN DEVELOPMENT
---------------
-
-Removed support for Python 2.7, Python 3.5, and MSVC 2015. Support for MSVC
-2017 is limited due to availability of CI runners; we highly recommend MSVC
-2019 or 2022 be used.
-
-New features:
-
-=======
 
 Version 2.10.0 (Jul 15, 2022)
 -----------------------------
@@ -37,21 +25,11 @@
 * Support bytearray casting to string.
   `#3707 <https://github.com/pybind/pybind11/pull/3707>`_
 
->>>>>>> aa304c9c
 * ``type_caster<std::monostate>`` was added. ``std::monostate`` is a tag type
   that allows ``std::variant`` to act as an optional, or allows default
   construction of a ``std::variant`` holding a non-default constructible type.
   `#3818 <https://github.com/pybind/pybind11/pull/3818>`_
 
-<<<<<<< HEAD
-* Support bytearray casting to string.
-  `#3707 <https://github.com/pybind/pybind11/pull/3707>`_
-
-Changes:
-
-* Python 2 support was removed completely.
-  `#3688 <https://github.com/pybind/pybind11/pull/3688>`_
-=======
 * ``pybind11::capsule::set_name`` added to mutate the name of the capsule instance.
   `#3866 <https://github.com/pybind/pybind11/pull/3866>`_
 
@@ -66,13 +44,10 @@
 * Python 3.6 is now the minimum supported version.
   `#3688 <https://github.com/pybind/pybind11/pull/3688>`_
   `#3719 <https://github.com/pybind/pybind11/pull/3719>`_
->>>>>>> aa304c9c
 
 * The minimum version for MSVC is now 2017.
   `#3722 <https://github.com/pybind/pybind11/pull/3722>`_
 
-<<<<<<< HEAD
-=======
 * Fix issues with CPython 3.11 betas and add to supported test matrix.
   `#3923 <https://github.com/pybind/pybind11/pull/3923>`_
 
@@ -80,27 +55,12 @@
   exceptions with long tracebacks, by delaying computation.
   `#1895 <https://github.com/pybind/pybind11/pull/1895>`_
 
->>>>>>> aa304c9c
 * Improve exception handling in python ``str`` bindings.
   `#3826 <https://github.com/pybind/pybind11/pull/3826>`_
 
 * The bindings for capsules now have more consistent exception handling.
   `#3825 <https://github.com/pybind/pybind11/pull/3825>`_
 
-<<<<<<< HEAD
-* Fix exception handling when ``pybind11::weakref()`` fails.
-  `#3739 <https://github.com/pybind/pybind11/pull/3739>`_
-
-
-Bug fixes:
-
-* ``PYBIND11_OBJECT_CVT`` and ``PYBIND11_OBJECT_CVT_DEFAULT`` macro can be used
-  to define classes in namespaces other than pybind11.
-  `#3797 <https://github.com/pybind/pybind11/pull/3797>`_
-
-Build system improvements:
-
-=======
 * ``PYBIND11_OBJECT_CVT`` and ``PYBIND11_OBJECT_CVT_DEFAULT`` macro can now be
   used to define classes in namespaces other than pybind11.
   `#3797 <https://github.com/pybind/pybind11/pull/3797>`_
@@ -225,7 +185,6 @@
   via Emscripten).
   `#3959 <https://github.com/pybind/pybind11/pull/3959>`_
 
->>>>>>> aa304c9c
 * Add MSVC builds in debug mode to CI.
   `#3784 <https://github.com/pybind/pybind11/pull/3784>`_
 
@@ -233,17 +192,6 @@
   `#3732 <https://github.com/pybind/pybind11/pull/3732>`_,
   `#3741 <https://github.com/pybind/pybind11/pull/3741>`_
 
-<<<<<<< HEAD
-* Avoid ``setup.py <command>`` usage in internal tests.
-  `#3734 <https://github.com/pybind/pybind11/pull/3734>`_
-
-
-Backend and tidying up:
-
-* Remove idioms in code comments.  Use inclusive language.
-  `#3809 <https://github.com/pybind/pybind11/pull/3809>`_
-
-=======
 
 Backend and tidying up:
 
@@ -261,7 +209,6 @@
 * Avoid ``setup.py <command>`` usage in internal tests.
   `#3734 <https://github.com/pybind/pybind11/pull/3734>`_
 
->>>>>>> aa304c9c
 
 Version 2.9.2 (Mar 29, 2022)
 ----------------------------
