--- conflicted
+++ resolved
@@ -10,10 +10,6 @@
 block in pull request descriptions.
 
 
-<<<<<<< HEAD
-Version 2.11.1 (July 17, 2023)
------------------------------
-=======
 IN DEVELOPMENT
 --------------
 
@@ -196,7 +192,6 @@
 
 Version 2.11.1 (July 17, 2023)
 ------------------------------
->>>>>>> 3e9dfa28
 
 Changes:
 
