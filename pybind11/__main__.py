--- conflicted
+++ resolved
@@ -2,10 +2,7 @@
 from __future__ import annotations
 
 import argparse
-<<<<<<< HEAD
-=======
 import functools
->>>>>>> ed5057de
 import re
 import sys
 import sysconfig
@@ -92,11 +89,8 @@
         print(quote(get_cmake_dir()))
     if args.pkgconfigdir:
         print(quote(get_pkgconfig_dir()))
-<<<<<<< HEAD
-=======
     if args.extension_suffix:
         print(sysconfig.get_config_var("EXT_SUFFIX"))
->>>>>>> ed5057de
 
 
 if __name__ == "__main__":
