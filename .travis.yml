language: cpp
matrix:
  include:
  # This config does a few things:
  # - Checks C++ and Python code styles (check-style.sh and flake8).
  # - Makes sure sphinx can build the docs without any errors or warnings.
  # - Tests setup.py sdist and install (all header files should be present).
  # - Makes sure that everything still works without optional deps (numpy/scipy/eigen) and
  #   also tests the automatic discovery functions in CMake (Python version, C++ standard).
  - os: linux
    dist: xenial # Necessary to run doxygen 1.8.15
    name: Style, docs, and pip
    cache: false
    before_install:
    - pyenv global $(pyenv whence 2to3)  # activate all python versions
    - PY_CMD=python3
    - $PY_CMD -m pip install --user --upgrade pip wheel setuptools
    install:
    # breathe 4.14 doesn't work with bit fields. See https://github.com/michaeljones/breathe/issues/462
    # Latest breathe + Sphinx causes warnings and errors out
    - $PY_CMD -m pip install --user --upgrade "sphinx<3" sphinx_rtd_theme breathe==4.13.1 flake8 pep8-naming pytest
    - curl -fsSL https://sourceforge.net/projects/doxygen/files/rel-1.8.15/doxygen-1.8.15.linux.bin.tar.gz/download | tar xz
    - export PATH="$PWD/doxygen-1.8.15/bin:$PATH"
    script:
    - tools/check-style.sh
    - flake8
    # TODO(eric.cousineau): Re-enable doc build at some point once `breathe` is unbroken.
    # - $PY_CMD -m sphinx -W -b html docs docs/.build
    - |
      # Make sure setup.py distributes and installs all the headers
      set -ex
      $PY_CMD setup.py sdist
      $PY_CMD -m pip install --user -U ./dist/*
      installed=$($PY_CMD -c "import pybind11; print(pybind11.get_include(True) + '/pybind11')")
      diff -rq $installed ./include/pybind11
    - |
      # Barebones build
      set -ex
      cmake -DCMAKE_BUILD_TYPE=Debug -DPYBIND11_WERROR=ON -DDOWNLOAD_CATCH=ON -DPYTHON_EXECUTABLE=$(which $PY_CMD) .
      make pytest -j 2 && make cpptest -j 2
  # The following are regular test configurations, including optional dependencies.
  # With regard to each other they differ in Python version, C++ standard and compiler.
  - os: linux
    dist: trusty
    name: Python 2.7, c++11, gcc 4.8
    env: PYTHON=2.7 CPP=11 GCC=4.8
    addons:
      apt:
        packages:
          - cmake=2.\*
          - cmake-data=2.\*
  - os: linux
    dist: trusty
    name: Python 3.6, c++11, gcc 4.8
    env: PYTHON=3.6 CPP=11 GCC=4.8
    addons:
      apt:
        sources:
          - deadsnakes
        packages:
          - python3.6-dev
          - python3.6-venv
          - cmake=2.\*
          - cmake-data=2.\*
  - os: linux
    dist: trusty
    env: PYTHON=2.7 CPP=14 GCC=6 CMAKE=1
    name: Python 2.7, c++14, gcc 6, CMake test
    addons:
      apt:
        sources:
          - ubuntu-toolchain-r-test
        packages:
          - g++-6
  - os: linux
    dist: trusty
    name: Python 3.5, c++14, gcc 6, Debug build
    # N.B. `ensurepip` could be installed transitively by `python3.5-venv`, but
    # seems to have apt conflicts (at least for Trusty). Use Docker instead.
    services: docker
    env: DOCKER=debian:stretch PYTHON=3.5 CPP=14 GCC=6 DEBUG=1
  - os: linux
    dist: xenial
    env: PYTHON=3.6 CPP=17 GCC=7
    name: Python 3.6, c++17, gcc 7
    addons:
      apt:
        sources:
          - deadsnakes
          - ubuntu-toolchain-r-test
        packages:
          - g++-7
          - python3.6-dev
          - python3.6-venv
  - os: linux
    dist: xenial
    env: PYTHON=3.6 CPP=17 CLANG=7
    name: Python 3.6, c++17, Clang 7
    addons:
      apt:
        sources:
          - deadsnakes
          - llvm-toolchain-xenial-7
        packages:
          - python3.6-dev
          - python3.6-venv
          - clang-7
          - libclang-7-dev
          - llvm-7-dev
          - lld-7
          - libc++-7-dev
          - libc++abi-7-dev  # Why is this necessary???
  - os: linux
    dist: xenial
    env: PYTHON=3.8 CPP=17 GCC=7
    name: Python 3.8, c++17, gcc 7
    addons:
      apt:
        sources:
          - deadsnakes
          - ubuntu-toolchain-r-test
        packages:
          - g++-7
          - python3.8-dev
          - python3.8-venv
<<<<<<< HEAD
    # Currently there is no numpy/scipy wheels available for python3.8
    # TODO: remove next before_install, install and script clause when the wheels become available
    before_install:
      - pyenv global $(pyenv whence 2to3)  # activate all python versions
      - PY_CMD=python3.8
      - $PY_CMD -m ensurepip --user
      - $PY_CMD -m pip install --user --upgrade pip wheel setuptools
=======
  - os: linux
    dist: xenial
    env: PYTHON=3.9 CPP=17 GCC=7
    name: Python 3.9 beta, c++17, gcc 7 (w/o numpy/scipy) # TODO: update build name when the numpy/scipy wheels become available
    addons:
      apt:
        sources:
          - deadsnakes
          - ubuntu-toolchain-r-test
        packages:
          - g++-7
          - python3.9-dev
          - python3.9-venv
    # Currently there are no numpy/scipy wheels available for python3.9
    # TODO: remove next install and script clause when the wheels become available
>>>>>>> 8c0cd944
    install:
      - $PY_CMD -m pip install --user --upgrade pytest
    script:
      - |
        set -ex
        # Barebones build
        cmake -DCMAKE_BUILD_TYPE=Debug -DPYBIND11_WERROR=ON -DDOWNLOAD_CATCH=ON -DPYTHON_EXECUTABLE=$(which $PY_CMD) .
        make pytest -j 2 && make cpptest -j 2
  - os: osx
    name: Python 2.7, c++14, AppleClang 7.3, CMake test
    osx_image: xcode7.3
    env: PYTHON=2.7 CPP=14 CLANG CMAKE=1
  - os: osx
    name: Python 3.7, c++14, AppleClang 9, Debug build
    osx_image: xcode9.4
    env: PYTHON=3.7 CPP=14 CLANG DEBUG=1
<<<<<<< HEAD
  # WARNING: This current fails on download. Should try to upgrade OS + Python version?
  # # Test a PyPy 2.7 build
  # - os: linux
  #   dist: trusty
  #   env: PYPY=5.8 PYTHON=2.7 CPP=11 GCC=4.8
  #   name: PyPy 5.8, Python 2.7, c++11, gcc 4.8
  #   addons:
  #     apt:
  #       packages:
  #         - libblas-dev
  #         - liblapack-dev
  #         - gfortran
=======
  # Test a PyPy 2.7 build
  - os: linux
    dist: trusty
    env: PYPY=7.3.1 PYTHON=2.7 CPP=11 GCC=4.8
    name: PyPy 7.3, Python 2.7, c++11, gcc 4.8
    addons:
      apt:
        packages:
          - libblas-dev
          - liblapack-dev
          - gfortran
  - os: linux
    dist: xenial
    env: PYPY=7.3.1 PYTHON=3.6 CPP=11 GCC=5
    name: PyPy 7.3, Python 3.6, c++11, gcc 5
    addons:
      apt:
        packages:
          - libblas-dev
          - liblapack-dev
          - gfortran
          - g++-5
>>>>>>> 8c0cd944
  # Build in 32-bit mode and tests against the CMake-installed version
  - os: linux
    dist: trusty
    services: docker
    env: DOCKER=i386/debian:stretch PYTHON=3.5 CPP=14 GCC=6 INSTALL=1
    name: Python 3.5, c++14, gcc 6, 32-bit
    script:
      - |
        # Consolidated 32-bit Docker Build + Install
        set -ex
        $SCRIPT_RUN_PREFIX sh -c "
          set -ex
          cmake ${CMAKE_EXTRA_ARGS} -DPYBIND11_INSTALL=1 -DPYBIND11_TEST=0 .
          make install
          cp -a tests /pybind11-tests
          mkdir /build-tests && cd /build-tests
          cmake ../pybind11-tests ${CMAKE_EXTRA_ARGS} -DPYBIND11_WERROR=ON
          make pytest -j 2"
        set +ex
  allow_failures:
    - name: PyPy 7.3, Python 2.7, c++11, gcc 4.8
    - name: PyPy 7.3, Python 3.6, c++11, gcc 5
    - name: Python 3.9 beta, c++17, gcc 7 (w/o numpy/scipy)
cache:
  directories:
  - $HOME/.local/bin
  - $HOME/.local/lib
  - $HOME/.local/include
  - $HOME/Library/Python
before_install:
- |
  # Configure build variables
  set -ex
  if [ "$TRAVIS_OS_NAME" = "linux" ]; then
    if [ -n "$CLANG" ]; then
      export CXX=clang++-$CLANG CC=clang-$CLANG
      EXTRA_PACKAGES+=" clang-$CLANG llvm-$CLANG-dev"
    else
      if [ -z "$GCC" ]; then GCC=4.8
      else EXTRA_PACKAGES+=" g++-$GCC"
      fi
      export CXX=g++-$GCC CC=gcc-$GCC
    fi
  elif [ "$TRAVIS_OS_NAME" = "osx" ]; then
    export CXX=clang++ CC=clang;
  fi
  if [ -n "$CPP" ]; then CPP=-std=c++$CPP; fi
  if [ "${PYTHON:0:1}" = "3" ]; then PY=3; fi
  if [ -n "$DEBUG" ]; then CMAKE_EXTRA_ARGS+=" -DCMAKE_BUILD_TYPE=Debug"; fi
  set +ex
- |
  # Initialize environment
  set -ex
  if [ -n "$DOCKER" ]; then
    docker pull $DOCKER

    containerid=$(docker run --detach --tty \
      --volume="$PWD":/pybind11 --workdir=/pybind11 \
      --env="CC=$CC" --env="CXX=$CXX" --env="DEBIAN_FRONTEND=$DEBIAN_FRONTEND" \
      --env=GCC_COLORS=\  \
      $DOCKER)
    SCRIPT_RUN_PREFIX="docker exec --tty $containerid"
    $SCRIPT_RUN_PREFIX sh -c 'for s in 0 15; do sleep $s; apt-get update && apt-get -qy dist-upgrade && break; done'
  else
    if [ -n "$PYPY" ]; then
      curl -fSL https://bitbucket.org/pypy/pypy/downloads/pypy$PYTHON-v$PYPY-linux64.tar.bz2 | tar xj
      PY_CMD=$(echo `pwd`/pypy$PYTHON-v$PYPY-linux64/bin/pypy$PY)
      CMAKE_EXTRA_ARGS+=" -DPYTHON_EXECUTABLE:FILEPATH=$PY_CMD"
    else
      PY_CMD=python$PYTHON
      if [ "$TRAVIS_OS_NAME" = "osx" ]; then
        if [ "$PY" = "3" ]; then
          brew update && brew unlink python@2 && brew upgrade python
        else
          curl -fsSL https://bootstrap.pypa.io/get-pip.py | $PY_CMD - --user
        fi
      fi
    fi
    if [ "$PY" = 3 ] || [ -n "$PYPY" ]; then
      $PY_CMD -m ensurepip --user
    fi
    $PY_CMD --version
    $PY_CMD -m pip install --user --upgrade pip wheel
  fi
  set +ex
install:
- |
  # Install dependencies
  set -ex
  cmake --version
  if [ -n "$DOCKER" ]; then
    if [ -n "$DEBUG" ]; then
      PY_DEBUG="python$PYTHON-dbg python$PY-scipy-dbg"
      CMAKE_EXTRA_ARGS+=" -DPYTHON_EXECUTABLE=/usr/bin/python${PYTHON}dm"
    fi
    $SCRIPT_RUN_PREFIX sh -c "for s in 0 15; do sleep \$s; \
      apt-get -qy --no-install-recommends install \
        $PY_DEBUG python$PYTHON-dev python$PY-pytest python$PY-scipy \
        libeigen3-dev libboost-dev cmake make ${EXTRA_PACKAGES} && break; done"
  else

    if [ "$CLANG" = "7" ]; then
      export CXXFLAGS="-stdlib=libc++"
    fi

    export NPY_NUM_BUILD_JOBS=2
    echo "Installing pytest, numpy, scipy..."
    local PIP_CMD=""
    if [ -n "$PYPY" ]; then
      # For expediency, install only versions that are available on the extra index.
      travis_wait 30 \
        $PY_CMD -m pip install --user --upgrade --extra-index-url https://antocuni.github.io/pypy-wheels/manylinux2010 \
          numpy scipy
        $PY_CMD -m pip install --user --upgrade pytest
    else
      $PY_CMD -m pip install --user --upgrade pytest numpy scipy
    fi
    echo "done."

    mkdir eigen
    curl -fsSL https://bitbucket.org/eigen/eigen/get/3.3.4.tar.bz2 | \
        tar --extract -j --directory=eigen --strip-components=1
    export CMAKE_INCLUDE_PATH="${CMAKE_INCLUDE_PATH:+$CMAKE_INCLUDE_PATH:}$PWD/eigen"
  fi
  set +ex
script:
- |
  # CMake Configuration
  set -ex
  $SCRIPT_RUN_PREFIX cmake ${CMAKE_EXTRA_ARGS} \
    -DPYBIND11_PYTHON_VERSION=$PYTHON \
    -DPYBIND11_CPP_STANDARD=$CPP \
    -DPYBIND11_WERROR=${WERROR:-ON} \
    -DDOWNLOAD_CATCH=${DOWNLOAD_CATCH:-ON} \
    .
  set +ex
- |
  # pytest
  set -ex
  $SCRIPT_RUN_PREFIX make pytest -j 2 VERBOSE=1
  set +ex
- |
  # cpptest
  set -ex
  $SCRIPT_RUN_PREFIX make cpptest -j 2
  set +ex
- |
  # CMake Build Interface
  set -ex
  if [ -n "$CMAKE" ]; then $SCRIPT_RUN_PREFIX make test_cmake_build; fi
  set +ex
after_failure: cat tests/test_cmake_build/*.log*
after_script:
- |
  # Cleanup (Docker)
  set -ex
  if [ -n "$DOCKER" ]; then docker stop "$containerid"; docker rm "$containerid"; fi
  set +ex<|MERGE_RESOLUTION|>--- conflicted
+++ resolved
@@ -123,15 +123,6 @@
           - g++-7
           - python3.8-dev
           - python3.8-venv
-<<<<<<< HEAD
-    # Currently there is no numpy/scipy wheels available for python3.8
-    # TODO: remove next before_install, install and script clause when the wheels become available
-    before_install:
-      - pyenv global $(pyenv whence 2to3)  # activate all python versions
-      - PY_CMD=python3.8
-      - $PY_CMD -m ensurepip --user
-      - $PY_CMD -m pip install --user --upgrade pip wheel setuptools
-=======
   - os: linux
     dist: xenial
     env: PYTHON=3.9 CPP=17 GCC=7
@@ -147,7 +138,6 @@
           - python3.9-venv
     # Currently there are no numpy/scipy wheels available for python3.9
     # TODO: remove next install and script clause when the wheels become available
->>>>>>> 8c0cd944
     install:
       - $PY_CMD -m pip install --user --upgrade pytest
     script:
@@ -164,20 +154,6 @@
     name: Python 3.7, c++14, AppleClang 9, Debug build
     osx_image: xcode9.4
     env: PYTHON=3.7 CPP=14 CLANG DEBUG=1
-<<<<<<< HEAD
-  # WARNING: This current fails on download. Should try to upgrade OS + Python version?
-  # # Test a PyPy 2.7 build
-  # - os: linux
-  #   dist: trusty
-  #   env: PYPY=5.8 PYTHON=2.7 CPP=11 GCC=4.8
-  #   name: PyPy 5.8, Python 2.7, c++11, gcc 4.8
-  #   addons:
-  #     apt:
-  #       packages:
-  #         - libblas-dev
-  #         - liblapack-dev
-  #         - gfortran
-=======
   # Test a PyPy 2.7 build
   - os: linux
     dist: trusty
@@ -200,7 +176,6 @@
           - liblapack-dev
           - gfortran
           - g++-5
->>>>>>> 8c0cd944
   # Build in 32-bit mode and tests against the CMake-installed version
   - os: linux
     dist: trusty
