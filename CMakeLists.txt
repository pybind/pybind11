# CMakeLists.txt -- Build system for the pybind11 modules
#
# Copyright (c) 2015 Wenzel Jakob <wenzel@inf.ethz.ch>
#
# All rights reserved. Use of this source code is governed by a
# BSD-style license that can be found in the LICENSE file.

# Propagate this policy (FindPythonInterp removal) so it can be detected later
if(NOT CMAKE_VERSION VERSION_LESS "3.27")
  cmake_policy(GET CMP0148 _pybind11_cmp0148)
endif()

cmake_minimum_required(VERSION 3.15...4.0)

if(_pybind11_cmp0148)
  cmake_policy(SET CMP0148 ${_pybind11_cmp0148})
  unset(_pybind11_cmp0148)
endif()

# Avoid infinite recursion if tests include this as a subdirectory
include_guard(GLOBAL)

# Extract project version from source
file(STRINGS "${CMAKE_CURRENT_SOURCE_DIR}/include/pybind11/detail/common.h"
     pybind11_version_defines REGEX "#define PYBIND11_VERSION_(MAJOR|MINOR|PATCH) ")

foreach(ver ${pybind11_version_defines})
  if(ver MATCHES [[#define PYBIND11_VERSION_(MAJOR|MINOR|PATCH) +([^ ]+)$]])
    set(PYBIND11_VERSION_${CMAKE_MATCH_1} "${CMAKE_MATCH_2}")
  endif()
endforeach()

if(PYBIND11_VERSION_PATCH MATCHES [[\.([a-zA-Z0-9]+)$]])
  set(pybind11_VERSION_TYPE "${CMAKE_MATCH_1}")
endif()
string(REGEX MATCH "^[0-9]+" PYBIND11_VERSION_PATCH "${PYBIND11_VERSION_PATCH}")

project(
  pybind11
  LANGUAGES CXX
  VERSION "${PYBIND11_VERSION_MAJOR}.${PYBIND11_VERSION_MINOR}.${PYBIND11_VERSION_PATCH}")

# Standard includes
include(GNUInstallDirs)
include(CMakePackageConfigHelpers)
include(CMakeDependentOption)

if(NOT pybind11_FIND_QUIETLY)
  message(STATUS "pybind11 v${pybind11_VERSION} ${pybind11_VERSION_TYPE}")
endif()

# Check if pybind11 is being used directly or via add_subdirectory
if(CMAKE_SOURCE_DIR STREQUAL PROJECT_SOURCE_DIR)
  ### Warn if not an out-of-source builds
  if(CMAKE_CURRENT_SOURCE_DIR STREQUAL CMAKE_CURRENT_BINARY_DIR)
    set(lines
        "You are building in-place. If that is not what you intended to "
        "do, you can clean the source directory with:\n"
        "rm -r CMakeCache.txt CMakeFiles/ cmake_uninstall.cmake pybind11Config.cmake "
        "pybind11ConfigVersion.cmake tests/CMakeFiles/\n")
    message(AUTHOR_WARNING ${lines})
  endif()

  set(PYBIND11_MASTER_PROJECT ON)

  message(STATUS "CMake ${CMAKE_VERSION}")

  if(DEFINED SKBUILD AND DEFINED ENV{PYBIND11_GLOBAL_SDIST})
    message(
      FATAL_ERROR
        "PYBIND11_GLOBAL_SDIST is not supported, use nox -s build_global or a pybind11-global SDist instead."
    )
  endif()

  if(CMAKE_CXX_STANDARD)
    set(CMAKE_CXX_EXTENSIONS OFF)
    set(CMAKE_CXX_STANDARD_REQUIRED ON)
  endif()

  set(pybind11_system "")

  set_property(GLOBAL PROPERTY USE_FOLDERS ON)
  if(CMAKE_VERSION VERSION_LESS "3.18")
    set(_pybind11_findpython_default OFF)
  else()
    set(_pybind11_findpython_default ON)
  endif()
else()
  set(PYBIND11_MASTER_PROJECT OFF)
  set(pybind11_system SYSTEM)
  set(_pybind11_findpython_default COMPAT)
endif()

# Options
option(PYBIND11_INSTALL "Install pybind11 header files?" ${PYBIND11_MASTER_PROJECT})
option(PYBIND11_TEST "Build pybind11 test suite?" ${PYBIND11_MASTER_PROJECT})
option(PYBIND11_NOPYTHON "Disable search for Python" OFF)
option(PYBIND11_DISABLE_HANDLE_TYPE_NAME_DEFAULT_IMPLEMENTATION
       "To enforce that a handle_type_name<> specialization exists" OFF)
option(PYBIND11_SIMPLE_GIL_MANAGEMENT
       "Use simpler GIL management logic that does not support disassociation" OFF)
set(PYBIND11_INTERNALS_VERSION
    ""
    CACHE STRING "Override the ABI version, may be used to enable the unstable ABI.")
option(PYBIND11_USE_CROSSCOMPILING "Respect CMAKE_CROSSCOMPILING" OFF)

if(PYBIND11_DISABLE_HANDLE_TYPE_NAME_DEFAULT_IMPLEMENTATION)
  add_compile_definitions(PYBIND11_DISABLE_HANDLE_TYPE_NAME_DEFAULT_IMPLEMENTATION)
endif()
if(PYBIND11_SIMPLE_GIL_MANAGEMENT)
  add_compile_definitions(PYBIND11_SIMPLE_GIL_MANAGEMENT)
endif()

cmake_dependent_option(
  USE_PYTHON_INCLUDE_DIR
  "Install pybind11 headers in Python include directory instead of default installation prefix"
  OFF "PYBIND11_INSTALL" OFF)

set(PYBIND11_FINDPYTHON
    ${_pybind11_findpython_default}
    CACHE STRING "Force new FindPython - NEW, OLD, COMPAT")

if(PYBIND11_MASTER_PROJECT)

  # Allow PYTHON_EXECUTABLE if in FINDPYTHON mode and building pybind11's tests
  # (makes transition easier while we support both modes).
  if(PYBIND11_FINDPYTHON
     AND DEFINED PYTHON_EXECUTABLE
     AND NOT DEFINED Python_EXECUTABLE)
    set(Python_EXECUTABLE "${PYTHON_EXECUTABLE}")
  endif()

  # This is a shortcut that is primarily for the venv cmake preset,
  # but can be used to quickly setup tests manually, too
  set(PYBIND11_CREATE_WITH_UV
      ""
      CACHE STRING "Create a virtualenv if it doesn't exist")

  if(NOT PYBIND11_CREATE_WITH_UV STREQUAL "")
    set(Python_ROOT_DIR "${CMAKE_CURRENT_BINARY_DIR}/.venv")
    if(EXISTS "${Python_ROOT_DIR}")
      if(EXISTS "${CMAKE_BINARY_DIR}/CMakeCache.txt")
        message(STATUS "Using existing venv at ${Python_ROOT_DIR}, remove or --fresh to recreate")
      else()
        # --fresh used to remove the cache
        file(REMOVE_RECURSE "${CMAKE_CURRENT_BINARY_DIR}/.venv")
      endif()
    endif()
    if(NOT EXISTS "${Python_ROOT_DIR}")
      find_program(UV uv REQUIRED)
      # CMake 3.19+ would be able to use COMMAND_ERROR_IS_FATAL
      message(
        STATUS "Creating venv with ${UV} venv -p ${PYBIND11_CREATE_WITH_UV} '${Python_ROOT_DIR}'")
      execute_process(COMMAND ${UV} venv -p ${PYBIND11_CREATE_WITH_UV} "${Python_ROOT_DIR}"
                      RESULT_VARIABLE _venv_result)
      if(_venv_result AND NOT _venv_result EQUAL 0)
        message(FATAL_ERROR "uv venv failed with '${_venv_result}'")
      endif()
      message(
        STATUS
          "Installing deps with ${UV} pip install -p '${Python_ROOT_DIR}' -r tests/requirements.txt"
      )
      execute_process(
        COMMAND ${UV} pip install -p "${Python_ROOT_DIR}" -r
                "${CMAKE_CURRENT_SOURCE_DIR}/tests/requirements.txt" RESULT_VARIABLE _pip_result)
      if(_pip_result AND NOT _pip_result EQUAL 0)
        message(FATAL_ERROR "uv pip install failed with '${_pip_result}'")
      endif()
    endif()
  else()
    if(NOT DEFINED Python3_EXECUTABLE
       AND NOT DEFINED Python_EXECUTABLE
       AND NOT DEFINED Python_ROOT_DIR
       AND NOT DEFINED ENV{VIRTUALENV}
       AND EXISTS "${CMAKE_CURRENT_SOURCE_DIR}/.venv")
      message(STATUS "Autodetecting Python in virtual environment")
      set(Python_ROOT_DIR "${CMAKE_CURRENT_SOURCE_DIR}/.venv")
    endif()
  endif()
endif()

set(PYBIND11_HEADERS
<<<<<<< HEAD
    include/pybind11/contrib/pymetabind.h
=======
    include/pybind11/detail/argument_vector.h
>>>>>>> e6984c80
    include/pybind11/detail/class.h
    include/pybind11/detail/common.h
    include/pybind11/detail/cpp_conduit.h
    include/pybind11/detail/descr.h
    include/pybind11/detail/dynamic_raw_ptr_cast_if_possible.h
    include/pybind11/detail/exception_translation.h
    include/pybind11/detail/foreign.h
    include/pybind11/detail/function_record_pyobject.h
    include/pybind11/detail/holder_caster_foreign_helpers.h
    include/pybind11/detail/init.h
    include/pybind11/detail/internals.h
    include/pybind11/detail/native_enum_data.h
    include/pybind11/detail/pybind11_namespace_macros.h
    include/pybind11/detail/struct_smart_holder.h
    include/pybind11/detail/type_caster_base.h
    include/pybind11/detail/typeid.h
    include/pybind11/detail/using_smart_holder.h
    include/pybind11/detail/value_and_holder.h
    include/pybind11/attr.h
    include/pybind11/buffer_info.h
    include/pybind11/cast.h
    include/pybind11/chrono.h
    include/pybind11/common.h
    include/pybind11/complex.h
    include/pybind11/conduit/pybind11_conduit_v1.h
    include/pybind11/conduit/pybind11_platform_abi_id.h
    include/pybind11/conduit/wrap_include_python_h.h
    include/pybind11/critical_section.h
    include/pybind11/options.h
    include/pybind11/eigen.h
    include/pybind11/eigen/common.h
    include/pybind11/eigen/matrix.h
    include/pybind11/eigen/tensor.h
    include/pybind11/embed.h
    include/pybind11/eval.h
    include/pybind11/gil.h
    include/pybind11/gil_safe_call_once.h
    include/pybind11/gil_simple.h
    include/pybind11/iostream.h
    include/pybind11/functional.h
    include/pybind11/native_enum.h
    include/pybind11/numpy.h
    include/pybind11/operators.h
    include/pybind11/pybind11.h
    include/pybind11/pytypes.h
    include/pybind11/subinterpreter.h
    include/pybind11/stl.h
    include/pybind11/stl_bind.h
    include/pybind11/stl/filesystem.h
    include/pybind11/trampoline_self_life_support.h
    include/pybind11/type_caster_pyobject_ptr.h
    include/pybind11/typing.h
    include/pybind11/warnings.h)

# Compare with grep and warn if mismatched
if(PYBIND11_MASTER_PROJECT)
  file(
    GLOB_RECURSE _pybind11_header_check
    LIST_DIRECTORIES false
    RELATIVE "${CMAKE_CURRENT_SOURCE_DIR}"
    CONFIGURE_DEPENDS "include/pybind11/*.h")
  set(_pybind11_here_only ${PYBIND11_HEADERS})
  set(_pybind11_disk_only ${_pybind11_header_check})
  list(REMOVE_ITEM _pybind11_here_only ${_pybind11_header_check})
  list(REMOVE_ITEM _pybind11_disk_only ${PYBIND11_HEADERS})
  if(_pybind11_here_only)
    message(AUTHOR_WARNING "PYBIND11_HEADERS has extra files:" ${_pybind11_here_only})
  endif()
  if(_pybind11_disk_only)
    message(AUTHOR_WARNING "PYBIND11_HEADERS is missing files:" ${_pybind11_disk_only})
  endif()
endif()

list(TRANSFORM PYBIND11_HEADERS PREPEND "${CMAKE_CURRENT_SOURCE_DIR}/")

# Cache variable so this can be used in parent projects
set(pybind11_INCLUDE_DIR
    "${CMAKE_CURRENT_LIST_DIR}/include"
    CACHE INTERNAL "Directory where pybind11 headers are located")

# Backward compatible variable for add_subdirectory mode
if(NOT PYBIND11_MASTER_PROJECT)
  set(PYBIND11_INCLUDE_DIR
      "${pybind11_INCLUDE_DIR}"
      CACHE INTERNAL "")
endif()

# Note: when creating targets, you cannot use if statements at configure time -
# you need generator expressions, because those will be placed in the target file.
# You can also place ifs *in* the Config.in, but not here.

# This section builds targets, but does *not* touch Python
# Non-IMPORT targets cannot be defined twice
if(NOT TARGET pybind11_headers)
  # Build the headers-only target (no Python included):
  # (long name used here to keep this from clashing in subdirectory mode)
  add_library(pybind11_headers INTERFACE)
  add_library(pybind11::pybind11_headers ALIAS pybind11_headers) # to match exported target
  add_library(pybind11::headers ALIAS pybind11_headers) # easier to use/remember

  target_include_directories(
    pybind11_headers ${pybind11_system} INTERFACE $<BUILD_INTERFACE:${pybind11_INCLUDE_DIR}>
                                                  $<INSTALL_INTERFACE:${CMAKE_INSTALL_INCLUDEDIR}>)

  target_compile_features(pybind11_headers INTERFACE cxx_inheriting_constructors cxx_user_literals
                                                     cxx_right_angle_brackets)
  if(NOT "${PYBIND11_INTERNALS_VERSION}" STREQUAL "")
    target_compile_definitions(
      pybind11_headers INTERFACE "PYBIND11_INTERNALS_VERSION=${PYBIND11_INTERNALS_VERSION}")
  endif()
else()
  # It is invalid to install a target twice, too.
  set(PYBIND11_INSTALL OFF)
endif()

include("${CMAKE_CURRENT_SOURCE_DIR}/tools/pybind11Common.cmake")
# https://github.com/jtojnar/cmake-snips/#concatenating-paths-when-building-pkg-config-files
# TODO: cmake 3.20 adds the cmake_path() function, which obsoletes this snippet
include("${CMAKE_CURRENT_SOURCE_DIR}/tools/JoinPaths.cmake")

# Relative directory setting
if(USE_PYTHON_INCLUDE_DIR AND DEFINED Python_INCLUDE_DIRS)
  file(RELATIVE_PATH CMAKE_INSTALL_INCLUDEDIR ${CMAKE_INSTALL_PREFIX} ${Python_INCLUDE_DIRS})
elseif(USE_PYTHON_INCLUDE_DIR AND DEFINED PYTHON_INCLUDE_DIR)
  file(RELATIVE_PATH CMAKE_INSTALL_INCLUDEDIR ${CMAKE_INSTALL_PREFIX} ${PYTHON_INCLUDE_DIRS})
endif()

if(PYBIND11_INSTALL)
  if(DEFINED SKBUILD_PROJECT_NAME AND SKBUILD_PROJECT_NAME STREQUAL "pybind11_global")
    install(DIRECTORY ${pybind11_INCLUDE_DIR}/pybind11 DESTINATION "${SKBUILD_HEADERS_DIR}")
  endif()
  install(DIRECTORY ${pybind11_INCLUDE_DIR}/pybind11 DESTINATION ${CMAKE_INSTALL_INCLUDEDIR})
  set(PYBIND11_CMAKECONFIG_INSTALL_DIR
      "${CMAKE_INSTALL_DATAROOTDIR}/cmake/${PROJECT_NAME}"
      CACHE STRING "install path for pybind11Config.cmake")

  if(IS_ABSOLUTE "${CMAKE_INSTALL_INCLUDEDIR}")
    set(pybind11_INCLUDEDIR "${CMAKE_INSTALL_FULL_INCLUDEDIR}")
  else()
    set(pybind11_INCLUDEDIR "\$\{PACKAGE_PREFIX_DIR\}/${CMAKE_INSTALL_INCLUDEDIR}")
  endif()

  configure_package_config_file(
    tools/${PROJECT_NAME}Config.cmake.in "${CMAKE_CURRENT_BINARY_DIR}/${PROJECT_NAME}Config.cmake"
    INSTALL_DESTINATION ${PYBIND11_CMAKECONFIG_INSTALL_DIR})

  # CMake natively supports header-only libraries
  write_basic_package_version_file(
    ${CMAKE_CURRENT_BINARY_DIR}/${PROJECT_NAME}ConfigVersion.cmake
    VERSION ${PROJECT_VERSION}
    COMPATIBILITY AnyNewerVersion ARCH_INDEPENDENT)

  install(
    FILES ${CMAKE_CURRENT_BINARY_DIR}/${PROJECT_NAME}Config.cmake
          ${CMAKE_CURRENT_BINARY_DIR}/${PROJECT_NAME}ConfigVersion.cmake
          tools/FindPythonLibsNew.cmake
          tools/pybind11Common.cmake
          tools/pybind11Tools.cmake
          tools/pybind11NewTools.cmake
          tools/pybind11GuessPythonExtSuffix.cmake
    DESTINATION ${PYBIND11_CMAKECONFIG_INSTALL_DIR})

  if(NOT PYBIND11_EXPORT_NAME)
    set(PYBIND11_EXPORT_NAME "${PROJECT_NAME}Targets")
  endif()

  install(TARGETS pybind11_headers EXPORT "${PYBIND11_EXPORT_NAME}")

  install(
    EXPORT "${PYBIND11_EXPORT_NAME}"
    NAMESPACE "pybind11::"
    DESTINATION ${PYBIND11_CMAKECONFIG_INSTALL_DIR})

  # pkg-config support
  if(NOT prefix_for_pc_file)
    if(IS_ABSOLUTE "${CMAKE_INSTALL_DATAROOTDIR}")
      set(prefix_for_pc_file "${CMAKE_INSTALL_PREFIX}")
    else()
      set(pc_datarootdir "${CMAKE_INSTALL_DATAROOTDIR}")
      if(CMAKE_VERSION VERSION_LESS 3.20)
        set(prefix_for_pc_file "\${pcfiledir}/..")
        while(pc_datarootdir)
          get_filename_component(pc_datarootdir "${pc_datarootdir}" DIRECTORY)
          string(APPEND prefix_for_pc_file "/..")
        endwhile()
      else()
        cmake_path(RELATIVE_PATH CMAKE_INSTALL_PREFIX BASE_DIRECTORY CMAKE_INSTALL_DATAROOTDIR
                   OUTPUT_VARIABLE prefix_for_pc_file)
      endif()
    endif()
  endif()
  join_paths(includedir_for_pc_file "\${prefix}" "${CMAKE_INSTALL_INCLUDEDIR}")
  configure_file("${CMAKE_CURRENT_SOURCE_DIR}/tools/pybind11.pc.in"
                 "${CMAKE_CURRENT_BINARY_DIR}/pybind11.pc" @ONLY)
  install(FILES "${CMAKE_CURRENT_BINARY_DIR}/pybind11.pc"
          DESTINATION "${CMAKE_INSTALL_DATAROOTDIR}/pkgconfig/")

  # When building a wheel, include __init__.py's for modules
  # (see https://github.com/pybind/pybind11/pull/5552)
  if(DEFINED SKBUILD_PROJECT_NAME AND SKBUILD_PROJECT_NAME STREQUAL "pybind11")
    file(MAKE_DIRECTORY "${CMAKE_CURRENT_BINARY_DIR}/empty")
    file(TOUCH "${CMAKE_CURRENT_BINARY_DIR}/empty/__init__.py")
    install(FILES "${CMAKE_CURRENT_BINARY_DIR}/empty/__init__.py"
            DESTINATION "${CMAKE_INSTALL_DATAROOTDIR}/")
    install(FILES "${CMAKE_CURRENT_BINARY_DIR}/empty/__init__.py"
            DESTINATION "${CMAKE_INSTALL_DATAROOTDIR}/pkgconfig/")
  endif()

  # Uninstall target
  if(PYBIND11_MASTER_PROJECT)
    configure_file("${CMAKE_CURRENT_SOURCE_DIR}/tools/cmake_uninstall.cmake.in"
                   "${CMAKE_CURRENT_BINARY_DIR}/cmake_uninstall.cmake" IMMEDIATE @ONLY)

    add_custom_target(uninstall COMMAND ${CMAKE_COMMAND} -P
                                        ${CMAKE_CURRENT_BINARY_DIR}/cmake_uninstall.cmake)
  endif()
endif()

# BUILD_TESTING takes priority, but only if this is the master project
if(PYBIND11_MASTER_PROJECT AND DEFINED BUILD_TESTING)
  if(BUILD_TESTING)
    if(_pybind11_nopython)
      message(FATAL_ERROR "Cannot activate tests in NOPYTHON mode")
    else()
      add_subdirectory(tests)
    endif()
  endif()
else()
  if(PYBIND11_TEST)
    if(_pybind11_nopython)
      message(FATAL_ERROR "Cannot activate tests in NOPYTHON mode")
    else()
      add_subdirectory(tests)
    endif()
  endif()
endif()

# Better symmetry with find_package(pybind11 CONFIG) mode.
if(NOT PYBIND11_MASTER_PROJECT)
  set(pybind11_FOUND
      TRUE
      CACHE INTERNAL "True if pybind11 and all required components found on the system")
endif()<|MERGE_RESOLUTION|>--- conflicted
+++ resolved
@@ -180,11 +180,8 @@
 endif()
 
 set(PYBIND11_HEADERS
-<<<<<<< HEAD
     include/pybind11/contrib/pymetabind.h
-=======
     include/pybind11/detail/argument_vector.h
->>>>>>> e6984c80
     include/pybind11/detail/class.h
     include/pybind11/detail/common.h
     include/pybind11/detail/cpp_conduit.h
